--- conflicted
+++ resolved
@@ -9,11 +9,7 @@
 ;; This file is not part of GNU Emacs.
 ;;
 ;;; License: GPLv3
-<<<<<<< HEAD
-(defconst spacemacs-version          "0.101.1" "Spacemacs version.")
-=======
 (defconst spacemacs-version          "0.102.0" "Spacemacs version.")
->>>>>>> 8a6bcacb
 (defconst spacemacs-emacs-min-version   "24.3" "Minimal version of Emacs.")
 
 (defun spacemacs/emacs-version-ok ()
