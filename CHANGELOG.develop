--- conflicted
+++ resolved
@@ -99,12 +99,7 @@
 - Added a number of =lsp-ui= configuration variables to the layer - see [[file:./layers/+tools/lsp/README.org][LSP layer README]] for details.
 **** Org
 - Add package =org-journal= (Nick Anderson)
-<<<<<<< HEAD
 - Add package =helm-org-rifle=, with keybinding ~SPC m r~ to rifle through files
-- Move clock related key bindings to ~SPC a o k~
-- Add key bindings ~SPC a o k i~ to clock in last and ~SPC a o k j~
-  to jump to current clock (thanks to darkfeline)
-=======
 - Move clock related key bindings to ~SPC a o C~
 - Add key bindings:
   - From user darkfeline:
@@ -118,7 +113,6 @@
     - ~SPC m C g~ for org-clock-goto
     - ~SPC m C j~ to jump to current clock
     - ~SPC m C R~ to insert a clock report
->>>>>>> 07a7776b
 - Make =org-projectile= integration compatible with the newest version.
 **** Scala
 - Move =ensime= to the =java= layer (Tor Hedin Bronner)
