#+COMMENT -*- mode: org -*-

This file contains the change log for the next major version of Spacemacs.

Use the following template structure and fill it in with your changes.
When a release will be drafted, the notes will be copied at the top of
the [[file:CHANGELOG.org][CHANGELOG.org]] file.

#+BEGIN_EXAMPLE
 * Release 0.400.x
 ** 0.400.0
 *** Breaking Changes
 **** Major
 **** Key bindings
 **** Layers
 ***** Layer 1
 ***** Layer 2
 ***** Layer 3
 *** Hot new features
 *** Dotfile changes
 *** Core changes
 *** Distribution changes
 *** Layers
 **** New layers
 **** Layer 1
 **** Layer 2
 **** Layer 3
 *** Various improvements
 **** Code syle and organization
 **** Documentation and website
 **** Testing and CI
#+END_EXAMPLE

* Release 0.300.x
** 0.300.0
*** Hot new feature
- Extensive use of lazy loading of packages and other tricks to reduce Spacemacs
  startup time. In most cases you should see a noticable improvement in load time
  and smoothness in startup. We also added the time spent to load your personal
  =dotspacemacs/user-config= so you can quickly spot if it is a bottleneck
  (thanks to Sylvain Benner, Ben Leggett, and bmag)
- Added support for native line numbers in Emacs 26+ (thanks to bmag)
- Improved themes support. Support are now handled like regular packages. The
  list of themes now supports =:location= keyword like in package lists. More
  information in the =Themes= section of the documentation.
- Added environment-variable caching. At startup, if the cache does not exist,
  Spacemacs loads environment variables and writes the cache to be used on next
  startup. Please read carefully the new documentation section =Environment
  variables and PATH= in =DOCUMENTATION.org= (thanks to Sylvain Benner,
  Codruț Constantin Gușoi, fiveNinePlusR, Paolo G. Giarrusso,
  and Miciah Dashiel Butler Masters)
- Improved support of custom settings file. All custom settings are now
  encapsulated in a function called =dotspacemacs/emacs-custom-settings= in the
  dotfile if the user does not specify a custom location for the custom settings
  file by modifying the variable =custom-file=. This allows Spacemacs to
  correctly loads custom settings at the end of the loading process, fixing
  unwanted overriden custom settings by layers. See section =Custom variables=
  in =DOCUMENTATION.org=.
- Introduction of =spacemacs-purpose= layer that assigns newly created buffers
  to windows based on their inferred purpose (=edit=, =help=, =chat=, =mail=,
  etc.).  See [[https://github.com/bmag/emacs-purpose][emacs-purpose]] repository for more info (thanks to bmag)
- New distribution =spacemacs-docker= used to build the official docker image
  for the Spacemacs container (thanks to Eugene Yaremenko)
- Added support for =ripgrep=. To enable it add =rg= to
  =dotspacemacs-search-tools=. =ripgrep= key bindings are under ~SPC s r~
  prefix. (thanks to Aron Griffis)
- Simplify declaration of company backends, see the section
  =Add auto-completion in a layer= of the =README.org= file of the
  =auto-completion= layer.
- Added experimental support for the emacs portable dumper; see
  =EXPERIMENTAL.org=. This allows for instant Spacemacs startup time with
  pre-loaded heavy packages like =Org= and =Helm=
  (thanks to Sylvain Benner, Compro Prasad and Keith Simmons)
- Added support for native fill column indicator in Emacs 27+ (thanks to
  Andriy Kmit)
*** Breaking Changes
**** Major
- Support for Emacs 24 has been dropped, the minimal Emacs version is now
  =25.1=.
**** Core
- Change loading order of layers init functions. Previously the =pre-init=,
  =init= and =post-init= function were called in a row for each package. Now
  /all/ =pre-init= functions are called for all packages, then /all/ =init=
  functions of all packages are called, finally /all/ =post-init= functions of
  all packages are called. It might require some updates of your private layers.
- All custom settings are now encapsulated in a function called
  =dotspacemacs/emacs-custom-settings= which is managed by Spacemacs and written
  to your dotfile. This allows Spacemacs to control when those settings are
  applied. While it should not break your custom settings you should check that
  they are all applied correctly once you reboot Emacs. Also you may have to
  clean up your dotfile if some custom settings are still present in your
  dotfile outside of the function =dotspacemacs/emacs-custom-settings=.
- Company backends declaration has been revamped to be less verbose and easier
  to use. For more info see the section =Add auto-completion in a layer= of
  the README.org file of the =auto-completion= layer, also you can read [[https://github.com/syl20bnr/spacemacs/commit/74fdbb6][commit
  message of commit 74fdbb6]].
- The function =add-flycheck-hook= has been renamed to =enable-flycheck=.
- The property =:powerline-scale= of variable =dotspacemacs-default-font= has
  been removed and replaced by the property =:separator-scale= used in the new
  dotfile variable =dotspacemacs-mode-line-theme=.
**** Layers
***** Spacemacs distribution layers
- Key bindings:
  - Changed ~SPC b B~ to ~SPC b I~ for =ibuffer= (thanks to Thomas de Beauchêne)
  - Changed ~SPC B b~ to ~SPC b B~ for non restricted buffer list
    (thanks to Thomas de Beauchêne)
  - Changed ~SPC b i~ to ~SPC b t~ for =imenu= tree view
    (thansk to Sylvain Benner)
  - ~SPC b m~ now opens the =*Messages*= buffer. The old ~SPC b m~ to kill other
    buffers has been moved to ~SPC b C-d~. Killing other buffers using a regular
    expression is now under ~SPC b C-D~.
  - Changed ~SPC f T~ to ~SPC 0~ for =neotree-show= / =treemacs-select-window=
    (thanks to Dela Anthonio)
  - Changed ~SPC j j~ from =evil-avy-goto-char= to =evil-avy-goto-char-timer=,
    and removed default binding for =evil-avy-goto-char-2=
    (thanks to duianto and Sylvain Benner)
  - Scrolling key bindings are now under ~SPC N~ instead of ~SPC n~ to be able
    to define more key bindings to scroll.
  - ~SPC q z~ is now ~SPC q f~ to kill a frame.
  - Remove ~SPC T N~ and make ~SPC T n~ cycle and start the theme transient
    state (thanks to Sylvain Benner)
  - Restricted ~SPC b C-d~ to only kill other buffers in current perspective
    (thanks to Seong Yong-ju)
- Other:
  - Support for multiple cursors using =evil-mc= is now encapsulated in the
    =multiple-cursors= layer (thanks to Codruț Constantin Gușoi)
***** C-C++
- CMake support has been extracted from the =c-c++= layer into the new =cmake=
  layer.
- LSP code navigation / completion added via clangd, ccls or cquery
  (thanks to Cormac Cannon)
***** ESS
- ESS key bindings were re-organised in the following list
  (thanks to Guido Kraemer, Yi Liu, and Jack Kamm):
  - ~SPC m ,~ for =ess-eval-region-or-function-or-paragraph-and-step=
  - ~SPC m d~ for =ess-dev-map=
  - ~SPC m h h~ for =ess-display-help-on-object=
  - ~SPC m h p~ for =ess-R-dv-pprint=
  - ~SPC m h t~ for =ess-R-dv-ctable=
  - ~SPC m r~ for =ess-extra-map=
  - ~SPC m s B~ for =ess-eval-buffer-and-go=
  - ~SPC m s D~ for =ess-eval-function-or-paragraph-and-step=
  - ~SPC m s F~ for =ess-eval-function-and-go=
  - ~SPC m s L~ for =ess-eval-line-and-go=
  - ~SPC m s R~ for =ess-eval-region-and-go=
  - ~SPC m s S~ for =ess-switch-process=
  - ~SPC m s b~ for =ess-eval-buffer=
  - ~SPC m s d~ for =ess-eval-region-or-line-and-step=
  - ~SPC m s f~ for =ess-eval-function=
  - ~SPC m s i~ for =spacemacs/ess-start-repl=
  - ~SPC m s l~ for =ess-eval-line=
  - ~SPC m s r~ for =ess-eval-region=
  - ~SPC m s s~ for =ess-switch-to-inferior-or-script-buffer=
  - ~SPC m w~ for =ess-r-package-dev-map=
***** Elixir
- Key bindings;
  - Changed ~SPC m p t~ to ~SPC m t F~ for =alchemist-project-find-test=
    (thanks to Lyuben Petrov)
***** Git
- Improvements:
  - Adapted configuration to new transient commands of Magit (thanks to bmag)
- Key bindings;
  - Changed ~SPC g f h~ to ~SPC g f l~ for 'git log' of current file
    (thanks to Ag Ibragimov)
***** gtags
- Key bindings;
  - Regenerate tags are now under ~SPC m g C~ instead of ~SPC m g c~.
***** Haskell
- Key bindings;
  - Swapped key bindings for better usability (thanks to Tony Lotts):
    - ~SPC m s s~ for =haskell-interactive-switch=
    - ~SPC m s S~ for =spacemacs/haskell-interactive-bring=
***** LSP
- Key bindings;
  - Change jump back to last mark from ~SPC m g p~ to ~SPC m g b~
    to follow the keybindings convention (thanks to Magnus Therning)
***** IPython notebook
- Key bindings;
  - Change prefix from ~SPC a i~ to ~SPC a y~ (thanks to Swaroop C H)
***** Java
- Moved Ensime support to the Scala layer, Java support removed.
***** JavaScript
- CoffeeScript support has been extracted from the =javascript= layer into the
  new =coffeescript= layer.
- Added missing prefix for =js2-mode=
- Added =eslint_d= support (thanks to Seong Yong-ju)
***** Markdown
- Key bindings:
  - Removed ~SPC m i I~ for =markdown-insert-reference-image=
    (folded into ~SPC m i i~)
  - Removed ~SPC m i L~ for =markdown-insert-reference-link-dwim=
    (folded into ~SPC m i l~)
***** nlinum
- The =nlinum= layer is deprecated on Emacs 26.1 and newer in favor of native
  line number support (thanks to bmag)
***** Org
Org key bindings were all over the place and we needed to reorganize them in a
sane way, here is the complete list of changed key bindings
(thanks to Sylvain Benner and Paweł Siudak):
- New prefixes:
  - ~SPC C~ clocks
  - ~SPC d~ dates
  - ~SPC m T~ toggles
  - ~SPC m b~ org-babel commands
  - ~SPC m i D~ download
  - ~SPC m s~ trees/subtrees
- Changed key bindings:
  - ~SPC m A~ org-attach
  - ~SPC m C I~ org-clock-in-last
  - ~SPC m C R~ org-clock-report
  - ~SPC m C c~ org-agenda-clock-cancel
  - ~SPC m C c~ org-clock-cancel
  - ~SPC m C d~ org-clock-display
  - ~SPC m C e~ org-evaluate-time-range
  - ~SPC m C g~ org-clock-goto
  - ~SPC m C i~ org-agenda-clock-in
  - ~SPC m C i~ org-clock-in
  - ~SPC m C j~ org-clock-jump-to-current-clock
  - ~SPC m C o~ org-agenda-clock-out
  - ~SPC m C o~ org-clock-out
  - ~SPC m C p~ org-pomodoro
  - ~SPC m C r~ org-resolve-clocks
  - ~SPC m T V~ space-doc-mode
  - ~SPC m T i~ org-toggle-inline-images
  - ~SPC m T t~ org-show-todo-tree
  - ~SPC m T x~ org-toggle-latex-fragment
  - ~SPC m d T~ org-time-stamp-inactive
  - ~SPC m d d~ org-agenda-deadline
  - ~SPC m d d~ org-deadline
  - ~SPC m d s~ org-agenda-schedule
  - ~SPC m d s~ org-schedule
  - ~SPC m d t~ org-time-stamp
  - ~SPC m e m~ org-mime-org-buffer-htmlize
  - ~SPC m i D s~ org-download-screenshot
  - ~SPC m i D y~ org-download-yank
  - ~SPC m i H~ org-insert-heading-after-current
  - ~SPC m i K~ spacemacs/insert-keybinding-org
  - ~SPC m i d~ org-insert-drawer
  - ~SPC m i e~ org-agenda-set-effort
  - ~SPC m i e~ org-set-effort
  - ~SPC m i h~ org-insert-heading
  - ~SPC m i l~ org-insert-link
  - ~SPC m i n~ org-add-note (thanks to Tommi Komulainen)
  - ~SPC m i p~ org-agenda-set-property
  - ~SPC m i p~ org-set-property
  - ~SPC m i s~ org-insert-subheading
  - ~SPC m i t~ org-agenda-set-tags
  - ~SPC m i t~ org-set-tags
  - ~SPC m p~ org-priority
  - ~SPC m s A~ org-archive-subtree
  - ~SPC m s N~ widen
  - ~SPC m s S~ org-sort
  - ~SPC m s b~ org-tree-to-indirect-buffer
  - ~SPC m s h~ org-promote-subtree
  - ~SPC m s j~ org-move-subtree-down
  - ~SPC m s k~ org-move-subtree-up
  - ~SPC m s l~ org-demote-subtree
  - ~SPC m s n~ org-narrow-to-subtree
  - ~SPC m s r~ org-agenda-refile
  - ~SPC m s r~ org-refile
  - ~SPC m s s~ org-sparse-tree
  - ~SPC m x o~ org-open-at-point
- Removed ~C-h~ binding in =org-agenda-mode= (thanks to Ag Ibragimov)
- Rebind =org-agenda-refile= to ~r~ in transient state (thanks to Muneeb Shaikh)
- Moved =org-trello= keys from ~SPC m o~ to ~SPC m m t~
  (thanks to Magnus Therning)
- New keybindings for push and pull (thanks to Magnus Therning):
  - ~SPC m t d b~ for =spacemacs/org-trello-pull-buffer=
  - ~SPC m t d c~ for =spacemacs/org-trello-pull-card=
  - ~SPC m t u b~ for =spacemacs/org-trello-push-buffer=
  - ~SPC m t u c~ for =spacemacs/org-trello-push-card=
- New keybinding for =org-table-field-info= ~SPC m t f~ (thanks to Dominik Schrempf)
***** Python
- Key bindings (thanks to Danny Freeman):
  - Changed ~SPC m s F~ to ~SPC m e F~ for =lisp-eval-defun-and-go=
  - Changed ~SPC m s R~ to ~SPC m e R~ for =lisp-eval-region-and-go=
  - Changed ~SPC m s e~ to ~SPC m e e~ for =lisp-eval-last-sexp=
  - Changed ~SPC m s f~ to ~SPC m e f~ for =lisp-eval-defun=
  - Changed ~SPC m s r~ to ~SPC m e r~ for =lisp-eval-region=
- Hy support has been extracted from the =python= layer into the new =hy= layer.
- Made =nose= fail compilation when tests fail (thanks to wizmer)
***** Ruby
- Key bindings:
  - Changed ~SPC m h d~ to ~SPC m h h~ for =robe-doc= (thanks to Paweł Siudak)
***** Ruby on Rails
- Key bindings:
  - New ~SPC m r f S~ to find serializer (thanks to Boris Buliga)
  - Changed =projectile-rails= key binding prefix from ~SPC m r~ to ~SPC m f~
    to avoid conflicts with key bindings in the =web-mode= layer
    (thanks to Adam Sokolnicki)
***** Shaders
- =shaders= layer has been moved to =gpu= layer.
***** Syntax checking
- Key bindings (thanks to Loris Lucido):
  - Key binding ~SPC e e~ is now for triggering a syntax check, the old action
    (explain error around point) has been moved to ~SPC e x~.
  - Move major specific error key bindings to ~SPC m E~ prefix
    (thanks to Sylvain Benner)
  - Changed ~SPC e e~ to ~SPC e b~ for =flycheck-buffer=
***** Vagrant
- Key bindings:
  - Vagrant key bindings prefix is now ~SPC a V~.
***** YAML
- Added LSP support (thanks to Seong Yong-ju)
***** ycmd
- The =ycmd= layer has been deleted and moved to the =c-c++= layer.
*** New layers
**** Completion
- templates (thanks to YasuharuIida and Eivind Fonn)
**** Emacs
- helpful (thanks to Johnson Denen)
**** Email
- notmuch (thanks to Francesc Elies Henar, Leonard Lausen, Willian Casarin,
  Kalle Lindqvist)
**** Filetree
- treemacs (thanks to Alexander Miller, Kalle Lindqvist, duianto,
  Thomas de Beauchêne, Boris Buliga and Sylvain Benner)
**** Fonts
- unicode-fonts (thanks to Aaron Jensen)
**** Frameworks
- emberjs (thanks to Robert O'Connor)
- phoenix (thanks to Lyuben Petrov)
- vue (thanks to Thanh Vuong)
**** Intl
- japanese (thanks to Kenji Miyazaki)
**** Languages
- alda (thanks to Andrew Hill (AstroEngiSci))
- coffeescript (thanks to Sylvain Benner)
- conda (thanks to Zach Pearson)
- coq (thanks to Xuan Bi, Jeremy Bi and Langston Barret)
- crystal (thanks to Sylvain Benner)
- dart (thanks to Bruno Tavares)
- dhall (thanks to Colin Woodbury)
- factor (thanks to timor)
- forth (thanks to Tim Jaeger)
- gpu (thanks to Evan Klitzke)
- groovy (thanks to Sylvain Benner)
- hy (thanks to Sylvain Benner and yuhan0)
- jr (thanks to Philippe Baron)
- json (thanks to Sylvain Benner, Boris Buliga and Tommi Komulainen)
- jsonnet (thanks to liztio and Robby O'Connor)
- julia (thanks to Adam Beckmeyer and Guido Kraemer)
- kivy (thanks to Ryota Kayanuma)
- kotlin (thanks to Shanavas M)
- mercury (thanks to Ludvig Böklin)
- pact (thanks to Colin Woodbury)
- perl5 (thanks to Troy Hinckley, Jinseop Kim and Michael Rohleder)
- perl6 (thanks to Bahtiar Gadimov and yuhan0)
- prolog (thanks to Newres Al Haider)
- reasonml (thanks to fredyr and Dave Aitken)
- solidity (thanks to Brooklyn Zelenka and Seong Yong-ju)
- protobuf (thanks to Amol Mandhane)
- restructuredtext (thanks to Wei-Wei Guo and Kalle Lindqvist)
- semantic-web (thanks to Andreas Textor)
- yang (thanks to Christian Hopps)
- zig (thanks to Michael Hauser-Raspe)
**** Misc
- copy-as-format (thanks to Ruslan Kamashev)
- ietf (thanks to Christian Hopps and Robby O'Connor)
- multiple-cursors (thanks to Codruț Constantin Gușoi and Thomas de Beauchêne)
- parinfer (thanks to Tianshu Shi)
**** Readers
- epub (thanks to Jeremy Dormitzer and André Peric Tavares)
**** Spacemacs
- spacemacs-defaults
- spacemacs-modeline
- spacemacs-navigation
- spacemacs-project
- spacemacs-purpose (thanks to bmag)
- spacemacs-visual
**** Tools
- bm (thanks to Eugene Yaremenko and Binbin Ye)
- cmake (thanks to Alexander Dalshov, Sylvain Benner and Jonas Jelten)
- dap (thanks to Ivan Yonchovski)
- debug (thanks to Hodge Shen, Troy Hinckley, and Sylvain Benner)
- dotnet (thanks to Jordan Kaye)
- import-js (thanks to Thanh Vuong and Seong Yong-ju)
- kubernetes (thanks to Matt Bray)
- lsp (thanks to Fangrui Song, 0bl.blwl, Cormac Cannon, Juuso Valkeejärvi,
  Guan Xipeng, Ivan Yonchovski, Justin Martin, dscole and Sylvain Benner)
- node (thanks to jupl)
- pass (thanks to Andrew Oppenlander, Kepi, Kalle Lindqvist, and Evan Klitzke)
- prettier (thanks to Seong Yong-ju)
- quickurl (thanks to Spenser "equwal" Truex)
- sailfish-developer (thanks to Victor Polevoy)
- sphinx (thanks to Wei-Wei Guo)
- tern (thanks to Sylvain Benner and Juuso Valkeejärvi)
- transmission (thanks to Eugene Yaremenko)
- web-beautify (thanks to Sylvain Benner and Juuso Valkeejärvi)
- xclipboard (thanks to Charles Weill, Sylvain Benner, and Alex Palaistras)
**** WEB services
- confluence
*** Renamed layers
- =extra-langs= renamed to =major-modes= (thanks to Eivind Fonn)
- =pdf-tools= renamed to =pdf=
- =mercury-layer= renamed to =mercury=
*** Removed layers
- evil-cleverparens (moved to =spacemacs-evil=)
- extra-langs (replaced by =ad-hoc= layers)
- ycmd (moved to =c-c++=)
*** Dotfile changes
- New Variables:
  - New dotvariable =dotspacemacs-auto-generate-layout-names= (thanks to bmag)
  - New dotvariables =dotspacemacs-emacs-pdumper-executable-file=,
    =dotspacemacs-emacs-dumper-dump-file= and
    =dotspacemacs-enable-emacs-pdumper= to configure dump
    (thanks to Sylvain Benner)
  - New variable =dotspacemacs-enable-server= (thanks to Tad Fisher)
  - New variable =dotspacemacs-frame-title-format= which is the default format
    string for a frame title bar, see docstring of function
    =spacemacs/frame-title-prepare= for more info (thanks to Uri Sharf and Kepi)
  - New variable =dotspacemacs-gc-cons= (thanks to Sylvain Benner)
  - New variable =dotspacemacs-initial-scratch-message= for the initial message
    in the scratch buffer (thanks to Carl Lange)
  - New variable =dotspacemacs-mode-line-themes= adds support for mode-line
    themes. Supported themes are =spacemacs=, =all-the-icons=, =vim-powerline=,
    =custom=, and =vanilla=. The first three are spaceline themes, =custom= is
    user defined, and =vanilla= is the default Emacs mode-line.
    (thanks to Sylvain Benner and James Wang)
  - New variable =dotspacemacs-server-socket-dir= for setting the server socket
    location (thanks to Carl Lange)
  - New variable =dotspacemacs-switch-to-buffer-prefers-purpose= which controls
    where =switch-to-buffer= displays the buffer. If nil, =switch-to-buffer=
    displays the buffer in the current window even if another same-purpose
    window is available. If non nil, =switch-to-buffer= displays the buffer in a
    same-purpose window even if the buffer can be displayed in the current
    window. (thanks to bmag)
  - New variable =dotspacemacs-use-spacelpa= (thanks to Sylvain Benner)
  - New variable =dotspacemacs-zone-out-when-idle= to zone when idle. Zoning
    will obfuscate the current buffer acting like a screen saver.
    (thanks to Eugene Yaremenko and Sylvain Benner)
  - New variable =dotspacemacs-undecorated-at-startup= (thanks to bb2020)
- Removed Variables:
  - Removed unused variable =dotspacemacs-verbose-loading= from
    =.spacemacs.template= (thanks to Ying Qu)
Other:
  - =.gitignore= now ignores tag files and the bbdb database.
  - =.gitignore= now ignores org-journal-cache-file (thanks to Benjamin Hipple)
  - Added =vim-style-visual-feedback= and =hybrid-style-visual-feedback= style
    variables to enable =evil-goggles= pulse in the Vim and Hybrid editing
    styles, respectively; disabled by default (thanks to Sylvain Benner)
  - Renamed style variables for consistency; the old names are still recognized
    but deprecated (thanks to Sylvain Benner):
    - =dotspacemacs-remap-Y-to-y$= renamed to =vim-style-remap-Y-to-y$=
    - =dotspacemacs-retain-visual-state-on-shift= to
      =vim-style-retain-visual-state-on-shift=
    - =dotspacemacs-visual-line-move-text= to =vim-style-visual-line-move-text=
    - =dotspacemacs-ex-substitute-global= to =vim-style-ex-substitute-global=
    - =hybrid-mode-enable-evilified-state= to
      =hybrid-style-enable-evilified-state=
    - =hybrid-mode-enable-hjkl-bindings= to =hybrid-style-enable-hjkl-bindings=
    - =hybrid-mode-use-evil-search-module= to
      =hybrid-style-use-evil-search-module=
    - =hybrid-mode-default-state= to =hybrid-style-default-state=
  - Renamed =helm= variables and made them layer variables; the old dotfile
    variables are still recognized but deprecated
    (thanks to Sylvain Benner and Kalle Lindqvist):
    - =dotspacemacs-helm-resize= to =helm-enable-auto-resize=, in the
      =spacemacs-completion= layer
    - =dotspacemacs-helm-no-header= to =helm-no-header=, in the =helm= layer
    - =dotspacemacs-helm-position= to =helm-position=, in the =helm= layer
    - =dotspacemacs-helm-use-fuzzy= to =helm-use-fuzzy=, in the
      =spacemacs-completion= layer
  - Removed obsolete =:powerline-scale= property from
    =dotspacemacs-default-font= variable
    (thanks to Muneeb Shaikh and Sylvain Benner)
*** Core changes
- Improvements:
  - Display time spent in =user-config= in home buffer (thanks to Sylvain Benner)
  - Added dotfile function =dotspacemacs/user-load= (thanks to Sylvain Benner)
  - Added dotfile function =dotspacemacs/user-env= (thanks to Sylvain Benner)
  - Added layer shadowing system, see [[https://github.com/syl20bnr/spacemacs/commit/dc58801c7ddd770a1f94a17890b4efbd1f20f6e8][commit dc58801]] (thanks to Sylvain Benner)
  - Added support for stable ELPA repository hosted on GitHub
    (thanks to Sylvain Benner)
  - Added =--no-package-sync= startup flag to prevent package from being
    installed or uninstalled set the variable (thanks to Valts Liepiņš)
  - Added =:requires= keyword for package declarations and owned packages
    (thanks to Eivind Fonn)
  - Added new interactive function =spacemacs/diminish-undo= to undo all the
    diminished mode-line lighters and have all of them be displayed in the
    mode-line. (thanks to hodge)
  - Conventions: added support for major mode specific toggles on ~SPC m T~
    prefix (thanks to Sylvain Benner)
  - Conventions: added ~SPC m f~ for web frameworks (thanks to Sylvain Benner)
  - Added universal prefix argument support to open both the =*scratch*= buffer
    and the =*Messages*= buffer in another window
    (thanks to Thomas de Beauchêne)
  - Added support for building multi-file local packages with =Quelpa=
    (thanks to Andriy Kmit')
  - Improved handling of additional bindings for transient states
    (thanks to Andriy Kmit')
  - More robust =dotspacemacs/add-layer= implementation (thanks to Eivind Fonn)
  - Improved issue reporting (thanks to Eugene Yaremenko)
  - Enabled backward theme cycling and added dedicated transient state
    accessible with ~SPC T n~ and ~SPC T N~ (thanks to Adrien Becchis and bmag)
  - Remove wizard question about completion engine. (thanks to Sylvain Benner)
  - Added e key bindings in Quick Help home screen (thanks to Sylvain Benner)
  - Increased =gc-cons-threshold= during startup to reduce startup time
    (thanks to Aaron Jensen)
  - Wrap init with =file-name-handler-alist nil= to speed up init
    (thanks to Aaron Jensen)
  - Changed startup to hide loading message unless =--debug-init= is specified
    (thanks to Sylvain Benner)
  - New command line parameter =--force-dump= to force dump emacs
    (thanks to Sylvain Benner)
  - Added prompt about unsaved changes when closing an issue report
    (thanks to timor)
  - Added =:off-message= keyword to the =spacemacs|add-toggle= macro to allow
    overriding the default toggled-off expression (thanks to bmag)
  - Added =spacemacs|add-transient-hook= macro to add hooks that vanish the
    first time they are executed (thanks to Sylvain Benner)
  - Added =doom-emacs= mode-line theme (thanks to Sylvain Benner)
  - Optimized =spacemacs/title-prepare= (thanks to Andriy Kmit')
  - Cached expensive computations in =spacemacs/title-prepare=
    (thanks to Dieter Komendera)
  - Added line text object using =evil-textobj-line= (thanks to Uroš Perišić)
  - Added more =kaolin-themes= (thanks to ogdenwebb)
  - Calling =spacemacs/recompile-elpa= with an argument nukes all *.elc files
    (thanks to Ag Ibragimov)
  - Allow customizing default major mode for new empty buffers in ~SPC b N n~,
    see =dotspacemacs-new-empty-buffer-major-mode= (thanks to Juha Jeronen)
  - Changed =dotspacemacs-default-font= =:size= from =13= (pixel size) to =10.0=
    (point size) (thanks to Aaron Zeng and duianto)
  - Updated the list of =base16= themes (thanks to kenranunderscore)
  - Updated the list of =solarized= themes (thanks to Muneeb Shaikh)
  - Added a =spacemacs-layouts-restrict-spc-tab= variable to
    =spacemacs/alternate-buffer= that restricts ~SPC-TAB~ to the current layouts
    buffers (default: =nil=) (thanks to Thanh Vuong)
  - Use a unique variable for each transient state's full-hint toggle function
    so that toggling the full hint in one transient state does not affect other
    transient states (thanks to Miciah Dashiel Butler Masters)
  - Converted obsolete =cl= to =cl-lib= (thanks to kimr)
  - Removed uses of =lexical-let=, part of the deprecated =cl= package
    (thanks to Spenser Truex)
  - Converted =case= to =cl-case= to fix =cl-lib= related errors
    (thanks to Nikita Leshenko)
- Fixes:
  - Avoid non-idempotent use of push in init code (thanks to Miciah Masters)
  - Moved Spacemacs startup progress bar to =core-progress-bar.el=, removed
    counter from progress bar, fixed updating, and fixed size when Emacs is
    started maximized (thanks to Sylvain Benner)
  - Fixed loading of themes having dependencies (thanks to Benno Fünfstück)
  - Fixed error when =layers= directory does not exist in dotdirectory
    (thanks to Eivind Fonn)
  - Fixed insert point for lazy loaded layers
    (thanks to Codruț Constantin Gușoi)
  - Fixed reference to cfgl-package-distant-p (thanks to Alex Coventry)
  - Fixed computation of elpa directory (thanks to Sylvain Benner)
  - Fixed loading order for package configuration it is now:
    - pre-init functions for all packages
    - init function of all packages
    - post-init functions for all packages  (thanks to Sylvain Benner)
  - Fixed base16-theme mapping for all themes (thanks to Philippos Boon Alexaki)
  - Fixed package initialization on Emacs 27
    (thanks to Miciah Dashiel Butler Masters)
  - Fixed bugs that could cause =layers.el= and =packages.el= files to be loaded
    multiple times (thanks to Sylvain Benner)
  - Fixed warning about quoted lambda in =core-configuration-layer.el=
    (thanks to Sylvain Benner)
  - New function =configuration-layer/load-file= to load files silently
    (thanks to Sylvain Benner)
  - Fixed configuration-layer/insert-lazy-install-configuration, which has been
    broken since v0.200.0.
  - Fixed duplicate "Open quick help..." in the minibuffer at startup
    (thanks to Sylvain Benner)
  - Fixed overflow of line in page-break-lines-mode when using line number
    (thanks to Compro Prasad)
  - Changed the layer loading process so that customizing a package variable
    using =:variables= in =dotspacemacs-configuration-layers= overrides any
    default value that the layer's package configuration sets
    (thanks to Sylvain Benner)
  - Fixed bug that could overwrites customize variables (thanks to bmag)
  - Don't suggest ~SPC q r~ if =restart-emacs= package is missing after an
    update (thanks to Keshav Kini)
  - spacemacs-layouts: Improvements to ~SPC l l~ (=spacemacs/helm-perspectives=
    or =spacemacs/ivy-spacemacs-layouts=):
    - If the user selects a project that does not already have a layout and then
      quits without selecting a file or buffer, kill the new layout.
    - When creating a new layout, add any buffers that belong to the project.
  - spacemacs-layouts: Improvements to ~SPC p l~
    (=spacemacs/helm-persp-switch-project= or
    =spacemacs/ivy-persp-switch-project=):
    - Fixed the default action to display the home buffer in the new layout.
    - Added actions to copy the current layout or create a new project layout.
    - Added action for opening project in dired. (thanks to Magnus Therning)
  - Resolve symlinks in warning message about duplicate layers
    (thanks to Ben Gamari)
  - Check toggle condition in status function (thanks to Eivind Fonn)
  - Always reset applied themes when a theme is applied (thanks to Eivind Fonn)
  - Assume "no" for lazy installation in the --batch mode
    (thanks to Eugene Yaremenko)
  - Use =url-hexify-string= to encode issue report body (thanks to Boris Buliga)
  - Deleted the quote preceding the lambda in =spacemacs|add-toggle= to avoid
     warning (thanks to Miciah Dashiel Butler Masters)
  - Escaped left and right bracket character literals to avoid warning
    (thanks to Miciah Dashiel Butler Masters)
  - Backported battery fix for macOS (thanks to Sylvain Benner)
  - Disabled spaceline responsiveness for =all-the-icons= theme
    (thanks to Sylvain Benner)
  - Disabled auto-start of Emacs server by default (thanks to Sylvain Benner)
  - Alternate buffers without taking into account their purpose
    (thanks to Thomas de Beauchêne)
  - Made query-replace work when frame is split (thanks to Dieter Komendera)
  - Don't skip missing .elc files when recompiling Elpa (thanks to RockyRoad29)
  - Updated =quelpa= to fix installing of some recipes on macOS
    (thanks to Dieter Komendera)
  - Added startup support for doom-sourcerer theme (thanks to Parker Johnson)
  - Fixed modeline when started in daemon mode (thanks to Benno Fünfstück)
  - Fixed search for "find" executable in windows (thanks to Charlie Barto)
  - Found workaround for =buffer-list-update-hook= performance issue.
    (thanks to Alexander Miller)
  - Added missing force argument to the =spacemacs//init-spacemacs-env= call in
    the function =spacemacs/load-spacemacs-env= (thanks to sergeiz2)
  - Fixed =spacemacs/alternate-buffer= to restore point.
  - Removed Unicode triple dot in both =dotspacemacs-smart-closing-parenthesis=
    variable comments in favor of the ASCII one (thanks to nshadov)
  - Fixed home buffer version insertion removing first line (thanks to duianto)
  - Fixed ~SPC TAB~ in =spacemacs-base= distribution (thanks to duianto)
<<<<<<< HEAD
  - Fixed redundant package version checking during update (thanks to aaronjensen)
=======
  - Frame title setting doesn't need to depend on environment (gui/cli)
    (thanks to Mpho Jele)
>>>>>>> 08d19389
- Other:
  - New function =configuration-layer/message= to display message in
    =*Messages*= buffer (thanks to Sylvain Benner)
  - Enabled lexical binding in new template (thanks to André Peric Tavares)
  - Reworked =spacemacs//reroot-link= to make links relative
    (thanks to Eugene Yaremenko)
  - Rename =configuration-layer/sync= to =configuration-layer/load=
    (thanks to Sylvain Benner)
  - Replace the optional argument =no-install= by a global variable named
    =spacemacs-sync-packages= (thanks to Sylvain Benner)
  - Added optional parameter to =spacemacs/set-mode-line= to redisplay
   (thanks to Sylvain Benner)
  - Added optional =append= and =local= parameters to =spacemacs/add-to-hooks=
    (thanks to Sylvain Benner)
  - Added =spacemacs-buffer/error= like =spacemacs-buffer/warning=
    (thanks to Sylvain Benner)
  - Move versions functionality to new file =core/core-versions.el=
    (thanks to Sylvain Benner)
  - Use =cl-loop= instead of =loop= (thanks to Sylvain Benner)
  - Renamed =spacemacs/mplist-get= function to =spacemacs/mplist-get-values=,
    renamed =spacemacs/plist-get= function to =spacemacs/mplist-get-value=, and
    refactored the latter function (thanks to Benjamin Reynolds)
  - Added =pupo-split-active-window= variable to split the active window or the
    entire frame (thanks to tddsg)
  - New emacs banner: "100-banner.txt" (thanks to Robert Zaremba)
  - Added Dogemacs inverted banner for dark themes: "997-banner.txt"
    (thanks to Vitor Finotti and Robby O'Connor)
  - Added reference handler as per jump handler (thanks to Fangrui Song)
  - Added =spacemacs/iwb-region-or-buffer= (thanks to bb2020)
*** Distribution changes
- Refactored =spacemacs-bootstrap=, =spacemacs-ui=, and =spacemacs-ui-visual=
  layers:
  - The =spacemacs-bootstrap= layer no longer configures built-in packages;
    instead, the new =spacemacs-defaults= layer configures built-in packages.
  - The =spacemacs-base= distribution now uses only the new =spacemacs-defaults=
    layer. As a result, =spacemacs-base= no longer installs any packages, but
    instead only configures defaults for built-in packages.
  - The new =spacemacs-navigation= layer configures packages for navigation.
  - The new =spacemacs-modeline= layer configures packages for the mode line.
  - The new =spacemacs-project= layer configures =projectile=.
  - Merge =spacemacs-ui= and =spacemacs-ui-visual= into layer =spacemacs-visual=
- New Packages:
  - Added =evil-lion= package to =spacemacs-evil= layer
    (thanks to et2010 and Eivind Fonn)
  - Added =editorconfig= package to =spacemacs-editing= layer
    (thanks to Vladimir Kochnev and Eivind Fonn)
  - Added =password-generator= package to =spacemacs-editing= layer
    (thanks to Sylvain Benner)
  - Added =symon= package to =spacemacs-modeline= layer
    (thanks to Eugene Yaremenko)
  - Added =evil-goggles= to the =spacemacs-evil= layer
    (thanks to Sylvain Benner)
  - Added =dotenv-mode= to the =spacemacs-bootstrap= layer
    (thanks to Sylvain Benner)
  - Added the following local packages (thanks to Sylvain Benner):
    - =info+=
    - =hide-comnt=
    - =help-fns+=
    - =font-lock+=
  - Remove package =adaptive-wrap=
  - Added =symbol-overlay= to the =spacemacs-navigation= layer
    (thanks to kenkangxgwe)
- Key bindings:
  - New ~SPC a Q~ prefix for dispatching quickurl
    (thanks to Spenser "equwal" Truex:)
    - ~SPC a Q l~ List quickurls
    - ~SPC a Q Q~ Expand quickurl abbrev at point
    - ~SPC a Q i~ Ask for which quickurl to insert
    - ~SPC a Q e~ Edit quickurls
    - ~SPC a Q b~ Ask to browse some url from those stored (with completion).
  - New evil text objects =«=, =｢=, =‘= and =“=.
  - Improved buffer transient state with extra bindings and new commands:
    - Added ~<right>~ for next-buffer
    - Added ~<left>~ for previous-buffer
    - Added ~o~ for other window
    - Added ~C-d~ for bury buffer
    - Added ~b~ for helm-buffer-list
    (thanks to Adrien Becchis and Sylvain Benner)
  - Added alignment support for ~{~ (thanks to Paulo Diniz)
  - Added functionality to move layouts in layout list using the layouts
    transient state:
    - Added ~<~ for =spacemacs/move-current-persp-left=
    - Added ~>~ for =spacemacs/move-current-persp-right=
    (thanks to Linus Marton)
  - New ~SPC b u~ keybinding for reopening killed buffers
    (thanks to Alex Palaistras)
  - New ~SPC b x~ and ~SPC w x~ to remove both buffer and window in one go
    (thanks to Codruț Constantin Gușoi)
  - New key binding ~SPC b H~ to open or select the =*Help*= buffer
    (thanks to duianto)
  - New ~SPC E~ prefix for ediff commands:
    - ~SPC E b 3~   ediff-buffers3
    - ~SPC E b b~   ediff-buffers
    - ~SPC E p b~   ediff-patch-buffer
    - ~SPC E B~     ediff-backup
    - ~SPC E d 3~   ediff-directories3
    - ~SPC E d d~   ediff-directories
    - ~SPC E d r~   ediff-directory-revisions
    - ~SPC E f .~   spacemacs/ediff-dotfile-and-template
    - ~SPC E f 3~   ediff-files3
    - ~SPC E f f~   ediff-files
    - ~SPC E f p~   ediff-patch-file
    - ~SPC E h~     ediff-documentation
    - ~SPC E m b 3~ ediff-merge-buffers-with-ancestor
    - ~SPC E m b b~ ediff-merge-buffers
    - ~SPC E m d 3~ ediff-merge-directories-with-ancestor
    - ~SPC E m d d~ ediff-merge-directories
    - ~SPC E m f 3~ ediff-merge-files-with-ancestor
    - ~SPC E m f f~ ediff-merge-files
    - ~SPC E m r 3~ ediff-merge-revisions-with-ancestor
    - ~SPC E m r r~ ediff-merge-revisions
    - ~SPC E r l~   ediff-regions-linewise
    - ~SPC E r w~   ediff-regions-wordwise
    - ~SPC E s~     ediff-show-registry
    - ~SPC E v~     ediff-revision
    - ~SPC E w l~   ediff-windows-linewise
    - ~SPC E w w~   ediff-windows-wordwise
    (thanks to Spenser Truex)
  - New ~SPC K~ prefix and subprefixes to use keyboard macros built-ins:
    - ~SPC K (~   kmacro-start-macro-or-insert-counter
    - ~SPC K )~   kmacro-end-or-call-macro-repeat
    - ~SPC K 2 c~ kmacro-call-ring-2nd
    - ~SPC K 2 C~ kmacro-call-ring-2nd-repeat
    - ~SPC K 2 v~ kmacro-view-ring-2nd
    - ~SPC K a~   kmacro-add-counter
    - ~SPC K b~   kmacro-bind-to-key
    - ~SPC K c~   kmacro-call-macro
    - ~SPC K d~   kmacro-delete-ring-head
    - ~SPC K e l~ kmacro-edit-lossage
    - ~SPC K e m~ kmacro-edit-macro
    - ~SPC K e r~ kmacro-edit-macro-repeat
    - ~SPC K e t~ kmacro-step-edit-macro
    - ~SPC K i~   kmacro-insert-counter
    - ~SPC K m~   kmacro-end-call-mouse
    - ~SPC K n~   kmacro-cycle-ring-next
    - ~SPC K N~   kmacro-name-last-macro
    - ~SPC K p~   kmacro-cycle-ring-previous
    - ~SPC K r~   helm-register
    - ~SPC K s c~ kmacro-set-counter
    - ~SPC K s f~ kmacro-set-format
    - ~SPC K s r~ kmacro-swap-ring
    - ~SPC K v~   kmacro-view-macro
    - ~SPC K V~   kmacro-view-macro-repeat
    - ~SPC K w~   kmacro-to-register
    - ~SPC K y~   jump-to-register
    (thanks to Spenser Truex)
  - New ~SPC R~ prefix to use rectangle manipulation built-ins:
    - ~SPC R !~ clear-rectangle
    - ~SPC R c~ close-rectangle
    - ~SPC R d~ delete-rectangle
    - ~SPC R e~ rectangle-exchange-point-and-mark
    - ~SPC R i~ copy-rectangle-to-register
    - ~SPC R k~ kill-rectangle
    - ~SPC R l~ rectangle-left-char
    - ~SPC R m~ rectangle-mark-mode
    - ~SPC R n~ rectangle-next-line
    - ~SPC R N~ rectangle-number-lines
    - ~SPC R o~ open-rectangle
    - ~SPC R p~ rectangle-previous-line
    - ~SPC R r~ rectangle-right-char
    - ~SPC R s~ string-rectangle
    - ~SPC R t~ transpose-regions
    - ~SPC R y~ yank-rectangle
    (thanks to Spenser Truex)
  - New ~SPC t t~ prefix for timeclock clock-in clock-out management:
    - ~SPC t t c~ timeclock-change
    - ~SPC t t e~ timeclock-workday-elapsed-string
    - ~SPC t t g~ timeclock-workday-remaining-string
    - ~SPC t t i~ timeclock-in
    - ~SPC t t l~ timeclock-when-to-leave-string
    - ~SPC t t m~ timeclock-modeline-display
    - ~SPC t t o~ timeclock-out
    - ~SPC t t r~ timeclock-reread-log
    - ~SPC t t s~ timeclock-status-string
    - ~SPC t t u~ timeclock-update-mode-line
    - ~SPC t t v~ timeclock-visit-timelog
    - ~SPC t t w~ timeclock-when-to-leave-string
    (thanks to Spenser Truex)
  - New ~SPC i b~ keybinding to insert another buffer's contents into the
    current one. (thanks to Spenser Truex)
  - New ~SPC b N~ prefix to create an empty buffer:
    - ~SPC b N h~ create new empty buffer in a new window on the left
    - ~SPC b N j~ create new empty buffer in a new window at the bottom
    - ~SPC b N k~ create new empty buffer in a new window above
    - ~SPC b N l~ create new empty buffer in a new window below
    - ~SPC b N n~ create new empty buffer in current window
    - ~SPC b N f~ create new empty buffer in a new frame
    (thanks to duianto and Jesse Byler)
  - Added ~c~ to create a workspace in the workspaces transient state
    (thanks to duianto)
  - enabled Helm or Ivy (if one of these is enabled) for:
    - ~SPC a d~ (=dired=)
    - ~SPC F f~ (=find-file-other-frame=)
    - ~SPC F b~ (=switch-to-buffer-other-frame=)
    - ~SPC F B~ (=display-buffer-other-frame=)
    - ~SPC F O~ (=dired-other-frame=)
    (thanks to Miciah Masters)
  - New key binding ~SPC f i~ for =insert-file=.
  - New ~SPC f e U~ to update packages (thanks to Codruț Constantin Gușoi)
  - New frame manipulation key bindings:
    - Added ~SPC F f~ for =find-file-other-frame=
    - Added ~SPC F d~ for =delete-frame=
    - Added ~SPC F D~ for =delete-other-frames=
    - Added ~SPC F b~ for =switch-to-buffer-other-frame=
    - Added ~SPC F B~ for =display-buffer-other-frame=
    - Added ~SPC F O~ for =dired-other-frame=
    - Added ~SPC F o~ for =other-frame=
    - Added ~SPC F n~ for =make-frame=
    (thanks to Ben Lloyd, duianto and bmag)
  - Added multiple key bindings to copy a file path:
    - ~SPC f y c~ to show and copy current file absolute path with line and
      column number in the minibuffer
    - ~SPC f y d~ to show and copy current directory absolute path in the
      minibuffer
    - ~SPC f y l~ to show and copy current file absolute path with line number
      in the minibuffer
    - ~SPC f y y~ to show and copy current file absolute path in the minibuffer
    - ~SPC f y C~ to show and copy current file path relative to the project
      root with line and column number
    - ~SPC f y D~ to show and copy current directory path relative to the
      project root
    - ~SPC f y L~ to show and copy current file path relative to the project
      root with line number
    - ~SPC f y Y~ to show and copy current file path relative to the project
      root
    (thanks to Codruț Constantin Gușoi)
  - New ~SPC f e e~ to open spacemacs.env file (thanks to Sylvain Benner)
  - New ~SPC f e E~ to reload environment variable from env file
    (thanks to Sylvain Benner)
  - New ~SPC f e C-e~ to re-initialize the env file from shell
    (thanks to Sylvain Benner)
  - New ~SPC f A~ to open a file and replace buffer with it
    (thanks to Masayuki Takemura)
  - Added ~SPC f y n~ and ~SPC f y N~ to copy the name of a file
    (thanks to Sylvain Benner)
  - Changed ~SPC h d d~ to ~SPC h d a~ for =helm-apropos=, it's more mnemonic
    (thanks duianto and yuhan0)
  - Added ~SPC h d a~ for =counsel-apropos= (thanks duianto and yuhan0)
  - Added profiling key bindings:
    - ~SPC h P k~ to stop the profiler
    - ~SPC h P r~ to display the profiler report
    - ~SPC h P s~ to start the profiler
    - ~SPC h P w~ to write the profiler report to a file
    (thanks to Codruț Constantin Gușoi)
  - New =spacemacs-completion= key bindings:
    - ~C-S-j~ for =helm-follow-action-forward=
    - ~C-S-k~ for =helm-follow-action-backward=
    (thanks to Diego Berrocal)
  - Overhauled the scroll transient state and moved all scrolling key bindings
    from ~SPC n~ to ~SPC N~ (thanks to Somelauw)
  - Alternative keybinding ~M-0~ to switch to =neotree= / =treemacs= window
    (thanks to Alexander Miller)
  - Fixed ~hjkl~ bindings in =image-mode= and add leader bindings:
    - ~SPC m a a~ calls =image-toggle-animation=
    - ~SPC m a +~ calls =image-increase-speed=
    - ~SPC m a -~ calls =image-decrease-speed=
    - ~SPC m a r~ calls =image-reset-speed=
    - ~SPC m g n~ calls =image-next-file=
    - ~SPC m g N~ calls =image-previous-file=
    - ~SPC m t +~ calls =image-increase-size=
    - ~SPC m t -~ calls =image-decrease-size=
    - ~SPC m t f~ calls =image-mode-fit-frame=
    - ~SPC m t r~ calls =image-transform-reset=
    - ~SPC m t h~ calls =image-transform-fit-to-height=
    - ~SPC m t w~ calls =image-transform-fit-to-width=
    - ~SPC m t s~ calls =image-transform-set-scale=
    - ~SPC m t r~ calls =image-transform-rotation=
    (thanks to Kalle Lindqvist)
  - New ~SPC p e~ to edit =dir-locals.el= (thanks to Dela Anthonio)
  - Move ~SPC q z~ to ~SPC q f~ to kill a frame (thanks to Steven Allen)
  - New =spacemacs-navigation= key bindings:
    - ~SPC q t~ for restarting with =--timed-requires=
    - ~SPC q T~ for restarting with =--adv-timers=
    (thanks to Rich Alesi)
  - Move ~SPC t C p~ to ~SPC t h p~ for =highlight-parentheses-mode=
    (thanks to Thomas de Beauchêne)
  - New ~SPC t m r~ to toggle responsiveness of the mode-line
  - New themes transient state key bindings ~t~ or ~<up>~ to open =helm-themes=
    to select an installed theme (thanks to duianto)
  - Added ~SPC t z~ to toggle zero-based column indexing in the mode line
  - New key binding and function ~SPC w d~ for =spacemacs/maximize-vertically
    (thanks to Ag Ibragimov)
  - New ~SPC w 1~ to set the window layout to a single column
    (thanks to Alejandro Arrufat)
  - New ~SPC w 4~ to set the window layout to a 2x2 grid
    (thanks to Alejandro Arrufat, Codruț Constantin Gușoi, and bmag).
  - New text align key bindings:
    - ~SPC x a [~ align region at [
    - ~SPC x a ]~ align region at ]
    - ~SPC x a {~ align region at {
    - ~SPC x a }~ align region at }
    (thanks to Thomas de Beauchêne)
  - New text align key binding ~SPC x a %~ to align region at =%=
    (thanks to Gunnar Bastkowski)
  - New transient state for string inflection under ~SPC x i~
    (thanks to Eivind Fonn)
  - New ~SPC x d SPC~ to delete all spaces except one (thanks to Fabian Wilk)
  - New string inflection key bindings:
    - ~SPC x i i~ cycle symbol naming styles
    - ~SPC x i u~ change symbol style to =under_score=
    - ~SPC x i U~ change symbol style to =UP_CASE=
    - ~SPC x i k~ change symbol style to =kebab-case=
    - ~SPC x i c~ change symbol style to =lowerCamelCase=
    - ~SPC x i C~ change symbol style to =UpperCamelCase=
    (thanks to Ric da Silva)
  - New transpose sentences and transpose paragraphs keybindings
    (thanks to Daniel Gomez):
    - ~SPC x t p~ for =transpose-paragraphs=
    - ~SPC x t s~ for =transpose-sentances=
  - Added missing which-key prefix names =new empty buffer= and =justification=
    (thanks to duianto)
  - New ~SPC x t e~ to transpose sexps (thanks to Guido Kraemer)
  - Added evil key bindings for visualizer and window mode of =undo-tree=
    (thanks to Rich Alesi)
  - Improved =which-key= replacement regular expressions (thanks to duianto)
  - Added ~SPC o~ which-key prefix name: =user bindings= (thanks to duianto)
  - Added =symbol-overlay= key bindings (thanks to kenkangxgwe):
    - ~SPC s o~ calls =spacemacs/symbol-overlay=
    - ~SPC s O~ calls =symbol-overlay-remove-all=
  - New symbol overlay transient state, ~SPC s o~ on a symbol:
    - ~b~ calls =symbol-overlay-switch-backward=
    - ~c~ calls =symbol-overlay-save-symbol=
    - ~d~ calls =symbol-overlay-jump-to-definition=
    - ~e~ calls =symbol-overlay-echo-mark=
    - ~f~ calls =symbol-overlay-switch-forward=
    - ~n~ calls =symbol-overlay-jump-next=
    - ~N~ calls =symbol-overlay-jump-prev=
    - ~o~ calls =symbol-overlay-put=
    - ~O~ calls =symbol-overlay-remove-all=
    - ~p~ calls =symbol-overlay-jump-prev=
    - ~r~ calls =symbol-overlay-query-replace=
    - ~R~ calls =symbol-overlay-rename=
    - ~s~ calls =symbol-overlay-isearch-literally=
    - ~t~ calls =symbol-overlay-toggle-in-scope=
    - ~z~ calls =recenter-top-bottom=
    - ~q~ exits the transient state
      (thanks to kenkangxgwe)
  - Added =link-hint-copy-link= to ~SPC x y~ (thanks to William Casarin)
  - Added =evil-unimpaired= navigation keys prefixed by ~[~ and ~]~ to the
    Spacemacs home buffer (thanks to Sorawee Porncharoenwase)
  - Added key bindings for indirect buffer functions under ~SPC b N~:
    - ~C-i~ calls =make-indirect-buffer=
    - ~i~ calls =clone-indirect-buffer=
    - ~I~ calls =clone-indirect-buffer-other-window=
  - Added key bindings (thanks to duianto):
    - Evil numbers ~SPC n _~ decrease number at point
      and in the transient state ~j~ and ~k~
    - Font scaling ~SPC z x _~ scale down
    - Frame transparency ~SPC T T _~ decrease transparency
    - Zoom frame ~SPC z f _~ zoom frame out
  - Added ~SPC j U~ for =spacemacs/avy-open-url= (thanks to Dominik Schrempf)
  - Added workspaces transient state key bindings (thanks to duianto):
    - ~SPC l w s~ =spacemacs/single-win-workspace= (exits the TS)
    - ~SPC l w S~ =spacemacs/single-win-workspace=
  - Added ~SPC t C-S-l~ =spacemacs/toggle-visual-line-navigation-globally=
    (thanks to Matt Kramer)
  - Added visual-line-navigation keys (thanks to duianto)
    - ~up~ =evil-previous-visual-line=
    - ~down~ =evil-next-visual-line=
  - Added ~a~ for =ace-window= to window manipulation transient state
    (thanks to fleimgruber)
  - Added =dired= evil search next/prev key bindings (thanks to duianto):
    - With the =vim= editing style in =normal= state:
      - ~n~ =evil-ex-search-next=
      - ~N~ =evil-ex-search-previous=
    - With the =hybrid= editing style in =normal= state:
      - ~n~ =evil-search-next=
      - ~N~ =evil-search-previous=
- Improvements:
  - Rewrote window layout functions for ~SPC w 1~, ~SPC w 2~, ~SPC w 3~, and
    ~SPC w 4~ (thanks to Codruț Constantin Gușoi):
    - Added =spacemacs-window-split-delete-function= variable, which can be used
      to customize how the window layout functions delete windows.
    - Added =spacemacs-window-split-ignore-prefixes= variable, which can be used
      to customize the default =spacemacs-window-split-delete-function= function.
      By default, this variable specifies treemacs and neotree sidebar windows.
    - Added =spacemacs/window-split-default-delete=, which is the default
      function for =spacemacs-window-split-delete-function=, and which deletes
      windows that do not match the prefixes in
      =spacemacs-window-split-ignore-prefixes=.
    - Allow a prefix argument to ~SPC w 1~, ~SPC w 2~, ~SPC w 3~, and ~SPC w 4~,
      which causes them to delete all windows, ignoring window parameters and
      =spacemacs-window-split-ignore-prefixes=.
  - Fill the current filename as a suggestion of
    =spacemacs/rename-current-buffer-file= (thanks to tddsg)
  - Added support for =helm-swoop-edit= in =helm= transient state
    (thanks to Troy Hinckley)
  - Added prefix argument to =rename-current-buffer-file=. If the prefix
    argument is non-nil then use the directory instead of filename as default
    value when prompting the user (thanks to Eivind Fonn)
  - Added prompt to save modified, user created buffers on quit
    (thanks to Valts Liepiņš)
  - Made it easy to configure =spacemacs-evil-cursors= (thanks to bmag)
  - Made popwin handle =google-translate= buffers (thanks to Kalle Lindqvist)
  - Use =counsel-projectile-switch-project-action= instead of
    =projectile-switch-project-by-name=, to match the additional actions
    available via =counsel-projectile-switch-project= (thanks to Tad Fisher)
  - Use new custom actions mechanism from upstream =counsel-projectile=
    (thanks to Muneeb Shaikh)
  - Added support for directories in =spacemacs/rename-file=
    (thanks to Boris Buliga)
  - Improved messages when deleting a file (thanks to duianto)
  - Replaced =centered-buffer-mode= with =writeroom-mode=
    (thanks to Eugene Yaremenko)
  - Added =ivy= support to buffer transient state (thanks to yuhan0)
  - Enabled =evil-search= search module in evil state.
  - Improved function =spacemacs/sort-lines-by-column= to work on rectangular
    block selection and warn the user about its requirements (thanks to duianto)
  - Smarter default alignment with =spacemacs/align-repeat=
    (thanks to Eric Siegel and Eivind Fonn)
  - Set =case-fold-search= to =nil= in =compilation-finish-function=
    (thanks to Wieland Hoffmann)
  - Hide =evil-mc= single cursor mode-line lighter "emc" (thanks to duianto)
  - Rewrite function =spacemacs/sudo-edit=. Old version worked only for method
    =ssh= and did not work at all if user was not specified (e.g.
    /ssh:hostname:/path). Since the symbol '@' was required in a filename.
    (thanks to dvzubarev)
  - Implemented distraction free mode (thanks to Eugene Yaremenko)
  - Added =helm= to spacemacs default distribution (thanks to Sylvain Benner)
  - Made it possible to define an evil state face without an evil cursor
    (thanks to Alexander Miller)
  - Use =evil-smartparens-mode= when =dotspacemacs-smartparens-strict-mode= is
    enabled (thanks to timor)
  - Set =which-key-idle-secondary-delay= to 0.01 to make which-key update more
    promptly after each key-press following the initial key-press in a sequence
    (thanks to oisincar)
  - Reset initial useful and useless buffers regexp lists to empty lists
    and left this to the user. This prevents surprising behavior for lots of
    users (thanks to Sylvain Benner)
  - Colorized hybrid and inactive states for vim-powerline
    (thanks to Muneeb Shaikh)
  - Switched to HTTPS for org packages repo (thanks to Sylvain Benner)
  - Switched =center-cursor-mode= to melpa source (thanks to Dieter Komendera)
  - Added =Process List= to =popwin:special-display-config= (thanks to simendsjo)
  - Added actions to open =funcs.el= and =layers.el= from layers help
    (thanks to Boris Buliga)
  - Cleanup =which-key= by removing obsolete entries and adding some missing
    ones (thanks to duianto)
  - Added =go-run-args= to pass command line arguments to `go run`
  - Editing: Enable smartparens in eldoc-eval-expression
    (thanks to Aaron Jensen)
  - Check for universal argument before paste (thanks to bet4it)
  - New variable =spacemacs-yank-indent-modes= to enable auto indent in modes
    not derived from =prog-mode= (thanks to bet4it)
  - Remap ~M-SPC~ and ~SPC-x-d-SPC~ to =cycle-spacing= (thanks to bb2020)
  - Added ~j~ and ~k~ to transient states (thanks to Ag Ibragimov):
    - Font Scaling
    - Frame Transparency
    - Zoom Frame
  - Added key bindings to the zoom frame transient state:
    - ~m~ for toggle maximize
    - ~f~ for toggle fullscreen
    (thanks to Ag Ibragimov)
  - Updated Scrolling Transient State (thanks to duianto)
  - Removed new layout confirmation question (thanks to duianto)
  - Revealed already bound Helm Transient State navigation keys:
    - ~g~ go to first candidate
    - ~G~ go to last candidate
    (thanks to duianto)
  - Added support for visual line numbers (thanks to jcaw)
  - Updated evil-numbers transient state to run foreign keys
    (thanks to Jake Romer)
  - Added a =tutorials= section to ~SPC h T~ (thanks to duianto):
    - ~SPC h T e~ for =emacs-tutorial= (aliased from =help-with-tutorial=)
    - ~SPC h T v~ for =evil-tutor-start=
  - Improved Window Manipulation Transient state (thanks to yuhan0)
  - Added a =spacemacs-layouts-restricted-functions= variable to restrict
    functions to the current layouts buffers
    Default: '(spacemacs/window-split-double-columns
               spacemacs/window-split-triple-columns
               spacemacs/window-split-grid)
    (thanks to Thanh Vuong)
  - Added a link to =spacemacs|create-align-repeat-x= in the docstring for
     =align-repeat-= commands (thanks to Troy Pracy)
  - Improved TS formatting: workspaces & layouts (thanks to duianto)
  - Added more persistant =helm= actions ~C-z~ to switch layout ~SPC p l~
    - Switch to Project Perspective and Show Recent Files
    - Switch to Project Perspective and Search
    (thanks to Gia Thanh Vuong)
  - Added persistant =helm= actions for ~SPC h p~ to recompile emacs package
    (thanks to thanhvg)
  - Enabled =doom= mode-line theme to respect
    =dotspacemacs-display-default-layout= (thanks to Jake Romer)
  - Hide =spacemacs//= command prefixes in which-key (thanks to duianto)
  - Prevented removal of =eldoc= info when switching to insert state
    (thanks to Ivan Yonchovski)
- Fixed:
  - Fixed ~h~ key binding in compilation and grep buffers
    (thanks to Sylvain Benner)
  - Disabled the paste transient state when using multiple cursors
    (thanks to Koray AL)
  - Fixed ~.~ repeat operator with the unimpaired keybindings ~[ q~ and ~] q~ to
    jump to flycheck errors in the current buffer.
    (thanks to Robbert van der Helm)
  - Fixed colorization of compilation buffer (thanks to Abdó Roig-Maranges)
  - Fixed placement of created new empty buffer (thanks to bmag)
  - Fixed renaming of a buffer without a visited file (thanks to duianto)
  - Fixed frame cycling in =evil-unimpaired= (thanks to Vladimir Kochnev)
  - Fixed frame killer logic with persistent server (thanks to Rich Alesi)
  - Fixed terminal RET and TAB in layouts/workspaces transient state
    (thanks to Don March)
  - Fixed overriding =sp-show-pair-delay= (thanks to Eivind Fonn)
  - Fixed margin scaling ignoring window (thanks to Eivind Fonn)
  - Fixed avy dependency in =spacemacs/ace-buffer-links=
    (thanks to Jonas Strømsodd)
  - Fixed =evil-paste-pop= (thanks to Nicholas Ochiel)
  - Fixed search direction in =spacemacs/integrate-evil-search=
    (thanks to Thanh Vuong)
  - Fixed left/right bindings in =undo-tree= (thanks to Eivind Fonn)
  - Replaced obsolete =which-key= functions (thanks to duianto)
  - Fixed =default= theme loading (thanks to Eivind Fonn)
  - Fixed scrollbar still active when disabled (thanks to Valts Liepiņš)
  - Fixed the =linum= text scaling advice (thanks to Codruț Constantin Gușoi)
  - Removed obsolete =purpose-conf= name argument (thanks to duianto)
  - Don't show warning on layout key clashes (thanks to Boris Buliga)
  - Fixed ~SPC w =~ for balancing windows (thanks to Sylvain Benner)
  - Fixed typos related to =persp-mode= (thanks to Ruslan Kamashev)
  - Fixed moving cursor in previous buffers when switching to home buffer
    (thanks to duianto)
  - Fixed =pupo-mode= loading for =spacemacs-purpose-popwin=
    (thanks to Muneeb Shaikh)
  - Fixed =undo-tree= buffer name in =spacemacs-visual= (thanks to Winkey Wong)
  - Fixed renamed =helm= split window variable (thanks to duianto)
  - Fixed =neotree= and =treemacs= window number allocation
    (thanks to Sylvain Benner)
  - Fixed handling of Windows paths of package archives (thanks to Igor Avdeev)
  - Fixed using =eyebrowse= without =persp-mode= (thanks to Steven Allen)
  - Fixed misaligned =evil-mc= cursors on macOS and Windows
    (thanks to Benjamin Reynolds)
  - Fixed regression to allow new project perspectives (thanks to Bruno Tavares)
  - Compute =spacemacs-modeline= height only after display init
    (thanks to Benno Fünfstück)
  - Fixed vertical and horizontal in window manipulation transient state
    (thanks to Jesse Byler)
  - Changed initialization of =recentf-exclude= to use
    =recentf-expand-file-name= in order to respect =recentf-filename-handlers=
    (thanks to bet4it)
  - Removed buggy =find-file-hook--open-junk-file= (thanks to Sylvain Benner)
  - Fixed copy-paste error in =lazy-load= hook name (thanks to bmag)
  - Fixed errors when restoring a perspective (thanks to Codruț Constantin Gușoi)
  - Fixed activation of line number in =text-mode= and =prog-mode= while the
    user disabled it (thanks to bmag)
  - Fixed issue with =spacemacs/smart-closing-parenthesis= sometimes adding an
    extra closing parenthesis (thanks to Miciah Masters)
  - Fixed updating buffer names in window configurations
    (thanks to Miciah Dashiel Butler Masters)
  - Made =spacemacs/counsel-search= with proper highlighting
    (thanks to Ting Zhou)
  - Removed compilation finish hook as it was surprising and annoying for lots
    of users (thanks to Miciah Masters)
  - Fixed global toggles for =aggressive-indent= and =smartparens=
    (thanks to Matt Kramer)
  - Fixed loading of outdated compiled files (thanks to Boris Buliga)
  - Fixed =helm= loading for layouts transient state
    (thanks to Thomas de Beauchêne)
  - Added support for =info-find-file= in emacs 27 by adding third argument
    (thanks to Richard Kim)
  - Fixed =:noh= ex-command to correctly clear search highlights initiated with
    both ~/~ and ~C-s~ (thanks to duianto)
  - Force =separator-scale= to be 1 when the =utf-8= separator is used
    (thanks to Sylvain Benner)
  - Fixed =find-ert-test-buffer= that moves point (thanks to Alexander-Miller)
  - Disabled popwin-mode at startup (thanks to bmag)
  - Fixed spaceline colors on emacs-mac port (thanks to Paweł Siudak)
  - Fixed a bug where setting =dotspacemacs-line-numbers= to =t=, =relative=,
    or a property list with =:enabled-for-modes= omitted or set to =nil= enabled
    line numbers in every buffer instead of only in buffers that derived from
    =prog-mode= and =text-mode= (thanks to bmag)
  - Fixed bug with =evil-pasted= text object (thanks to Troy Hinckley)
  - Fixed =golden-ratio= to correctly update after ~[ w~ and ~] w~
    (thanks to duianto)
  - Fixed =projectile-switch-project-action= (thanks to John Soo)
  - Fixed =evil-escape= lighter being shown in the mode line
    (thanks to Sylvain Benner)
  - Fixed ~TAB~ to toggle occurrences in iedit state in Vim and Hybrid editing
    styles (thanks to Sylvain Benner)
  - Fixed the projectile global mode function call (thanks to Karol Wójcik)
  - Fixed handling of keymap property when the value is a symbol instead of a
    keymap (thanks to Rudi Grinberg)
  - Fixed value of =persp-add-buffer-on-after-change-major-mode= to add free
    buffers to current layout (thanks to Miciah Masters)
  - Keep previous position on =toggle-maximize-buffer= (thanks to Ag Ibragimov)
  - Deactivate =evil-escape= in =holy-mode= (thanks to Maximilian Wolff)
  - Removed obsolete =purpose-conf= argument for good
    (thanks to Codruț Constantin Gușoi)
  - Stopped configuring =fci-rule-color=, which was overriding themes that
    configured it (thanks to Victor Cuadrado Juan)
  - Added ranger-mode to golden-ratio-exclude-modes (thanks to Langston Barrett)
  - Fixed evil surround bindings (thanks to Hoyon Mak)
  - Exclude which-key from layer sync powerline restore (thanks to Doug Wilson)
  - Fixed =doom-modeline= in the messages buffer (thanks to duianto)
  - Fixed void function error when =recentf-save-list= is undefined
    (thanks to Compro-Prasad)
  - Fixed =global-hl-todo-mode= prevents activation in =org=
    (thanks to Sam Pillsworth)
  - Made =spacemacs-theme= variables user customizable from =user-init=
    - =spacemacs-theme-keyword-italic=
    - =spacemacs-theme-comment-bg=
    - =spacemacs-theme-org-height=
      (thanks to Dominik Schrempf)
  - Key bindings (thanks to bb2020)
    - ~SPC j (~ to =check-parens=
    - ~SPC j c~ to =goto-last-change=
  - Excluded =fundamental-mode= from =spacemacs/check-large-file=
    (thanks to Alexander Miller)
  - Excluded =tags-table-mode= from =spacemacs/check-large-file=
    (thanks to Hong Xu)
  - Fixed copied dir/path not shown in minibuffer when =select-enable-clipboard=
    is =nil= (thanks to duianto)
  - Used return value from advised function in =spacemacs//yank-indent-region=
    (thanks to Brandon T. Willard)
  - Fixed canceling =spacemacs/ace-buffer-links= (thanks to duianto)
  - Required =ivy= to load =counsel-projectile= (thanks to Thanh Vuong)
  - Remove obsolete custom location for =counsel-css= (thanks to Richard Kim)
  - Make =search-engine= layer support custom keywords for =engine-mode=
    (thanks to Maximilian Wolff)
  - Fixed =search-engine= layer customization issue (thanks to Haisheng Wu)
  - Replaced deprecated =avy--generic-jump= with =avy-jump=
    (thanks to Dominik Schrempf)
  - Switch recreated messages buffer to =evil-normal-state= (thanks to duianto)
  - Fixed =spacemacs/layouts-ts-close-other= with =ivy= (thanks to duianto)
  - Fixed =spacemacs/rename-current-buffer-file=, separate messages for
    move & rename, just move and just rename (thanks to duianto)
  - Fixed =spacemacs/rename-current-buffer-file= handle same new and old name
    (thanks to duianto)
  - Fixed sudo-edit on TRAMP (thanks to Carlos Ibáñez)
  - Replaced obsolete function =doom-modeline-init= with =doom-modeline-mode=
    (thanks to duianto)
  - Fixed searching in the =helm-find-file= actions (thanks to duianto)
*** Layer changes and fixes
**** Agda
- Fixes
  - Fixed auto bind breaking after Agda 2.6.0 api changes
  - Retained indentation on paste (thanks to Georgy Lukyanov)
**** Alda
- Key bindings:
  - ~SPC m b~ Play the entire buffer
  - ~SPC m c~ Play block (paragraph on point)
  - ~SPC m n~ Plays the current line
  - ~SPC m r~ Play region (selected text)
    (thanks to Andrew Hill (AstroEngiSci))
**** Ansible
- Improvements:
  - Added support for multiple vault password files, see the layer =README.org=
    (thanks to Sylvain Benner)
  - Simplified filename matching re (thanks to Anatoli Babenia)
  - Added additional YAML paths and refactored =spacemacs--ansible-filename-re=
    (thanks to Brett Campbell)
- Fixes:
  - Fixed ansible-doc-mode error on ~SPC h d k~
    (thanks to Codruț Constantin Gușoi)
  - Fixed =error void function ansible: auto-decrypt-encrypt=
    (thanks to Sylvain Benner)
  - Matched upstream Emacs coding convention names (thanks to Ayush Goyal)
  - Fixed void-variable =company-backends= (thanks to duianto)
**** Asm
- Improvements:
  - Added support for =company= package declaration (thanks to Kalle Lindqvist)
  - Added jump handlers for =nasm-mode= (thanks to Benjamin Levy)
**** Auto-completion
- New packages:
  - Added =yasnippet-snippets= package (thanks to Jack Kamm)
  - Added =ivy-yasnippet= (thanks to Kalle Lindqvist)
  - Added =company-box= (thanks to Tianyao Chou)
- Improvements:
  - Added =autocomplete-idle-delay= layer variable, which Spacemacs uses to set
    =company-idle-delay= or =ac-delay= (thanks to Benjamin Hipple)
  - Prefer =.spacemacs.d/snippets= over =.emacs.d/private/snippets=
    (thanks to Aaron Jensen)
  - Use =counsel-company= to show completion candidates
    (thanks to Kalle Lindqvist)
  - Added =company-semantic= as a default company backend (thanks to bet4it)
- Fixes:
  - Check if =dotspacemacs-directory-snippets-dir= exists before adding it
    (thanks to Wojciech Wojtyniak)
  - Fixed check for =dotspacemacs-directory-snippets-dir=
    (thanks to Sylvain Benner)
  - Fixed =spacemacs/swiper-all-region-or-symbol= function
    (thanks to Ayush Goyal)
  - Fixed backends when =auto-completion-enable-snippets-in-popup= is nil
    (thanks to Sylvain Benner)
  - Removed the assumption that ~C-k~ was bound to =evil-insert-digraph= after
    closing/finishing a company completion (thanks to lovrolu)
- Key bindings:
  - Removed ~C-f~ because it interfered with the default key binding for
    =forward-char= (thanks to scturtle and duianto)
  - Fixed ~C-k~ in company with tooltip (thanks to duianto)
**** Autohotkey
- Key bindings:
  - Added names to autohotkey mode prefixes (thanks to Ying Qu)
**** C-C++
- Breaking changes:
  - Moved =cmake-ide= and cmake script support to separate =cmake= layer
    (thanks to Alexander Dalshov)
- New packages:
  - =cpp-auto-include= Insert and delete C++ header files automatically:
    - Added variable: =++-enable-organize-includes-on-save=
    - Added key binding: ~SPC m r i~ organize includes
- Improvements:
  - Added =lsp= support using either =clangd=, =ccls= or =cquery= backends
    (thanks to Cormac Cannon, Sergey Litovchuk, Fangrui Song and David Vo)
  - Fixed =lsp= support for =ccls= server (thanks to Alexander Dalshov)
  - Added automatic formatting on save using ClangFormat with the variables
    =c-c++-enable-clang-format-on-save= (thanks to Robbert van der Helm)
  - Made =c-c++-enable-clang-format-on-save= work the first time a c++ file
    is opened (thanks to AJ Bond)
  - Added possible value =no-completion= to =c-c++-enable-rtags-support= flag.
    This adds the option to opt-out of =company-rtags= while enabling Rtags.
  - Added option to use =google-c-style= with the variable
    =c-c++-enable-google-style=, and install the =google-make-newline-indent=
    hook with the variable =c-c++-enable-google-newline= (thanks to Evan Klitzke)
  - Refactor to reduce duplication (thanks to Dela Anthonio)
  - Improved auto-completion for header includes (thanks to Fredrik Bergstrand)
  - Added option to use =google-c-style= (thanks to Evan Klitzke and Richard Kim)
  - Added possible value =no-completion= to =c-c++-enable-rtags-support= flag
    (thanks to Farva)
  - Control auto-newline using the =c-c++-enable-auto-newline= variable
    (thanks to Fangrui Song and Codruț Constantin Gușoi)
  - Added =org-babel= support (thanks to Michael Rohleder)
  - Added debugger integration via =dap= layer
  - Added detecting ".ccls" for ccls powered projects
  - Fixed the =c-c++-default-mode-for-headers= should not affect the default
    behavior that opening a .h file will turn C or C++ mode depending on
    language used in Emacs > 26.1+ (thanks to Lin Sun)
- Key bindings:
  - ~SPC m = =~ clang-format current region or buffer (thanks to Dela Anthonio)
  - ~SPC m = f~ clang-format current function (thanks to Dela Anthonio)
  - Declare =mg= prefix as =goto= (thanks to Dela Anthonio)
  - Support =rtags=, available under ~SPC m g~ prefix
    (thanks to Alexander Dalshov and Sylvain Benner)
- Fixes:
  - Fixed a typo by moving one closing parenthesis :-) (thanks to Richard Kim)
  - Fixed clang format on save (thanks to Dela Anthonio and Silver Chan)
  - Installation of =gtags= layer conditional on =c-c++-enable-rtags-support=
    flag (thanks to Sylvain Benner)
  - Only activate =rtags= keybindings when =rtags-mode= is active
    (thanks to lixinchin)
  - Fixed =google-set-c-style= functions being added regardless of configuration
    (thanks to Martin Øinæs Myrseth)
  - Updated ~SPC m g y~ binding to reflect upstream renaming of commands
    (thanks to Miciah Masters)
  - Fixed issue with =c++-enable-clang-format-on-save= not taking effect when set
    (thanks to Silver Chan)
**** Cfengine
- New packages:
  - Added =ob-cfengine3= (thanks to Nick Anderson)
- Improvements:
  - Configure =org-babel= for =cfengine= source blocks
   (thanks to Sylvain Benner)
- Fixes:
  - Fixed flycheck initialization for syntax checking (thanks to Nick Anderson)
  - Fixed opening org file when cfengine and org layers enabled
    (thanks to Nick Anderson)
**** Chinese
- New packages:
  - Added package =chinese-conv= for conversion between simplified and
    traditional Chinese texts (Xiang Ji)
- Improvements:
  - Added variable =chinese-fcitx-use-dbus=, and fixed the misinformation about
    dbus in README.org (thanks to AmaiKinono)
  - Added =fcitx5= support (thanks to wgjak47)
- Fixes:
  - Make =fcitx.el= work by default (thanks to AmaiKinono)
**** Chrome
- Key bindings:
  - Added =markdown= key bindings to gmail message mode
    (thanks to Christoph Paulik)
**** Clojure
- New packages:
  - Added =sayid= debugger (thanks to Daniel Manila and Arne Brasseur)
  - Added =flycheck-clojure= linters (thanks to Eugene Yaremenko)
  - Added =clj-kondo= to Clojure linters (thanks to Luo Tian and John Stevenson)
  - Added =flycheck-joker= to Clojure linters (thanks to didibus)
- Improvements:
  - Stored cider REPL history in spacemacs cache (thanks to Ryan Fowler)
  - Removed backtick from smartparens pairs for Clojure
    (thanks to Erwin Kroon and Eivind Fonn)
  - Improved =jump-to-definition= for Clojure modes (thanks to Ag Ibragimov)
  - Enabled safe structural editing for =.cljs=, =.cljx=, and =.cljc= files
    (thanks to Dieter Komendera)
  - Enabled command history navigation in the cider REPL in an insert mode
    (thanks to Wojciech Wojtyniak)
  - Made =clj-refactor= off by default (thanks to Arne Brasseur)
  - Enabled =clojure-mode= refactorings without =clj-refactor= (thanks to yuhan0)
  - Allowed to send input to the REPL via ~RET~ in normal mode
    (thanks to Dieter Komendera)
  - Improved spacemacs-jump-handlers (thanks to Ag Ibragimov)
  - Autoscroll to end of REPL when sending buffer content (thanks to Vitaly Banchenko)
  - Added ability to use multiple linters together (thanks to didibus)
- Key bindings:
  - ~SPC m e ;~ to eval sexp and show result as comment
    (thanks to John Stevenson)
  - Added ~SPC m g n~ to run =cider-find-ns=
  - Added key bindings for profiling and spec browsing:
    - ~SPC m g s~ to browse spec
    - ~SPC m g S~ to browse all specs
    - ~SPC m p +~ to display or set current max-sample-count
    - ~SPC m p c~ to clear profile
    - ~SPC m p n~ to toggle namespace profiling
    - ~SPC m p s~ to get profile summary for variable under point
    - ~SPC m p S~ to get summary of all currently collected profile data
    - ~SPC m p t~ to toggle variable profiling
    - ~SPC m p v~ to display or set profiling status of variable
    (thanks to Luo Tian)
  - ~SPC m e P~ to pprint eval last sexp (thanks to Tim Jäger)
  - ~SPC m h c~ for =clojure-cheatsheet= to Clojure documentation.
    (thanks to Michael van der Nest)
  - Moved =cider-browse-ns-all= to ~SPC m h N~
  - ~SPC m r c :~ to toggle between a keyword and a string
    (thanks to John Stevenson)
  - ~SPC m s X~ to restart the REPL (thanks to James Conroy-Finn)
  - ~SPC m e u~ undefine symbol in the current namespace
    (thanks to John Stevenson)
  - ~SPC m e i~ interrupt the current evaluation (stop long running process)
    (thanks to John Stevenson)
  - ~SPC m e v~ to evaluate s-expression at point (=cider-eval-sexp-at-point=)
  - ~SPC m s u~  require Clojure utils into current namespace
    i.e. functions =doc= =source= (thanks to John Stevenson)
  - ~SPC m s j c~ updated to call =cider-jack-in-clj= rather than old alias
    =cider-jack-in= (thanks to John Stevenson)
  - ~SPC m s j f~ new keybinding to call =cider-jack-in-clj&cjls=
    (thanks to John Stevenson)
  - ~SPC m s j s~ updated to call =cider-jack-in-cljs= rather than old alias
    =cider-jack-in-clojurescript= which is deprecated
  - ~SPC m g g~ changed to =spacemacs/clj-find-var=, a wrapper for
    =cider-find-var= if REPL running, otherwise =dumb-jump-go=
    (thanks to John Stevenson)
  - Restored standard ~SPC m s i~ binding for =cider-jack-in-clj=
    (thanks to Russell Mull)
  - ~SPC m h d~ new keybinding for =cider-clojuredocs= (thanks to Sam Hedin)
  - Removed ~SPC m h g~ for =grimoire= as it is deprecated (thanks to Sam Hedin)
  - ~C-return~ to =cider-repl-newline-and-indent= in REPL evil insert state
    (thanks to Gia Thanh Vuong)
- Fixes:
  - Removed =cider.nrepl/cider-middleware= in lein quick start setting
  - Fixed =cider-inspector-prev-page= binding, also add ~p~ as another key
    binding (thanks to Brian Fay)
  - Fixed Clojure layer =cider-repl-mode= key bindings (thanks to Corey Ling)
  - Compatibility fix for CIDER 0.9.0 (thanks to nijohando)
  - Fixed function usage in clojure layer according to cider changes
    (thanks to André Stylianos Ramos)
  - Fixed regression for pinned =cider= (thanks to André Stylianos Ramos)
  - Fixed issue with =clojure-enable-fancify-symbols= causing "invalid face
    reference" error messages (thanks to Miciah Masters)
  - Updated obsolete =cider-refresh= alias to =cider-ns-refresh=
    (thanks to André Peric Tavares)
  - Removed =clojure-cheatsheet= as it is part of cider now
    (thanks to Eugene Yaremenko)
  - Updated doc for Cider manual quick start -=cider-connect=. Leiningen
    version 2.9 and Boot versions 2.8.2, =cider-nrepl= version 0.21.1
    (thanks to John Stevenson)
  - Call interactive =cider-test-*= functions interactively
    (thanks to Timo Freiberg)
  - Changed =run-all-tests= alias to =run-project-tests=
    (thanks to Timo Freiberg)
  - Fixed post-init of parinfer in the clojure layer (thanks to Martin Račák)
  - Fixed jumping backwards after =cider-find-var= (thanks to Dieter Komendera)
**** Coffeescript
- Improvements:
  - Added basic autocompletion (thanks to Codruț Constantin Gușoi)
- Key bindings:
  - Added a couple of key bindings (thanks to Kalle Lindqvist):
    - Added ~SPC m '~ for =coffee-repl=
    - Added ~SPC m c c~ for =coffee-compile-buffer=
    - Added ~SPC m c r~ for =coffee-compile-region=
    - Added ~SPC m s b~ for =coffee-send-buffer=
    - Added ~SPC m s i~ for =coffee-repl=
    - Added ~SPC m s l~ for =coffee-send-line=
    - Added ~SPC m s r~ for =coffee-send-region=
    - Added ~SPC m T c~ for =coffee-cos-mode=
**** Common Lisp
- Improvements:
  - Added eval-thing-at-point functions to Common Lisp Layer
    (thanks to Lukas Woell)
- New packages:
  - Added =slime-asdf= to =slime-contribs= to enabled some slime commands like
    =,load-system= (thanks to Daniel Schoepe)
- Key bindings:
  - ~SPC m e l~ to evaluate current line (thanks to Boris Avdeev)
- Fixes:
  - Fixed ~SPC m e~ key bindings to behave like in Emacs Lisp
    (thanks to Boris Avdeev)
  - Fixed initialization of =counsel-gtags= (thanks to Sylvain Benner)
**** Cscope
- Key bindings:
  - Fixed key binding ~g C~ (thanks to dubnde)
  - New ~SPC m g =~ to find assignments to a symbol (thanks to dubnde)
- Make pycscope binary configurable (thanks to Gonéri Le Bouder)
**** CSharp
- Improvements:
  - Enabled =flycheck= by default (thanks to Saulius Menkevičius)
  - No need to unset =omnisharp-auto-complete-want-documentation= anymore
   (thanks to Saulius Menkevičius)
  - Add support for lsp server (thanks to Saulius Menkevičius)
  - Added ~SPC m t~ which key prefix: =csharp/tests= (thanks to duianto)
  - Hide mode-line indicator: =omnisharp= (thanks to duianto)
- Key bindings:
  - New key binding =SPC m g e= for =omnisharp-solution-errors=
    (thanks to Saulius Menkevičius)
  - New key bindings (thanks to Alistair Bush):
    - ~SPC m t b~ for =omnisharp-unit-test-buffer=
    - ~SPC m u~ for =omnisharp-auto-complete-overrides=
    - ~SPC m i~ for =omnisharp-fix-usings=
  - Added unit test bindings (thanks to Saulius Menkevičius):
    - ~SPC m t l~ for =omnisharp-unit-test-last=
    - ~SPC m t t~ for =omnisharp-unit-test-at-point=
- Fixes:
  - Disabled functions not present in the latest =omnisharp= package
    (thanks to Saulius Menkevičius)
**** CSV
- Key bindings:
  - ~SPC m h~ to =csv-header-line= (thanks to Francesc Elies Henar)
**** D
- Fixes:
  - Fixed =d-mode= flycheck imports on dub projects (thanks to Dietrich Daroch)
**** Dart
- Improvements:
  - Added =LSP= support (thanks to Mathieu Post and Takeshi Tsukamoto)
  - Added =Flutter= support (thanks to Mathieu Post)
- Fixes:
  - Added =dart-server= package (thanks to duianto)
  - Updated layer variables:
    - From: =dart-sdk-path= To: =dart-server-sdk-path=
    - From: =dart-enable-analysis-server=
      To:   =dart-server-enable-analysis-server=
    - From: =dart-format-on-save= To: =dart-server-format-on-save=
      (thanks to duianto)
**** Dash
- Improvements:
  - Use default docsets path in =helm-dash= on macos (thanks to ColorFuzzy)
  - Added config option =dash-autoload-common-docsets= to toggle init behavior
- Fixes:
  - Fixed startup error when using counsel-dash with custom path in
    helm-dash-docset-newpath (thanks to madand)
  - Update dash layer to reflect dash-docs merge (thanks to Bryan Gilbert)
**** Deft
- Key bindings:
  - ~SPC m c~ clear deft filter (thanks to Bahtiar Gadimov)
  - ~SPC m N~ create new file named (thanks to Bahtiar Gadimov)
  - ~SPC m o~ deft open file in other window (thanks to Bahtiar Gadimov)
  - ~SPC m q~ for quitting the deft window (thanks to tinysong)
  - ~SPC m r~ rename selected note (thanks to Bahtiar Gadimov)
**** Django
- Key bindings:
  - Added names to django mode prefixes (thanks to Boris Verhovsky)
**** Docker
- Kill buffer shall return to *docker-containers* (thanks to Francesc Elies)
- Key bindings:
  - Moved key bindings prefix from ~SPC D~ to ~SPC a D~ (thanks to Ag Ibragimov)
  - Added ~SPC m c B~ to build image without cache (thanks to Maximilian Wolff)
  Henar)
  - Added ~SPC a D C~ for =docker-compose= (thanks to Daniel Caixinha)
  - Added ~SPC a D n~ for =docker-networks= (thanks to Ramz)
  - Added ~SPC a D v~ for =docker-volumes= (thanks to Ramz)
  - Added ~SPC a D m~ for =docker-machines= (thanks to Ramz)
- Fixed: broken package declaration for dockerfile-mode
  (thanks to Maximilian Wolff)
- Added LSP support
**** Dotnet
- Key bindings:
  - Added key bindings for =dotnet= (thanks to Jordan Kaye):
    - ~SPC m d a p~ Add package to the current dotnet project
    - ~SPC m d a r~ Add reference to the current dotnet project
    - ~SPC m d b~   Build the current dotnet project
    - ~SPC m d c~   Clean the current dotnet project
    - ~SPC m d n~   Create a new dotnet project
    - ~SPC m d p~   Publish the current dotnet project
    - ~SPC m d r a~ Run the current dotnet project with arguments
    - ~SPC m d r r~ Restore the current dotnet project
    - ~SPC m d s a~ Add to the current dotnet solution
    - ~SPC m d s l~ List the current dotnet solution
    - ~SPC m d s n~ Create a new dotnet solution
    - ~SPC m d s r~ Remove from the current dotnet solution
    - ~SPC m d t~   Run tests for the current dotnet project
**** Elfeed
- Fixed selection bindings in visual state (thanks to Jeremy Symon)
- Fixed not saving on quit (thanks to Andrew Stevanus)
- Make elfeed-goodies optional (thanks to Benjamin Sigonneau)
**** Elixir
- Added missing Alchemist commands and key bindings (thanks to Swaroop C H)
  - Key bindings:
    - Added ~SPC m t b~ to run tests for current file
    - Added ~SPC m t N~ to jump to previous test
    - Added ~SPC m t s~ to test stale
    - Added ~SPC m t R~ to toggle test report display
    - Added ~SPC m g g~ and ~SPC m .~ to jump to definition
    - Added ~SPC m g b~ and ~SPC m ,~ to jump back
    - Added ~SPC m g n~ to jump to next symbol
    - Added ~SPC m g N~ to jump to previous symbol
    - Added ~SPC m g j~ to list symbol definitions
    - Added ~SPC m X i~ to find info at point
    - Added ~SPC m X r~ for releases at point
    - Added ~SPC m X R~ for releases
    - Added ~SPC m X I~ for hex info
    - Added ~SPC m X s~ for hex search
    - Added ~SPC m o l~ to macroexpand once current line
    - Added ~SPC m o L~ to macroexpand once print current line
    - Added ~SPC m o k~ to macroexpand current line
    - Added ~SPC m o K~ to macroexpand once current line
    - Added ~SPC m o i~ to macroexpand once region
    - Added ~SPC m o I~ to macroexpand once print region
    - Added ~SPC m o r~ to macroexpand region
    - Added ~SPC m o R~ to macroexpand print region
- Added elixir format keybind (thanks to Perry Fraser)
  - ~SPC m =~ to format current buffer
- Change binding of  =alchemist-project-find-test= from
 ~SPC m p t~ to ~SPC m t F~ (thanks to Lyuben Petrov)
- Mark alchemist jump handler as async (thanks to Lukasz Czaplinski)
- Added elixir-ls backend (thanks to mpanarin)
- Added breakpoint toggle to alchemist binds (thanks to mpanarin)
  - Added ~SPC m d b~ to toggle IEx.pry breakpoint
- lsp layer is a dependency when backend is set to 'lsp (thanks to mpanarin)
- "C-j" indents line properly (thanks to mpanarin)
- Enabled =evil-matchit= (thanks to Miloš Mošić)
**** Elm
- Fixed flycheck initialization (thanks to Kevin W. van Rooijen)
- Added =elm-test-runner= (thanks to Juan Edi)
**** Emacs Lisp
- Key bindings:
  - Added ~c~ to continue in edebug mode (thanks to hodge)
  - Added ~SPC m g b~ to jump back to previous point (thanks to Magnus Therning)
- Identify Cask files as emacs lisp ones (thanks to Adrien Becchis)
- Added =overseer= ert test runner (thanks to Adrien Becchis)
  - Key bindings:
    - ~SPC m t a~ for =overseer-test=
    - ~SPC m t t~ for =overseer-test-run-test=
    - ~SPC m t b~ for =overseer-test-this-buffer=
    - ~SPC m t f~ for =overseer-test-file=
    - ~SPC m t g~ for =overseer-test-tags=
    - ~SPC m t p~ for =overseer-test-prompt=
    - ~SPC m t A~ for =overseer-test-debug=
    - ~SPC m t q~ for =overseer-test-quiet=
    - ~SPC m t v~ for =overseer-test-verbose=
    - ~SPC m t h~ for =overseer-help=
- Setup nameless package, replacing package prefix with ~:~
  (thanks to Adrien Becchis)
- Move =nameless-mode= toggle to ~SPC m T n~ (thanks to Sylvain Benner)
- Added dotspacemacs alias (=.S=) for nameless (thanks to Sylvain Benner)
- Disabled nameless by default
  (thanks to Codruț Constantin Gușoi, Sylvain Benner)
- Activate nameless only in GUI (thanks to Sylvain Benner)
- Added =flycheck-package= for package metadata linting (thanks to Uroš Perišić)
**** Emoji
- Added support for Emoji fonts on macOS and Linux (thanks to CodeFalling)
- Setup =emojify= cache directory (thanks to Boris Buliga)
- Hide mode-line indicator: =emoji= (thanks to duianto)
- Prevented =set-fontset-font= from being set in Emacs without a window system
  (thanks to NicholasTD07k)
- Enabled =company-emoji-insert-unicode= (thanks to Benjamin Levy)
**** ERC
- Key bindings:
  - ~SPC m b~ to switch between ERC buffers (thanks to Evan Klitzke)
- Conditionally enable ERC notifications via =erc-enable-notifications=
  (thanks to Evan Klitzke)
- Added spell checking and mIRC colors (thanks to Benjamin Levy)
**** ESS
- Key bindings:
  - Change ~SPC m s t~ to ~SPC m s f~ to respect convention (thanks to Yi Liu)
  - Change ~SPC m s T~ to ~SPC m s F~ to respect convention (thanks to Yi Liu)
  - Added REPL bindings (thanks to Guido Kraemer)
    - ~SPC m ,~ to send region, current function, or paragraph and step
    - ~SPC m s s~ to switch between file and REPL buffer
    - ~SPC m h~ for predefined keymap =ess-doc-map=
    - ~SPC m r~ for predefined keymap =ess-extra-map=
    - ~SPC m w~ for predefined keymap =ess-r-package-dev-map=
    - ~SPC m d~ for predefined keymap =ess-dev-map=
- Fixed issue with read-only REPL buffer (thanks to Jack Kamm)
- Added ess layer variable =ess-disable-underscore-assign= (thanks to Jack Kamm)
- Remove =ess-R-object-popup= from ess layer (thanks to Naylyn Gaffney)
- Refactor keybindings for =ess-mode= and =ess-julia-mode=
  (thanks to Guido Kraemer and bmag)
- Added Julia repl to =spacemacs/ess-start-repl= (thanks to Guido Kraemer)
- Optimize Julia layer to provide better dev experience (thanks to Guido Kraemer)
- Reorganize key bindings (refer to =ESS= section in Breaking Changes above)
- Added =xref= integration (thanks to Guido Kraemer)
- Update ess-disable-underscore-assign for ESS 18.10 (thanks to Leonard Lausen)
- Update layer with the latest upstream changes (thanks to Guido Kraemer)
**** Evil snipe
- Must always explicitly enable =evil-snipe-mode= even when
  =evil-snipe-override-mode= is enabled (thanks to Sylvain Benner)
**** Factor
- Misc fixes for factor version 0.98 (thanks to timor)
**** Finance
- Remove key-bindings pointing to removed commands (thanks to Alexander Baier)
- Added =evil-ledger= package (thanks to Alexander Miller)
  - new key bindings:
    ~g j~ go to the next transaction
    ~g k~ go to the previous transaction
  - =evil-ledger= adds the ~x~ transaction text object
- Prevent auto-complete from adding a space (thanks to Lareb Syed)
**** FSharp
- Added prefixes for key bindings (thanks to David Millar-Durrant)
**** Geolocation
- Added deferred theme changer activation function. (thanks to Thadeus Fleming)
- Fixed geolocation layer on non-macos systems (thanks to Boris Buliga)
- Show user error when location is not set in theme changer
  (thanks to Boris Buliga)
**** GitHub
- Packages:
  - Added new packages =forge= (thanks to Miciah Dashiel Butler Masters)
  - Do not install =forge= on Windows by default, see =README.org= of the layer
    (thanks to Sylvain Benner)
  - Remove package =github-browse-file= which has been replaced by
   =browse-at-remote= in =version-control= layer
- Key bindings:
  - Added ~g r~ evilified binding to gist-list-mode
    (thanks to Jean-Sebastien A. Beaudry)
  - Forge-topic buffer (thanks to Miciah Masters and yuhan0):
    - ~SPC m c~ create new post
    - ~SPC m e~ edit post
  - Forge-post buffer (thanks to Miciah Masters and yuhan0):
    - ~SPC m c~ or ~SPC m ,~ submit post
    - ~SPC m k~ or ~SPC m k~ cancel post
- Replace =evilified-state-evilify= by =evilified-state-evilify-map=
  (thanks to Sylvain Benner)
- Disabled status, issues, and PRs by default (thanks to Miciah Masters)
- Removed mentions of the removed package =magithub= (thanks to Hong Xu)
  Obsolete:
  - Added package =magithub=, it is enabled by default in offline mode.
  - Remove package =magit-gh-pulls= as it was deprecated in favor of =magithub=
    and =forge= (thanks to Robby O'Connor)
  - Made magithub offline by default (thanks to Miciah Masters)
**** Git
- Key bindings:
  - ~SPC g c~ to clone a repository (thanks to Steven Allen)
  - ~SPC g i~ to initialize a repository (thanks to Steven Allen)
  - ~SPC m g y~ to find symbols (thanks to Daniel Ralston)
  - ~SPC g f d~ for =magit-diff= (thanks to Ag Ibragimov and bmag)
  - Commit message buffer (thanks to yuhan0):
    - ~SPC m c~ or ~SPC m ,~ commit changes with the entered message
    - ~SPC m a~ or ~SPC m k~ discard message and abort the commit
    - ~g j~ or ~M-n~ cycle through history to the previous commit message
    - ~g k~ or ~M-p~ save current commit message and cycle to the next message
  - Log selection buffer (thanks to yuhan0):
    - ~SPC m c~ or ~SPC m ,~ select the commit at point and act on it
    - ~SPC m a~ or ~SPC m k~ abort selecting and don't act on any commit
  - Get git permalink for a region (thanks to Roman Gonzalez):
    - ~SPC g l p~ opens browser with region permalink URL
    - ~SPC g l P~ adds region permalink URL to clipboard
  - Moved =magit-find-file= to view a file at a specific branch or commit
    from ~SPC g f f~ to ~SPC g f F~ (thanks to duianto and Hong Xu)
- Fixes:
  - Install magit-svn by default and activate with git-enable-magit-svn-plugin
  - Added feature to toggle =evil-magit= based on editing style
    (thanks to Muneeb Shaikh)
  - Added =use-package= for deferred loading of evil-magit
    (thanks to Sylvain Benner)
  - Remove old evilification of magit buffers (thanks to Sylvain Benner)
  - Move evil-magit =use-package= hook declaration to pre-init
    (thanks to Sylvain Benner)
  - Change =magit-svn-popup= keybinding to =~= (thanks to hornuda)
  - Added gitignore-templates (thanks to Ruslan Kamashev)
  - Added =helm-git-grep= (thanks to Evan Klitzke)
  - Enabled colors in =magit-log= (thanks to Thomas de Beauchêne)
  - Added magit buffers to useless buffers (thanks to Thomas de Beauchêne)
  - Fixed magit blame function name (thanks to Bjarke Vad Andersen)
  - Show magit-log-select and diff in two windows (thanks to duianto)
  - Fixed magit conflicting with golden-ratio (thanks Eric Zhang)
  - Hide with-editor mode-line indicator: =WE= (thanks to duianto)
  - Fixed magit blame in org buffers (thanks to Compro Prasad)
  - Deleted git-link and git-timemachine integration that has been superseded
    by upstream changes (thanks to Miciah Dashiel Butler Masters)
  - Unfolded org headings to a target line when a .org file is opened from a
    Magit diff or blame buffer (thanks to duianto and Miciah Masters)
**** Gnus
- Key bindings:
  - Added ~g r~ for =gnus-group-get-new-news= (thanks to Matthew Leach)
  - Added ~O~ prefix in evil state for =gnus-group-group-map=
    (thanks to Matthew Leach)
  - Added *unplugged* and *slave* variants. These are for offline usage and
    having multiple gnus running, respectively.
    - ~SPC a g g~ gnus (normal). Not slave, plugged.
    - ~SPC a g o~ slave & unplugged.
    - ~SPC a g u~ unplugged (but not slave).
    - ~SPC a g s~ gnus slave (but plugged).
      (thanks to Spenser Truex)
  - Added message mode insert binding: ~SPC m i F~ for FLAME ON, following
    [[https://tools.ietf.org/html/rfc1855#page-4][RFC 1855]] (thanks to Spenser Truex)
- Improvements:
  - Added a =@gnus= perspective (~SPC l o g~) to the layouts transient state
    (thanks to Matthew Leach)
**** Go
- Deprecated:
  - Dropped support for deprecated =gometalinter= (thanks to pancho horrillo)
- Layer variables:
  - Add =go-format-before-save= with a default value of nil
    (thanks to Jon Erik Del Rosario Suero)
  - Refactored two variables =go-use-gometalinter= and =go-use-golangci-lint= to
    one =go-linter= (thanks to Robert Zaremba)
- Improvements:
  - Added =LSP= support (thanks to Lupco Kotev)
  - Set =lsp-prefer-flymake= to =:none= when =Go= layer is using =LSP=
    (thanks to Tim Heckman)
  - Improved go test output buffer behavior (thanks to Denis Bernard)
  - Configurable extra arguments to =go run= (thanks to Enze Chi)
  - Configurable extra arguments to =go test= (thanks to Ian Clark)
  - Added toggle for running =gofmt= before save (thanks to Jon Erik Del Suero)
  - Added toggle control for verbose go test output (thanks to Enze Chi)
  - Added =go-gen-test= (thanks to Cosmin Cojocar and Sylvain Benner)
  - Added =go-impl= (thanks to Cosmin Cojocar)
  - Added =godoctor= (thanks to TinySong and Eivind Fonn)
  - Added =go-tag= (thanks to brantou)
  - Added =go-fill-struct= (thanks to Cosmin Cojocar)
  - Added =golangci-lint= support (thanks to Lupco Kotev)
  - Added =GOROOT= to list of variables copied from shell environment
    (thanks to Andy Lindeman)
  - Added =Testify= support (thanks to Mathieu Post)
  - Convert remote file name to local name, stripping trampy stuff
    (thanks to Josh Santos)
  - Configure =go-mode= to use the =gopkgs= tool to find available Go packages
    faster (thanks to Cosmin Cojocar)
  - Support editorconfig setting of =tab-width= to nil (thanks to lawrsp)
  - Added setup instructions for =gopls= (thanks to pancho horrillo)
  - Make flycheck disable checkers covered by golangci (thanks to zhuoyikang)
- Key bindings
  - =godoctor= key bindings (thanks to TinySong and Eivind Fonn):
    - ~SPC m r n~ to rename
    - ~SPC m r e~ to extract
    - ~SPC m r t~ to toggle
    - ~SPC m r d~ for godoc
  - =go-gen-test= key bindings (thanks to Cosmin Cojocar and Sylvain Benner):
    - ~SPC m t g g~ to generate tests for the function in the active region
    - ~SPC m t g f~ to generate tests for all exported functions
    - ~SPC m t g F~ to generate tests for all functions
  - Added ~SPC m r s~ to fill struct with default values
    (thanks to Cosmin Cojocar)
  - Added ~SPC m r i~ to generate method stubs for an interface
    (thanks to Cosmin Cojocar)
  - Added ~SPC m =~ to run =gofmt= manually (thanks to Jon Erik Del Suero)
- Fixes:
  - Fixed loading of the =GOPATH=, =GOROOT=, and =GO15VENDOREXPERIMENT=
    environment variables (thanks to Joshua Santos)
  - Fixed =go-run-test-current-function= for vanilla tests and gocheck suite
    tests (thanks to Mathieu Post)
  - Disabled =go-eldoc-setup= for LSP backend (thanks to Seong Yong-ju)
**** Graphviz
- Use graphviz package from melpa (thanks to Matthew Boston)
**** Groovy
- Update =indent-variable-alist= to support new groovy-mode
  (thanks to Sylvain Benner)
- Move groovy configuration to its own layer and improve it
  (thanks to Sylvain Benner)
- Added Gradle support (thanks to Johnson Denen)
- Improved maven and gradle support (thanks to Sylvain Benner)
- Key bindings:
  - Added ~SPC m r i~ to add import (thanks to Sylvain Benner)
**** Gtags
- Key bindings:
  - Move key binding ~SPC m g c~ to ~SPC m g C~ (regenerate tags)
- Don’t check if mode function is bound (thanks to Eivind Fonn)
- Implements diminish and toggle (thanks to Dominik Schrempf)
- Added =ivy= support to the gtags layers (thanks to Robbert van der Helm)
- Made gtags toggle major mode specific (thanks to Sylvain Benner)
- Fixed issue =counsel-gtags= command doesn't work in c-c++ layer
  (thanks to kekenow)
- Fixed a typo by spelling counsel correctly (thanks to kccai)
- Fixed GNU Global install instructions for macOS (thanks to Martin Račák)
**** Haskell
- Disabled electric indent for cabal-mode (thanks to Benno Fünfstück)
- Added dante support to haskell layer (thanks to Kyle McKean)
- Fixed: =company-dante= -> =dante-company= (thanks to Leon Isenberg)
- Rename =haskell-enable-hindent-style= to =haskell-enable-hindent= and make it
  a Boolean option in accordance with upstream changes (thanks to PierreR)
- Added function for proper import reformatting
- Key bindings:
  - ~SPC r i~ runs new =spacemacs/haskell-format-imports= function
  - ~SPC m g b~ returns from definition in =intero-mode=
    (thanks to Magnus Therning)
- Enable LSP mode using HIE.
- Fixed jump handlers for =dante= and =inferno=
  (thanks to cjay, CthulhuDen and Magnus Therning)
- Included =attrap= when =dante= is used (thanks to Pepe Iborra)
**** Helm
- New packages:
  - =helm-ls-git= (thanks to duianto)
- Improvements:
  - Load helm before =read-file-name= and =completing-read=
    (thanks duianto and thanks Miciah for a more elegant solution)
  - Load helm before =completion-at-point= (thanks to duianto)
  - Filter out useless buffers from =helm-mini= on ~SPC b b~, all useless
    buffers can be listed using ~SPC b U~ (thanks to Thomas de Beauchêne)
  - Limited =ripgrep= results to 512 columns by default, and added
    =spacemacs-helm-rg-max-column-number= layer variable to configure the above
    limit (thanks to Aaron Jensen, Michael Hauser-Raspe, and Sylvain Benner)
  - Don't change =helm-bookmarks= keys too early when helm-mode is enabled
    (thanks to bmag)
  - Change the default actions for =helm-find-files=, =helm-buffers-list=, and
    other file- or buffer-related Helm interfaces to handle multiple marked
    candidates by distributing buffers over existing windows until the action
    has either assigned all buffers or run out of windows
    (thanks to Nir Friedman)
  - Added support for editing the =helm-find-files= buffer from the Helm
    transient state (thanks to Troy Hinckley)
  - Hide lighter (thanks to Sylvain Benner and duianto)
  - Lazy load =helm= based on key bindings (thanks to Sylvain Benner)
  - Added guard to check if =winum= is loaded (thanks to Dan Girshovich)
  - Updated =helm-xref= to set the correct =xref-show-xrefs-function= for
    Emacs 27 (thanks to Junxuan)
- Key bindings:
  - Added Key bindings for directory search (thanks to Tim Jäger and Eivind Fonn):
    - ~SPC s d for =spacemacs/helm-dir-smart-do-search=
    - ~SPC s D for =spacemacs/helm-dir-smart-do-search-region-or-symbol=
    - ~SPC s a d for =spacemacs/helm-dir-do-ag=
    - ~SPC s a D for =spacemacs/helm-dir-do-ag-region-or-symbol=
    - ~SPC s k d for =spacemacs/helm-dir-do-ack=
    - ~SPC s k D for =spacemacs/helm-dir-do-ack-region-or-symbol=
    - ~SPC s r d for =spacemacs/helm-dir-do-rg=
    - ~SPC s r D for =spacemacs/helm-dir-do-rg-region-or-symbol=
    - ~SPC s t d for =spacemacs/helm-dir-do-pt=
    - ~SPC s t D for =spacemacs/helm-dir-do-pt-region-or-symbol=
  - Added ~SPC b U~ to list all useless buffers(thanks to Thomas de Beauchêne)
  - Added ~SPC s C~ for =helm-swoop-clear-cache= (thanks to Yang Qian)
  - Removed ~SPC s w w~ key binding for =helm-wikipedia-suggest=, which was
    removed upstream.
  - ~SPC g f f~ for =helm-ls-git-ls= (thanks to duianto)
- Fixes:
  - Fixed signature of =spacemacs//display-helm-window= (thanks to Jack Kamm)
  - Fixed initialization by calling =helm-mode= when Helm is initialized=
    (thanks to bet4it).
  - Fixed actions in Helm transient state (thanks to Troy Hinckley)
  - Fixed conflict with new Magit transient key bindings
    (thanks to Sylvain Benner)
  - Fixed smex package integration (thanks to Troy Hinckley)
  - Fixed winum integration (thanks to Sylvain Benner)
  - Fixed "Invalid face reference" error in Helm transient state
    (thanks to duianto)
  - Fixed error from =spacemacs/helm-files-smart-do-search= on non-file buffers
    (thanks to Miciah Masters)
  - Fixed regression: void function =helm-current-directory= on =C-x C-f=
    (thanks to bmag)
  - Fixed opening files from buffers without winum
    (thanks to Codruț Constantin Gușoi)
  - Fixed =spacemacs//helm-open-buffers-in-windows= when opening more files than
    available windows (thanks to Juha Jeronen)
  - Unfolded org headings to a target line when a .org file is opened from
    Helm-ag (thanks to duianto and Miciah Masters)
  - Fixed searching in a project with ~C-s~ from ~SPC p p~ (thanks to duianto)
  - Fixed ~C-c C-e~ =helm-find-files-edit= action (thanks to duianto)
**** HTML
- Added impatient-mode under ~SPC m i~ (thanks to geo7)
- Added =counsel-css= as an =ivy= alternative to =helm-css-scss=
  (thanks to Robbert van der Helm)
- Fixed autoloading bug involving =spacemacs/helm-find-files=
  (thanks to Jack Kamm)
- Added impatient-mode under ~SPC m i~ (thanks to geo7)
- XML files now open with web-mode by default (thanks to Jordan Gwyn)
- Added =helm-xref= (thanks to Fangrui Song and Sylvain Benner)
- Removed ~TAB~ binding for emacs editing style in =emmet-mode=
  (thanks to Kalle Lindqvist)
- Revert setting company min. prefix length to 0 for company-web backend
  (thanks to Dela Anthonio)
- Added missing prefixes for =web-mode= and =css-mode= (thanks to Uroš Perišić)
- Fixed ~TAB~ indenting in =web-mode= (thanks to Christopher Eames)
- Added =lsp= support for =css-mode=, =less-css-mode=, and =scss-mode=
  (thanks to Seong Yong-ju)
- Added support for =prettier= formatter in HTML buffers
  (thanks to Anton Alekseev)
- Added support for =.svelte= files (thanks to Javier Candeira)
- Added =lsp= support for =html= buffers (thanks to Thanh Vuong)
- Added a toggle state minified/full to the transient state (thanks to duianto)
**** Hy
- Added support for pipenv (thanks to Cazim Hysi)
- Updated Hy layer to current Hy mode (thanks to Cazim Hysi)
- Added support for virtual envs (thanks to Danny Freeman)
- Key bindings:
  - Added ~SPC m v~ prefix for virtualenvs
  - Added ~SPC m v p~ prefix for pipenv
  - Added ~SPC m h~ prefix for =help=
  - Added ~SPC m e~ prefix to mirror the eval bindings of other Lisps
  - Changed ~SPC m s s~ (i.e. =start-or-switch-to-shell=) to ~SPC m '~
**** Idris
- Update author email for Idris layer (thanks to Timothy Jones)
- Enabled =idris-simple-indent= (thanks to Xuan Bi)
**** IPython Notebook
- Added support for auto-completion with =company= (thanks to tutysara)
- Added =ob-ipython= (thanks to Alejandro Catalina)
- Key bindings:
  - ~SPC a i l~ to login (thanks to Ben Mabey)
  - ~SPC m s~ to split cell at point (thanks to Jaakko Luttinen)
  - ~<C-return>~ (execute cell) and ~<S-return>~ (execute cell and go to next)
    also in hybrid mode (thanks to Jaakko Luttinen)
  - Remove spurious key binding (thanks to Carlos Andrés Rocha)
  - Added ~SPC a y r~ =ein:run= (thanks to Zach Pearson)
  - Added ~SPC a y s~ =ein:stop= (thanks to Zach Pearson)
**** Ivy
- Added =recentf= alt actions to refresh and delete items (thanks to Rich Alesi)
- Added =projectile= alternate actions to invalidate cache (thanks to Rich Alesi)
- Key bindings:
  - Added Helm key binding counterparts:
    - ~SPC f e l~ =counsel-find-library=
    - ~SPC h i~   =counsel-info-lookup-symbol=
      (thanks to Andriy Kmit')
    - ~SPC h m~ =man=, fallback to =woman= on Widows (thanks to madand)
  - Added ~SPC h d F~ to list faces (thanks to Muneeb Shaikh)
  - Bind =find-file-other-window= to ~j~ (thanks to James Wang)
  - Added =counsel-mark-ring= to ~rm~ (thanks to bmag)
  - Added =counsel-git= to ~SPC g f f~ (thanks to Hong Xu)
  - Added counsel color and faces key bindings (thanks to duianto):
    - ~SPC C e~ =counsel-colors-emacs=
    - ~SPC C f~ =counsel-faces=
    - ~SPC C w~ =counsel-colors-web=
  - Restored bindings in =spacemacs/counsel-search= with =ag= or =rg=:
    - ~f3~ =spacemacs//counsel-save-in-buffer=
    - ~C-c C-e~ =spacemacs//counsel-edit=
    (thanks to madand)
- Limit =ripgrep= results to 150 columns (thanks to Aaron Jensen)
- Use new API to register additional transient state bindings
  (thanks to Andriy Kmit')
- Initiate the transient state with ~M-SPC~ while in a =ivy= buffer
  (thanks to Rich Alesi)
- Set =ivy-use-selectable-prompt= to =t= (thanks to Boris Buliga)
- Rename git dir variable to upstream changes (thanks to bmag)
- Added hook for =org-ctrl-c-ctrl-c=  (thanks to Sylvain Benner)
- Added =ivy-rich= display transformer for =ivy-switch-buffer=
  (thanks to Alan Ferguson)
- Fixed bug in spacemacs-help when a layer has no packages
  (thanks to Nikita Leshenko)
- Rotate =ivy= re builders rather than toggle (thanks to Tomasz Kołodziejski)
- Follow upstream ivy/counsel and remove use of variable =counsel--git-dir=
  (thanks to Chirantan Ekbote)
- Fixed creation of layouts with =ivy= (thanks to Muneeb Shaikh)
- Added =ivy-enable-advanced-buffer-information= variable to toggle =ivy-rich=
  being enabled (thanks to Alejandro Catalina)
- Move =counsel-projectile= to spacemacs-layouts (thanks to Muneeb Shaikh)
- Added =ivy-xref= (thanks to Fangrui Song and Sylvain Benner)
- Use evil normal mode as default for =ivy-occur-grep-mode=
  (thanks to Ting Zhou)
- Fixed error on =nil= input with counsel search (thanks to Miciah Masters)
- Fixed call to =counsel-more-chars= in =counsel-search= (thanks to bmag)
- Added search highlighting with =ivy--regex-plus= (thanks to ivasonn)
- Improved jumping in buffer (thanks to Kalle Lindqvist)
- Fixed ~SPC m s~ key bindings for wgrep (thanks to John Lee)
- Update =ivy-rich= config for upstream changes (thanks to bmag)
- Added ~C-r~ keybinding for counsel-minibuffer-history (thanks to James Wang)
- Fixed counsel search errors due to function rename (thanks to Aaron Jensen)
- Display results count properly in prompt (thanks to yuhan0)
- Fixed typos in spacemacs/search-dir* bindings (thanks to yuhan0)
- Added =ivy-ret-visits-directory= variable (thanks to bb2020)
- Fixed definitions of extra actions R and D for recentf (thanks to madand)
- Renamed =counsel-more-chars= to =ivy-more-chars= to match upstream
  (thanks to duianto)
- Set =counsel-find-file-at-point= to =t= to enable better auto completion
  of =counsel-find-file= (thanks to Hong Xu)
- Fixed broken =ivy-occur= (thanks to Carlos Ibáñez)
- Fixed =counsel-git-grep= with input ~SPC s g P~ (thanks to Carlos Ibáñez)
- Keep ~C-h~ binding in =counsel-find-file-map= only for hjkl navigation
  (thanks to Hong Xu)
- Optimize =spacemacs/counsel-search= for =ag= and =rg= (thanks to Hong Xu)
- Fixed void variable =counsel-find-file-map= (thanks to duianto)
- Fixed wrong initial directory in =spacemacs/counsel-search=
  (thanks to Carlos Ibáñez and Juuso Valkeejärvi)
- Fix visual selection expansion across the buffer on `SPC s S` and `SPC s B`
  (thanks to Andriy Kmit)
**** Imenu-list
- Changed ~SPC b i~ to ~SPC b t~ for =imenu= tree view
  (thansk to Sylvain Benner)
- Fixed key bindings (thanks to bet4it):
  - ~r~ inside imenu-list buffer to refresh
  - ~SPC b t~ calls =imenu-list-smart-toggle= rather than
    =imenu-list-minor-mode=
**** Jabber
- Added missing optional argument for the =jabber-alert-echo= function to fix
  =wrong-number-of-arguments= error when jabber receives a new notification
  (thanks to Aleksei Fedotov)
**** Json
- Added variable =json-fmt-on-save= to run the selected formatter on save.
**** Jsonnet
- Fixed flycheck support in jsonnet files (thanks to Vikash Balasubramanian)
**** Java
- Key bindings:
  - ~SPC m e e~ is now to fix error around point. Use ~SPC e~ prefix to navigate
    between errors.
  - ~SPC m p r~ to run project (thanks to Willian Ver Valem Paiva)
  - ~SPC r n~ for =eclim-java-new= (thanks to Dela Anthonio)
  - New =lsp= backend keybindings
    - ~SPC m r c i~ convert to static import
    - ~SPC m r a t~ add throws exception
    - ~SPC m r a a~ assign all parameters to fields
    - ~SPC m r a f~ assign parameter to field
    - ~SPC m r g g~ to generate getters/setters
    - ~SPC m r g e~ to generate =equals= and =hashCode= methods
    - ~SPC m r g t~ to generate =toString= method
    - ~SPC m r g o~ to generate method overrides
    - ~SPC m c p~ create spring boot project
      (thanks to Ivan Yonchovski)
- Improvements:
  - Added support for multiple backends. Supported backends are: =meghanada=,
    =eclim=. The default backend is =meghanada=. (thanks to Ivan Yonchovski)
  - Added =ENSIME= jump handlers (thanks to Joao Azevedo)
  - Improved =maven= and =gradle= support (thanks to Sylvain Benner)
  - Made =java= layer depend on =groovy= layer (thanks to Sylvain Benner)
  - Added =org-babel= support (thanks to Michael Rohleder)
  - Remove broken =ENSIME= key bindings (thanks to Bjarke Vad Andersen)
  - Added LSP Java backend (thanks to Ivan Yonchovski)
  - Added =.dap-breakpoints= and =.lsp-session-*= (java lsp tempfiles) to
    .gitignore (thanks to Uroš Perišić)
  - Added =transient= (package update temp folder) to
    .gitignore (thanks to Jarosław Górny)
  - Added /** */ smartparens pair (thanks to Ivan Yonchovski)
- Fixes:
  - Replace usage of =ensime-print-type-at-point= by =ensime-type-at-point=
    (thanks to Joao Azevedo)
  - Added defalias for =ensime-type-at-point= for compatibility
    (thanks to Eivind Fonn)
  - Fixed syntax typo in configuration (thanks to EMayej)
  - Fixed yanking types (thanks to Bjarke Vad Andersen)
  - Fixed gtags related initialization (thanks to Guido Kraemer)
  - Fixed prefixes for =java-mode= and =gradle-mode= (thanks to Seong Yong-ju)
  - Enabled =lsp-java= when the =java-backend= is =nil= and the =lsp= layer is
    enabled (thanks to Ivan Yonchovski)
**** Javascript
- Improvements:
  - Leverage js-doc Yasnippet integration if available (thanks to Andriy Kmit')
  - Added LSP support, which can be used by enabling the =lsp= layer and setting
    the =javascript= layer's =javascript-backend= variable to =lsp=
    (thanks to Ting Zhou and Sylvain Benner)
  - Added ES6 module extension to =init-js2-mode= (thanks to Nathan Lloyd)
  - Added =org-babel= support (thanks to Michael Rohleder)
  - Added debug support via =dap= layer (Firefox and Google Chrome)
  - Added format on save option. (thanks to Trapez Breen)
  - Added =nodejs-repl= support (thanks to Uroš Perišić)
  - Added a =javascript-lsp-linter= variable to allow for disabling =lsp= as a
    linter for =javascript= and =react=, when =lsp= is set as the backend
    (thanks to Thanh Vuong)
- Key bindings
  - Improved coffeescript support (thanks to Kalle Lindqvist):
    - ~SPC m '~ to create or go to REPL
    - ~SPC m c c~ to compile buffer
    - ~SPC m c r~ to compile region
    - ~SPC m s b~ to send buffer to REPL
    - ~SPC m s l~ to send line to REPL
    - ~SPC m s i~ to create or go to REPL
    - ~SPC m s r~ to send current region to the REPL and stay in buffer
    - ~SPC m T c~ to toggle compile on save
  - Move REPL live eval toggle to ~SPC m T l~ (thanks to Sylvain Benner)
  - Updated readme key from: ~SPC m s a~ to: ~SPC m T l~ (thanks to duianto)
  - Added =import-js= support with key bindings:
    - ~SPC m i i~ to mport the module for the variable under the cursor
    - ~SPC m i f~ to import any missing modules and remove any modules that ar
      not used
    - ~SPC m g i~ to go to the module of the variable under cursor
    (thanks to Seong Yong-ju)
  - Move ~SPC m i~ for =impatient-mode= to ~SPC m I~ as ~SPC m i~ is now taken
    by the =import-js= key-bindings (thanks to Seong Yong-ju)
- Fixes:
  - Set default value of =tern-command= to "tern"
    (thanks to Sylvain Benner and Juuso Valkeejärvi)
  - Check if =tern= exists before using it (thanks to Codruț Constantin Gușoi)
  - Fixed hook value to enable =evil-matchit= (thanks to Thanh Vuong)
  - Fixed hook value to enable =evil-matchit= (thanks to Thanh Vuong)
  - Disabled =js2-mode='s =next-error-function= when the =syntax-checking= layer
    is enabled, to let =flycheck= handle any errors (thanks to Thanh Vuong)
**** Julia
- Fixes:
  - Loaded =lsp-julia= from melpa (thanks to Guido Kraemer)
  - Fixed =julia-mode-local-vars-hook= (thanks to Guido Kraemer)
  - Limited =evil-surround-pairs-alist= redefinitions to julia mode
    (thanks to duianto)
**** Keyboard layout
- Added support for Colemak layout (thanks to Daniel Mijares, Lyall Cooper and
  Eivind Fonn)
- Added new programmer dvorak layout that matches vim like key placement
  (thanks to Max Gonzih)
- Added support for the Workman keyboard layout (thanks to warreq)
- Added neo keyboard layout (thanks to benozol)
- Added colemak-jkhl layout (thanks to fmdkdd)
- Disambiguate the colemak-hnei and colemak-neio layouts (thanks to fmdkdd)
- Improved support for workman keyboard layout (thanks to Benjamin Reynolds)
- Added =after-config= hooks for lazy-loaded packages (thanks to CharlesHD)
- Added undo-tree visualizer mapping (thanks to CharlesHD)
- Fixed key remapping after =cl= package deprecation (thanks to Damien Picard)
**** Kivy
- Added the =kivy= package (thanks to Nasser Alshammari and Ryota Kayanuma)
**** LaTeX
- New package =magic-latex-buffer= (thanks to benquebec)
- New layer variable =latex-enable-magic= to enable =magic= symbols in latex
  buffers, see README.org for more info (thanks to benquebec)
- Put magic-latex-buffer in TeX-update-style-hook instead of LaTeX-mode-hook
  (thanks to Matt Kramer)
- Enable auto indent when paste. Remove =latex-mode= from
  =spacemacs-yank-indent-modes= to disable it (thanks to bet4it)
- Added support for =company-reftex= (thanks to et2010)
- Added bindings to navigate between errors in tex mode:
  - ~SPC m n~ goto next error
  - ~SPC m N~ goto previous error
    (thanks to Olivier Verdier)
- Fixed README to say auto-fill on by default. (thanks to Max Willsey)
**** Lua
- Added support for auto-completion with =company= (thanks to halfcrazy)
- Added support for =LSP= (EmmyLua-LS-all) (thanks to Lin.Sun)
**** Language Server Protocol (LSP)
- Added core keybindings and prefix declarations for all LSP-based language
  layers, and helper functions to bind server-specific extensions
  (thanks to Cormac Cannon).
- Replace lsp-capabilities keybinding with lsp-describe-session
  (thanks to Bryan Tan)
- Added lsp-prefer-flymake variable (thanks to Juuso Valkeejärvi)
- Added =lsp-treemacs=
  - ~SPC m t g e~ to show error list
- Fixed missing shortcuts for =lsp-mode=
  - ~SPC m F r~  to remove workspace folder
  - ~SPC m F a~  to add workspace folder
  - ~SPC m F r~  to switch workspace folder
  - ~SPC m b s~ to shutdown current workspace
  - ~SPC m T l~ to toggle lenses
  - ~SPC m = r~ to format region
- Added package =helm-lsp=
  - ~SPC m g s~ to find symbol in current project
  - ~SPC m g S~ to find symbol in all projects
- Disabled =helm-lsp= keybindings when =ivy= layer enabled (Cormac Cannon)
- Deleted =fix-lsp-company-prefix= since =company-lsp= is doing that handling.
- Fixed a delay when declaring prefixes for mode (thanks to Thanh Vuong)
- Required =helm= or =treemacs= to download =helm-lsp= or =lsp-treemacs=
  (thanks to Steven Allen)
- Required =yasnippet= (thanks to Ivan Yonchovski)
**** Debug Adapter Protocol (DAP)
- Layer variables:
  - Added variable =dap-enable-mouse-support=
- Key bindings
  - ~SPC m d d e~ to edit debug template
- Improvements:
  - Evilfied =dap= debug windows
**** Markdown
- New layer variable =markdown-mmm-auto-modes= which is a list of language names
  or lists of language and mode names that are supported in source blocks, you
  can add you own modes, see layer README.org for more info
  (thanks to Christian Brassat)
- Added support for Scala source blocks (thanks to Christian Brassat)
- Fixed save of org table (thanks to Codruț Constantin Gușoi)
- Fixed missing key bindings for =gfm-mode= (thanks to Codruț Constantin Gușoi)
- Open Madoko document using markdown mode (thanks to Han Wang)
- Key bindings:
  - ~SPC m T i~ to toggle inline images
  - ~SPC m T l~ to toggle url hiding
  - ~SPC m T t~ to toggle checkbox
  - ~SPC m T w~ to toggle wiki links
    (thanks to Swaroop C H (added keys), AmaiKinono (moved to upper case T))
  - ~SPC m T m~ for =markdown-toggle-markup-hiding=
    (thanks to Miciah Masters (added key), AmaiKinono (moved to upper case T))
- Update markdown insert link, function renamed (thanks to duianto)
- Made all keybindings available in gfm-mode (thanks to Codruț Constantin Gușoi)
- Remove org table lighter (thanks to Troy Hinckley)
- Fixed ~M-h~, ~M-j~, ~M-k~, ~M-l~ bindings (thanks to Kechao CAI)
- New key bindings (thanks to Sylvain Benner):
  - ~M-up~ for =markdown-move-up=
  - ~M-down~ for =markdown-move-down=
  - ~M-left~ for =markdown-move-left=
  - ~M-right~ for =markdown-move-right=
- Update key bindings to reflect changes in markdown-mode 2.3
  (thanks to Miciah Masters)
  - Rename =markdown-exdent-region= to =markdown-outdent-region=.
  - Command for ~SPC m i I~ folded into ~SPC m i i~.
  - ~SPC m i l~ and ~SPC m i L~ replaced by markdown-insert-link ~SPC m i l~.
  - Rename =markdown-jump= to =markdown-do=
- Hide MMM mode-line indicator (thanks to duianto)
- Use =orgtbl-mode= only when the =org= layer is used (thanks to Boris Buliga)
- Added key bindings (thanks to AmaiKinono):
  - Element insertion
    - ~SPC m x B~ insert gfm checkbox
    - ~SPC m x s~ make region striked through or insert strikethrough
  - Table manipulation
    - ~SPC m t p~ move row up
    - ~SPC m t n~ move row down
    - ~SPC m t f~ move column right
    - ~SPC m t b~ move column left
    - ~SPC m t r~ insert row
    - ~SPC m t R~ delete row
    - ~SPC m t c~ insert column
    - ~SPC m t C~ delete column
    - ~SPC m t s~ sort lines
    - ~SPC m t t~ transpose table
    - ~SPC m t d~ convert region to table
- Bound major mode leader key and ~M-RET~ to =markdown-insert-list-item= for
  terminal users (thanks to AmaiKinono)
- Made =*lsp-help*= buffer shown in a popup window using popwin
**** Major modes
- Added SPARQL-mode (thanks to Dietrich Daroch)
- Added android logcat (thanks to jiejingzhang)
- Added pkgbuild (thanks to Sven Fischer)
- Added ebuild-mode (thanks to Kai Wohlfahrt)
- Added the vala programming language (thanks to Steven Allen)
- Added hoon (thanks to Hunter Haugen)
**** Mu4e
- Added custom Spacemacs layout for =mu4e= buffers (thanks to Benjamin Reynolds)
- Key bindings:
  - Thanks to Peter Nagy and Eivind Fonn
    - add ~SPC m ,~ and ~SPC m c~ to send message and exit
    - add ~SPC m a~ and ~SPC m k~ to kill message buffer
    - add ~SPC m s~ to save message as draft
    - add ~SPC m f~ to attach file
- Replace mu4e multiple accounts with contexts (thanks to Allen Li)
- Refactor to use =spacemacs/add-to-hooks= (thanks to Sylvain Benner)
- Added helm-mu4e integration and key bindings
  (thanks to Sébastien Bariteau and Sylvain Benner):
  - ~SPC a M~ to start mu4e
  - ~SPC m S~ or ~SPC m /~ to search emails (requires helm)
  - ~SPC m C~ to search contacts (requires helm)
- Better defaults, async and utility functions (thanks to Peter Hoeg)
  - Added binding ~C-x m~ to compose new message
- Made maildirs extension optional (thanks to JorisE)
- Create email with attachments from dired (thanks to Oleg Pykhalov)
- Refactor major-mode leader key bindings (thanks to Miciah Masters)
- Enabled scrolling in =mu4e= (thanks to Simon Altschuler)
- Kill mu4e layout on app exit (thanks to Ag Ibragimov)
- Restore ~gu~ binding for ~mu4e-view-go-to-url~ (thanks to Dominik Schrempf)
**** Multiple Cursors
- Disabled Spacemacs paste transient state when pasting to avoid pasting issue
  when there are more than one cursor (thanks to braham-snyder)
- Added magnars's multiple-cursors package as a new backend (thanks to bb2020)
  - ~SPC s m a~   =mc/mark-all-dwim=
  - ~SPC s m b~   =mc/mark-all-like-this=
  - ~SPC s m m~   =mc/mark-more-like-this-extended=
  - ~SPC s m r~   =mc/edit-lines=
  - ~SPC s m s l~ =mc/insert-letters=
  - ~SPC s m s m~ =mc/mark-sgml-tag-pair=
  - ~SPC s m s n~ =mc/insert-numbers=
  - ~SPC s m s r~ =set-rectangular-region-anchor=
  - ~SPC s m s s~ =mc/sort-regions=
  - ~SPC s m s t~ =mc/reverse-regions=
- Fixed initialization (thanks to Seong Yong-ju)
- Moved =evil-mc= key bindings to =evil-mc-key-map= (thanks to Seong Yong-ju)
- Documented =evil-mc= make cursors from selection key bindings:
  - ~grI~ =evil-mc-make-cursor-in-visual-selection-beg=
  - ~grA~ =evil-mc-make-cursor-in-visual-selection-end=
  (thanks to duianto)
**** Neotree
- Made neotree an optional instead of a default layer
- Move neotree to its own layer in new +filetree folder
  (thanks to Sylvain Benner)
- Added screenshot in neotree layer (thanks to duianto)
- Allow a prefix argument to ~RET~ / ~l~ (=spacemacs/neotree-expand-or-open=)
  to specify which window to use to open a file (thanks to Ljupcho Kotev)
- Key bindings (thanks to bmag):
  - ~SPC f T~ reinstated for showing file tree with Neotree or Treemacs
  - ~SPC 0~ and ~M-0~ are consistent across Neotree and Treemacs
- Fixed ~RET~ binding functionality (thanks to Lupco Kotev)
- Use "open" instead of "xdg-open" on macos (thanks to Alexander-Miller)
- Remapped =winum-select-window-0-or-10= to =neotree-show= so that ~C-x w 0~,
  ~SPC 0~ and ~M-0~ call the same command (thanks to duianto and Miciah)
**** NixOS
- Enabled Flycheck (thanks to William Casarin)
- Defer loading (thanks to Benno Fünfstück)
- Disabled Electric-Indent mode, which interfered with the nix-mode indent
  function (thanks to Profpatsch)
- Associate nix-mode with .nix files (thanks to jpathy)
- Updated layer banner (thanks to kalium)
**** Nim
- Added key binding ~SPC m h h~ to show symbol documentation
  (thanks to Valts Liepiņš)
- Make =spacemacs/nim-compile-run= work with current buffer file instead of
  defaulting to =main.nim= (thanks to Uroš Perišić)
- Replace =company-capf= with =company-nimsuggest= in
  =company-backends-nim-mode= to improve responsiveness (thanks to Uroš Perišić)
- Declare all prefix names (='(compile goto help)=) for =nim-mode=
  (thanks to Uroš Perišić)
**** Node
- Use =add-node-modules-path= to automatically find local executables
  (thanks to jupl)
- Disabled add-node-modules-path by default (thanks to Eivind Fonn)
**** Notmuch
- Try harder to find GitHub patch URL (thanks to Miciah Masters)
- Open GitHub patches fullscreen
- Add next and previous message bindings to notmuch-tree mode
- Change the C-n and C-p message bindings to their original N and P bindings
**** OCaml
- Allow initialization without requiring =opam= (thanks to Bernhard Schommer)
- Fixed misused functions, =merlin= is a package not a layer
  (thanks to jinyang and Rudi Grinberg)
- Fixed issue with OPAM share directory on Windows (thanks to Levi Roth)
- Enabled flycheck-ocaml (thanks to Dave Aitken)
- Fixed backspace delete (thanks to Hasan Alirajpurwala)
- Fixed flycheck-ocaml not initialized warning (thanks to Artur Juraszek)
- Added =dune= support via =dune-mode= (thanks to Lyman Gillispie)
**** Org
- Load org-mode email integration (mu4e/notmuch) when org is loaded
  (thanks to Steven Allen)
- Packages:
  - Added package =org-journal= (thanks to Nick Anderson)
  - Added package for =org-sticky-header-mode= (thanks to Langston Barret)
  - Added package =org-jira= (thanks to Kirill A. Korinsky)
- Key bindings:
  - ~SPC m T i~ to toggle inline images
  - Move clock related key bindings to ~SPC a o C~
  - Key bindings (thanks to darkfeline and Langston Barrett):
    - add ~SPC a o C I~ to clock in last
    - add ~SPC a o C c~ to cancel the last clock
    - add ~SPC a o C j~ to jump to current clock
    - add ~SPC a o r~ to rifle through files with new package =helm-org-rifle=
    - add ~SPC m C I~ to clock in last
    - add ~SPC m C R~ to insert a clock report
    - add ~SPC m C d~ to display clocks
    - add ~SPC m C g~ for org-clock-goto
    - add ~SPC m C j~ to jump to current clock
    - add ~SPC m p~ to change priority
    - add ~SPC m r~ for helm-org-rifle
  - Added ~SPC m #~ to update statistics cookies (thanks to Christian Höppner)
  - Key bindings (thanks to James Wang):
    - add ~SPC m T e~ to toggle pretty entities
    - add ~SPC m T l~ to toggle link display
  - Added org-agenda commands in org agenda transient state to un-schedule and
    un-deadline tasks (thanks to Jake Zerrer)
    - add ~d S~ to unschedule org-agenda-schedule
    - add ~d D~ to remove org-agenda-deadline
  - Added ~M-RET~ for =org-meta-return= under major mode leader key
    (thanks to Sylvain Benner)
  - Added ~SPC m T c~ for =org-toggle-checkbox= (thanks to Paweł Siudak)
  - Added org-babel commands (thanks to timor):
    - ~SPC m b p~ calls =org-babel-previous-src-block=
    - ~SPC m b n~ calls =org-babel-next-src-block=
    - ~SPC m b e~ calls =org-babel-execute-maybe=
    - ~SPC m b o~ calls =org-babel-open-src-block-result=
    - ~SPC m b v~ calls =org-babel-expand-src-block=
    - ~SPC m b u~ calls =org-babel-goto-src-block-head=
    - ~SPC m b g~ calls =org-babel-goto-named-src-block=
    - ~SPC m b r~ calls =org-babel-goto-named-result=
    - ~SPC m b b~ calls =org-babel-execute-buffer=
    - ~SPC m b s~ calls =org-babel-execute-subtree=
    - ~SPC m b d~ calls =org-babel-demarcate-block=
    - ~SPC m b t~ calls =org-babel-tangle=
    - ~SPC m b f~ calls =org-babel-tangle-file=
    - ~SPC m b c~ calls =org-babel-check-src-block=
    - ~SPC m b j~ calls =org-babel-insert-header-arg=
    - ~SPC m b l~ calls =org-babel-load-in-session=
    - ~SPC m b i~ calls =org-babel-lob-ingest=
    - ~SPC m b I~ calls =org-babel-view-src-block-info=
    - ~SPC m b z~ calls =org-babel-switch-to-session=
    - ~SPC m b Z~ calls =org-babel-switch-to-session-with-code=
    - ~SPC m b a~ calls =org-babel-sha1-hash=
    - ~SPC m b x~ calls =org-babel-do-key-sequence-in-edit-buffer=
    - ~SPC m b .~ enters transient state
  - Added key bindings for =org-feed= (thanks to Luke Alexander Stein):
    - ~SPC a o f i~ and ~SPC m f i~ to go to feed inbox
    - ~SPC a o f u~ and ~SPC m f u~ to update all feeds
  - Added key bindings for =org-clock= (thanks to Langston Barrett,
    William Casarin, Francesc Elies Henar, Daniel Molina):
    - ~SPC a o C c~ for =org-clock-cancel=
    - ~SPC a o C g~ for =org-clock-goto=
    - ~SPC a o C i~ for =org-clock-in=
    - ~SPC a o C I~ for =org-clock-in-last=
    - ~SPC a o C j~ for =org-clock-jump-to-current-clock=
    - ~SPC a o C o~ for =org-clock-out=
    - ~SPC a o C r~ for =org-resolve-clocks=
  - Updates org-layer key bindings for Org 9.2 release
    (thanks to Sam Pillsworth):
    - ~SPC m i b~ for =org-insert-structure-template=
    - ~SPC m i t~ for =org-set-tags-command=
  - Added key binding for org-insert-item (thanks to Emil Petersen)
    - ~SPC m i i~ for =org-insert-item=
  - Added ~SPC m s d~ for =org-cut-subtree= (thanks to clwgg)
  - Added key bindings for =org-jira= (thanks to Kirill A. Korinsky)
    - ~SPC a o J p g~ Get projects list
    - ~SPC a o J i b~ Open the current issue in a WWW browser
    - ~SPC a o J i g~ Get issues
    - ~SPC a o J i h~ Get only head of issues
    - ~SPC a o J i f~ Get only head of issues from filter
    - ~SPC a o J i u~ Update an issue at point
    - ~SPC a o J i w~ Progress an issue at point
    - ~SPC a o J i r~ Refresh an issue at point
    - ~SPC a o J i c~ Create an issue at point
    - ~SPC a o J i y~ Copy current issue key
    - ~SPC a o J s c~ Create a subtask
    - ~SPC a o J s g~ Get subtasks
    - ~SPC a o J c u~ Update the comment at point or add a new comment
    - ~SPC a o J t j~ Convert the TODO item at point to a Jira ticket
  - Added ~SPC m C p~ =org-pomodoro= in =org-journal-mode=
    (thanks to Mariusz Klochowicz)
  - Key binding changes for archiving (thanks to Ag Ibragimov):
    - Added ~SPC m s a~ to toggle archive tag for subtree
    - Added ~SPC m s A~ to archive subtree (previously ~SPC m s a~)
  - Added ~SPC m i L~ as =org-cliplink= into =org= layer (thanks to bb2020)
  - Added ~SPC m e s~ =org-mime-org-subtree-htmlize= (thanks to Nick Anderson)
  - Documented more insertion bindings (thanks to Lorenzo Manacorda):
    - ~C-RET~   Insert heading at end of current subtree
    - ~C-S-RET~ Insert TODO heading at end of current subtree
- Made =org= layer depend on =spacemacs-org= (thanks to Eivind Fonn)
- Remove =mu4e= and =notmuch= from =org= (thanks to Sylvain Benner)
- Use evil-org from MELPA (thanks to Eivind Fonn)
- Added =org-brain= (thanks to Matthías Páll Gissurarson and Eivind Fonn)
- Added detailed =org-brain= bindings
  (thanks to Langston Barret and Oguz Serbetci)
- Added layer variable for todo bindings (thanks to Eivind Fonn)
- Made =org-projectile= integration compatible with its new version
  (thanks to Ivan Malison)
- Remove nils from call to =org-projectile-project-todo-entry=
  (thanks to Ivan Malison)
- Fixed org-projectile capture-template keyword argument
  (thanks to Leonard Lausen)
- Adapt to changes in org-brain 0.4 (thanks to Boris Buliga)
- Load org-projectile lazily, after org-capture (thanks to Aaron Jensen)
- Use org-verbatim, not org-verbose (thanks to Swaroop C H)
- Fixed =org-projectile/goto-todos= (thanks to Aaron Jensen)
- Fixed =org-clock-resolve-clock= keybinding (thanks to Francesc Elies Henar)
- Enabled =org-src-tab-acts-natively= (thanks to Sylvain Benner)
- Fixed =org-default-notes-file= precedence (thanks to Troy Hinckley and bmag)
- Added =ox-hugo= (thanks to Kaushal Modi)
- Hide lighter for =evil-org= (thanks to Sylvain Benner)
- Use counsel-org-tag when =ivy= layer is used (thanks to darkfeline)
- Delete the duplicate definition of the =spacemacsdorg-emphasize= macro
  (thanks to Miciah Dashiel Butler Masters)
- Use =org-mime= provided by melpa (thanks to Amos Bird)
- Restore =evil-org-additional-bindings= in insert state
  (thanks to Maximilian Wolff)
- Fixed initialization order to prevent version conflicts
  (thanks to Sylvain Benner)
- Fixed adding =org-projectile= files to =org-agenda-files= (thanks to AmanYang)
- Fixed error void: =evil-surround-pairs-alist= (thanks to Sylvain Benner)
- Added warning against manually loading org (thanks to Maximilian Wolff)
- Added a toggle for bringing in org-trello (thanks to Magnus Therning)
- Added the org-mode keybindings to the org-journal major mode
  (thanks to Marty Buchaus)
- Replace ox-reveal with org-re-reveal (thanks to Magnus Therning)
- Added epub support (thanks to vishvanath45)
- Added support for CUSTOM_ID in latex exports (thanks to Compro-Prasad)
- Added =ox-jira= as org export backend (thanks to Sebastian Nagel)
- Added =helm-org= package (thanks to Simon Pintarelli)
- Fixed evil-normal-state ~ESC~ after exiting =org-present-mode=
  (thanks to duianto)
**** Osx
- Fixed OSX mapping issue (thanks to Joey Liu)
- Added layer variables to customize modifier behaviors on macOS:
  - =osx-command-as= defaults to hyper
  - =osx-option-as= defaults to meta
  - =osx-control-as= defaults to control
  - =osx-function-as= defaults to none
  - =osx-right-command-as= defaults to left
  - =osx-right-option-as=  defaults to left
  - =osx-right-control-as= defaults to left
  (thanks to Christopher Eames, Aaron Culich, and fiveNinePlusR)
- Disabled =pbcopy= package because it introduced input latency for some actions
  when using =emacs -daemon= and a GUI client (thanks to Sylvain Benner)
- Key bindings:
  - Added key bindings to use ~command-1..9~ for selecting window
    (thanks to Liu Joey)
  - Added ~M-s-h~ to hide other windows (thanks to Bas Veeling)
- Replace pbcopy by osx-clipboard (thanks to Minh Nguyen-Hue)
- Fixed key binding issue when Emacs is launched in daemon mode.
- Added the default value =H-= (hyper) to =kbd-mac-command= if it's neither:
  =hyper=, =super= or =alt= (thanks to Binbin Ye)
- Added a layer variable =osx-swap-option-and-command= defaults to =nil=
  (thanks to Binbin Ye)
- Use standard init function for ~exec-path-from-shell~ (thanks to Christopher Eames)
**** Pandoc
- Fixed =spacemacs/run-pandoc= not to reset =pandoc--local-settings=
  (thanks to martian-f)
- Added declaration for the ~SPC P~ prefix (thanks to Codruț Constantin Gușoi)
**** Perl5
- Fixed =spacemacs/perltidy-format-buffer= and
  =spacemacs/perltidy-format-function= to move the point and window to their
  original locations.
**** PHP
- Key bindings:
  - Added =phpunit= test key bindings (thanks to duianto):
    - ~SPC m t t~ =phpunit-current-test=
    - ~SPC m t c~ =phpunit-current-class=
    - ~SPC m t p~ =phpunit-current-project=
  - Added =refactoring= and =debugging= key bindings (thanks to Tyoma Kostyuk)
- Improvements:
  - Enabled =evil-matchit-mode= (thanks to duianto)
- Fixes:
  - Added company-php (thanks to jim and Eivind Fonn)
  - Fixed php-company autocompletion (thanks to Dela Anthonio)
  - Added LSP support, which can be used by enabling the =lsp= layer and setting
    the =php= layer's =php-backend= variable to =lsp=
**** PlantUML
- Added a missing prefix: =compile=
- Added instructions for compiling the image locally by setting
  =plantuml-default-exec-mode= to =jar= (thanks to Daniel Caixinha)
**** Platinum
- Added the =.plum= extension to the platinum modes (thanks to Sylvain Benner)
- Remove automatic indentation on paste (thanks to Sylvain Benner)
**** Prodigy
- Compatibility fix for upstream change (thanks to Francesc Elies)
- Key bindings:
  - add ~c~ to clear the buffer (thanks to Francesc Elies)
  - bind ~q~ to quit-window in view mode (thanks to Saulius Menkevičius)
**** Prolog
- Fixed autoloading error (thanks to jpathy)
**** Purescript
- Enabled =purescript-decl-scan-mode= when loading =purescript-mode=
  (thanks to Bjarke Vad Andersen)
- Allow adding node_modules/.bin path to exec-path (thanks to Anupam Jain)
- Improved purescript keybinding discoverability & ergonomics.
  (thanks to Jason Walker)
**** Python
- Various fixes in =pylookup.py= (thanks to ishestakov and Shitikanth Kashyap)
- Hide =yapf-mode= modeline lighter (thanks to Robert ven der Helm)
- Search for Pylint and Flake8 in the virtualenvs (thanks Alexey Kotlyarov)
- Highlight wdb breakpoints as well as pdb/ipdb/pudb (thanks to Alexey Kotlyarov)
- Made =python-execute-file= use =python-shell-interpreter=
  (thanks to Swaroop C H)
- Trim output from pyenv command (thanks to Eivind Fonn)
- Set VIRTUAL_ENV environment variable when switching to new pyenv (thanks to James Gough)
- Use Python executable from active virtual env to compile files
  (thanks to Swaroop C H)
- Fixed arguments to =python-setup-hy= (thanks to Eivind Fonn)
- Fixed ipython version check bug on windows (thanks to lostmarble)
- Fixed =pyenv-executable-find= in presence of =pyenv-which-ext=
  (thanks to Christoph Paulik)
- Fixed broken repl invocation through ~SPC a '~  (thanks to Hans Jang)
- Added =pippel= for python package management (thanks to et2010)
- Added keybinding ~SPC m P~ for pip package management with =pippel=
  (thanks to Sylvain Benner)
- Added defvar =python-save-before-test= (thanks to Benoit Coste)
- Added key binding ~SPC m r f~ to fix missing import statements
  (thanks to Volodymyr Vitvitskyi)
- Use =python-mode= for SCons script files (thanks to shanemikel)
- Added LSP support, which can be enabled by setting the =python= layer's
  =python-backend= variable to =lsp=
  (thanks to Yuan Fu and Sylvain Benner).
- The LSP backend can use either the =pyls= (default) server or the =mspyls=
  (Microsoft) implementation, which may be selected by setting the
  =python-lsp-server= layer variable to =mspyls=
  (thanks to Cormac Cannon).
- Added ~SPC m t l~ key binding to re-run the last test command
  (thanks to Benoit Coste).
- Added support for breakpoints for the =trepan3k= python debugger
  (thanks to dangirsh)
- Added support for =pipenv= with proper keybindings (thanks to jackkamm)
- Fixed bytecomp warning: =reference to free variable 'smartparens-strict-mode'=
  (thanks to Nikita Leshenko and Sylvain Benner)
- Key bindings:
  - Update invalid cython mode keybindings (thanks to Muneeb Shaikh)
  - New =anaconda-view-mode= keybindings (thanks to Muneeb Shaikh)
    - ~C-j~ for navigating to the next error
    - ~C-k~ for navigating to the previous error
    - ~RET~ to go forward
- Fixed =pyenv=, =pre-init= function and =hy-mode= prefixes
  (thanks to Brandon T. Willard)
- Conditionally remove binding to obsolete keymap (thanks to bmag)
- Improved setup of =lsp-python= and =anaconda-mode= (thanks to Ting Zhou)
- Fixed support of multiple pyenv versions via =spacemacs/pyenv-executable-find=
  (thanks to Guan Xipeng)
- Fixed initialization of =inferior-python-mode= variables
  (thanks to Miciah Masters)
- Fixed bug with out-of-bound index (thanks to EMayej)
- Fixed escaping of shell argument for =spacemacs/python-execute-file=
  (thanks to Riley Levy)
- New variable =python-spacemacs-indent-guess= for guessing correct indentation
  settings (thanks to Benno Fünfstück)
- Fixed pyenv for system Python (thanks to Alexander Eberspächer)
- Replace =anaconda-mode-go-back= with =xref-pop-marker-stack=
  (thanks to JimmyG)
- Highlight python3.7 builtin =breakpoint()= function
  (thanks to Boris Verhovsky)
- Fixed conflict between pipenv directory .venv and pyvenv file .venv
  (thanks to rgb-24bit)
- Support relative path in pyvenv file .venv (thanks to Nam Nguyen)
- Added diminish for importmagic (thanks to Loys Ollivier)
- Added debugger integration via =dap= layer
- Added documentation on installing importmagic and epc (thanks to Trapez Breen)
- Made python-send-shell-* functions faster (thanks to Trapez Breen)
- Added support for 'black' formatter (thanks to Mike Macpherson)
- Enabled =eldoc= for =anaconda-mode= (thanks to Vikash Balasubramanian)
- Various fixes for =lsp-python-ms= setup (thanks to Trapez Breen)
- Added lazy loading of =lsp-python-ms= (thanks to Ying Qu)
- Make pylookup makefile use correct shell (thanks to Koray Al)
- Fix lazy loading of =lsp-python-ms= (thanks to lsp-ableton)
- Fix =Ipython= path on windows (thanks to Daniel K)
- Make =inferior-python-mode= do not use tabs (thanks to tsoernes)
- Automatic use the =lsp= as =python-formater= when =lsp= is enabled (thanks sunlin7)
**** Racket
- Restore smart closing paren behavior in racket-mode (thanks to Don March)
- Updated racket logo (thanks to Vityou)
**** Ranger
- Fixed conflict with =golden-ratio= (thanks to Thomas de Beauchêne)
- Key bindings:
  - Added ~j D~ to jump other window (thanks to Rich Alesi)
  - Added ~-~ to enter (thanks to Rich Alesi)
- Load =helm= before =ranger= (thanks to duianto)
**** Rcirc
- New variable =rcirc-enable-late-fix= to enable or disable the included
  =rcirc-late-fix= package (disabled by default).
- New variable =rcirc-enable-emojify= to enable or disable emojify-mode
  in rcirc buffers (disabled by default).
- New variable =rcirc-enable-styles= to enable or disable the =rcirc-styles=
  package for displaying and inserting color and text attribute codes (disabled
  by default).
- New variable =rcirc-enable-erc-image= to enable or disable the =erc-image=
  package in rcirc for showing linked images in chat (disabled by default).
- New variable =rcirc-enable-erc-tweet= to enable or disable the =erc-tweet=
  package in rcirc for showing linked tweets in chat (disabled by default).
- New variable =rcirc-enable-erc-yt= to enable or disable the =erc-yt= package
  in rcirc for showing previews for YouTube links (disabled by default).
- Fixed using multiple lines in =.authinfo= (thanks to Jelle Licht)
- Fixed logging where the channel name has =/= in it
  (thanks to Abdo Roig-Maranges)
- Delete rcirc-reconnect in favor of built-in cmd (thanks to Miciah Masters)
- Move config defaults to package :init so they can be overridden
  (thanks to Miciah Masters)
- Fixed compiler warnings in =rcirc-late-fix= (thanks to Miciah Masters)
- Added variable =rcirc-enable-late-fix= (thanks to Miciah Masters)
**** React
- Improvements:
  - Made % work on jsx tags (thanks to Thanh Vuong)
  - Use rjsx-mode for react framework (thanks to Ting Zhou)
  - Prompt user to install the =react= layer if a =.jsx= file is opened
    (thanks to Jon Hermansen)
  - Improved =magic-mode-alist= regular expression to detect =react= files
    (thanks to Jan Zdráhal)
  - Made auto-completion triggers more friendly (thanks to Cheng,Rong)
  - Configure =emmet-mode= to expand classes using =className= instead of =class=
    (thanks to Sylvain Benner)
  - Open =.jsx= files with =rjsx-mode= (thanks to Thomas de Beauchêne)
  - Made =react= layer respect =javascript= layers variable
    =javascript-fmt-on-save= (thanks to Tommy Groshong)
  - Added =eslint_d= support (thanks to Seong Yong-ju)
- Key bindings:
  - Added =import-js= support with key bindings:
    - ~SPC m i i~ to mport the module for the variable under the cursor
    - ~SPC m i f~ to import any missing modules and remove any modules that ar
      not used
    - ~SPC m g i~ to go to the module of the variable under cursor
    (thanks to Seong Yong-ju)
- Fixes:
  - Use JSX header without breaking React (thanks to Jam Risser)
  - Fixed React imports when using web beautify. (thanks to Ismael)
  - Made layer depends on node and tern layers (thanks to Sylvain Benner)
**** ReasonML
- Key bindings:
  - ~SPC m g g~ Jump to definition
  - ~SPC m g G~ Jump to definition (other window)
  - ~SPC m g b~ Jump back
  - ~SPC m h t~ Show type
  - ~SPC m h h~ Show docs
  - ~SPC m r d~ Merlin destruct
  - ~SPC m = =~ Refmt
  - ~SPC m t r~ Toggle auto-refmt on save
  - ~SPC m = m r~ Refmt: convert ml syntax to re syntax
  - ~SPC m = r m~ Refmt: convert re syntax to ml syntax
    (thanks to Fredrik Dyrkell and Dave Aitken)
**** Restclient
- Moved key binding for =helm-restclient= from ~SPC m j i~ to ~SPC m j~
  (thanks to Thanh Vuong)
**** Ruby
- Added support for =org-babel= (thanks to Muneeb Shaikh)
- Highlight debugger keywords (thanks to Alexander Berezovsky and Eivind Fonn)
- Adding ruby-refactor package (thanks to Daniel Luna)
  - Key bindings:
    - Added ~SPC m r e m~ for extract to method.
    - Added ~SPC m r e v~ to extract local variable.
    - Added ~SPC m r e c~ to extract constant.
    - Added ~SPC m r e l~ to extract to =let=.
- Added ~SPC m x h~ to toggle between old and new hash syntax in the active
  region (thanks to Paweł Siudak)
- Added gtags to =enh-ruby-mode= as well as =ruby-mode=
  (thanks to David Balatero)
- Added ~SPC m s b~ key binding to send buffer to the Ruby console
  (thanks to Alejandro Arrufat)
- Added ~SPC m s B~ and ~SPC m s L~ key bindings to send buffer or line,
  respectively, to the Ruby console and switch focus to the console
  (thanks to Paweł Siudak)
- Key bindings:
  - Added ~SPC m s l~ to send line to REPL (thanks to Paweł Siudak)
  - Added ~SPC m T~ toggle prefix (thanks to Codruț Constantin Gușoi)
    - ~SPC m T '~ to toggle string quotes
    - ~SPC m T {~ to toggle block style
- Added popwin config for bundler, projectile-rails, and rubocop
  (thanks to Paweł Siudak)
  - Added ~SPC m r R m~ for extract to method.
  - Added ~SPC m r R v~ to extract local variable.
  - Added ~SPC m r R c~ to extract constant.
  - Added ~SPC m r R l~ to extract to =let=.
  - Added ~SPC m s l~ to send line to REPL (thanks to Paweł Siudak)
- Added the =seeing-is-believing= package (thanks to Brandon Conway)
- Added prefixes for ruby major mode keybindings (thanks to Seong Yong-ju)
- Added =lsp= and =dap= support (thanks to Billy Kaplan)
- Fixed lazy loading of =ruby-test-mode= (thanks to Michael Franz Aigner)
- Removed stray =test.rb= file (thanks to Michael Hauser-Raspe)
- Added missing key bindings for =counsel-gtags= in =enh=ruby-mode= (thanks to Seong Yong-ju)
- Added =dap= support for =enh-ruby-mode= (thanks to Seong Yong-ju)
- Added missing prefix =seeing-is-believing= for ~SPC m @~ (thanks to Seong Yong-ju)
**** Ruby on Rails
- Changed leader keys to be configured for the =projectile-rails-mode= minor
  mode instead of =ruby-mode= and =enh-ruby-mode= so that the key bindings will
  work in view file windows (thanks to Adam Sokolnicki)
- Added missing prefixes for =ruby-mode= and =enh-ruby-mode=
- Added key bindings: (thanks to Adam Sokolnicki)
  - ~SPC m f f b~ to find job
  - ~SPC m f f w~ to find webpack config
  - ~SPC m f c d~ to run rails destroy
- Added =rubocopfmt= with the key binding ~SPC m = r~
**** Rust
- Added missing =counsel-gtags= and =smartparens= package declarations
  (thanks to Kalle Lindqvist)
- Fixed loading of the =RUST_SRC_PATH= environment variable
  (thanks to Joshua Santos)
- Enabled eldoc for rust/racer (thanks to yangbo)
- Key bindings:
  - Added ~SPC m c D~ to open Cargo docs (thanks to Matthew J. Berger)
  - Added ~SPC m c l~ to run linter with cargo clippy (thanks to Michael Kohl)
  - Added ~SPC m c t~ to run the current test with Cargo, and fix documentation
    for ~SPC m c f~ to format project files (thanks to Luke Alexander Stein)
  - Added ~SPC m c v~ to run "cargo check" command (thanks to Victor Polevoy)
- Added rust lsp completion with company and bindings (thanks to Justin)
- Added debugger integration via =dap= layer
- Fixed rust dap integration (thanks to Tommi Komulainen)
- Make ~rustup~ call shell agnostic (thanks to Dietrich Daroch)
**** Sailfish-Developer
- Key bindings:
  - Added =sailfish-scratchbox= key bindings (thanks to Victor Polevoy):
    - ~SPC c s~   Show menu
    - ~SPC c s b~ Invoke mb2 build
    - ~SPC c s d~ Copy rpms to the phone
    - ~SPC c s i~ Install rpms into target
**** Scala
- Move =ensime= to the =java= layer (Tor Hedin Bronner)
- Key bindings:
  - Evilify =ensime= search in insert/normal mode (thanks to Diego Alvarez)
- Remove duplicated code (thanks to Tetsuro Takemoto)
- Added ENSIME jump handlers (thanks to Joao Azevedo)
- Added scala-lsp and metals as an additional backend for scala
  (thanks to Rodolfo Hansen)
- Disabled =sbt-supershell= in =sbt-mode= (thanks to Rodolfo Hansen)
**** Scheme
- Added missing =parinfer= package declaration (thanks to Kalle Lindqvist)
- Update install docs for Chicken 5 changes (thanks to Grant Shangreaux)
**** Semantic
- Made it possible to exclude stickyfunc (thanks to Sylvain Benner)
- Changed the default throttle for =semanticdb-find= routines. Don't search
  system databases to speed up semantic (thanks to bet4it)
- Disabled =semantic-idle-summary-mode= when =gtags= or =lsp= layer is enabled
  (thanks to bet4it)
- Moved the toggle key bindings to the semantic layer (thanks to duianto)
**** Shell
- Key bindings:
  - Added =vterm= bindings:
    - ~M-n~     =vterm-send-down= (next command)
    - ~M-p~     =vterm-send-up=   (previous command)
    - ~M-y~     =vterm-yank-pop=  (previous paste)
    - ~M-/~     =vterm-send-tab=  (hippie expand)
    Evil insert state:
    - ~C-y~     =vterm-yank=      (paste)
    Evil normal state:
    - ~p~       =vterm-yank=      (paste)
    - ~u~       =vterm-undo=
    (thanks to Ag Ibragimov)
- Make =pop-shell= default mode more configurable (thanks to Tyoma Kostyuk)
- Make =vterm= respect =shell-default-term-shell= (thanks to Tyoma Kostyuk)
- Added support for =vterm= (thanks to deb0ch)
- Improved the integration of =centered-cursor-mode= (thanks to deb0ch)
- Fixed xterm colors filtering bug in =eshell= when eshell buffers are updated
  and are not focused (thanks to Steven Allen)
- Fixed =eshell= clear behavior (thanks to Aidan Nyquist):
  - Made eshell ~clear RET~ similar to ~C-l~
  - Prevent ~C-l~ clearing cycle
  - Prevent ~clear RET~ inserting a page of white-space
  - Prevent duplicate insert lines from ~clear RET~
- Make =eshell auto jump= more intelligent (thanks to Kalle Lindqvist)
- Require company in =eshell-switch-company-frontend=
  (thanks to Benjamin Reynolds)
- Fixed docs for "Fish shell and ansi-term" and explicitly enable
  `truncate-lines`. (thanks to Joe Hillenbrand)
- Fixed ~C-j~ and ~C-k~ in =eshell= while in insert state
  (thanks to Paweł Siudak)
- Restore =auto-completion-idle-delay= value for =company-idle-delay=
  (thanks to Miciah Dashiel Butler Masters)
- Added =shell-default-width= layer variable (thanks to David Balatero)
- Function =resize-shell-to-desired-width= check for shell buffer before
  changing size (thanks to thanhvg)
- Added =shell-default-width= layer variable (thanks to David Balatero and
  Miciah Masters)
- Override read-only when capturing clear in shell (thanks to Alexander Wingård)
- Wrap 'shell' command to start in current buffer (thanks to Valts Liepiņš)
- Fixed shell popup broken on macOS (thanks to Daniel Rivas Perez)
- Fixed broken leader key binding for inferior shell (thanks to Valts Liepiņš)
- Added =term-mode= bindings (Thanks to Emil Petersen):
  - ~SPC m C~ switch multi-term to char mode
  - ~SPC m l~ switch multi-term to line mode
  - ~SPC m N~ go to previous multi-term
- Moved =eshell-z-freq-dir-hash-table-file-name= into cache dir
  (thanks to bb2020)
- Enabled ~TAB~ completion in =eshell= with =Helm= (thanks to bb2020)
- Added =eshell= =Ivy= completion bindings (thanks to bb2020):
  - ~M-l~ =spacemacs/ivy-eshell-history=
  - ~TAB~ =spacemacs/pcomplete-std-complete=
- Enabled mouse based pasting into term shells (thanks to Sheng Yang)
- Set =term-char-mode-point-at-process-mark= to =nil= to allow evil normal-mode
  movement in term shells on emacs 26.1
**** Shell Scripts
- Added new company-shell environment variable backend
  (thanks to Alexander-Miller)
- Added bashate style checker (thanks to Victor Cuadrado Juan)
- Added insert commands from sh-script package to major mode menu
  (thanks to Maximilian Wolff)
- Added org-mode support (thanks to Josh Santos)
- Added LSP support, which can be used by enabling the =lsp= layer and setting
  the =shell-scripts= layer's =shell-scripts-backend= variable to =lsp=
**** Slack
- New layer variable =slack-spacemacs-layout-name= to customize the name of
  the custom layer for Slack buffers (thanks to Benjamin Reynolds)
- New layer variable =slack-spacemacs-layout-binding= to customize the key used
  to open the Slack custom layout (thanks to Benjamin Reynolds)
- Key bindings:
  - ~SPC a C g~ or ~SPC m g~ to join a group (private channel)
    (thanks to Benjamin Reynolds)
  - ~SPC a C r~ or ~SPC m r~ to join a channel, group or direct message
    (thanks to Benjamin Reynolds)
  - ~SPC m )~ to add reaction (thanks to Swaroop C H)
  - ~SPC m (~ to remove reaction (thanks to Swaroop C H)
  - ~SPC m t~ to open message thread (thanks to Swaroop C H)
- Fixed documentation issues with slack and emoji layers
  (thanks to Benjamin Reynolds)
- Fixed =helm= menu display (thanks to Leslie Shawn Russell)
- Fixed function name bug in react layer fmt-on-save (thanks to Tommy Groshong)
**** Smex
- Fixed ~SPC m :~ for current major mode commands (thanks to tinysong)
**** Solidity
- Key bindings:
  - Added ~SPC m g~ Estimate gas at point
    (thanks to Brooklyn Zelenka and Seong Yong-ju)
**** Source control
- Install orgit only when org package is used (thanks to Boris Buliga)
- Defer git-gutter loading (thanks to Aaron Jensen)
- Remove redundant arg from git-gutter timer (thanks to bmag)
**** Spotify
- Replaced helm-spotify package with helm-spotify-plus
  (thanks to Leonard Lausen)
- Added counsel-spotify for =ivy= users
  (thanks to Yuki Yoshioka, Deepu Mohan Puthrote)
**** SQL
- Support for keywords auto capitalization (thanks to Kepi)
- Change blacklist to only accept list (thanks to Eivind Fonn)
- Added dumb autocomplete (thanks to Codruț Constantin Gușoi)
- Added leader key prefixes (thanks to Jeremie Pelletier)
- Rebuild =spacemacs-sql-startable= after running =sql-add-product=
  (thanks to Andrew Christianson)
- Fixed sql-indent and defer it (thanks to Sylvain Benner)
- Added alex-hhh's sql-indent in place of mepla sql-indent
  (thanks to Andrew Christianson)
- Added layer variable =sql-auto-indent= to toggle the use of =sql-indent=
  package (thanks to David Chen)
- Added a code formatter for sql-mode (thanks to Seong Yong-ju)
- Added connection between =org-mode= and =SQL layer= (thanks to Magnus Therning)
- Added default jump handlers for SQL layer (thanks to Alex Palaistras)
- Added send line functions/key bindings (thanks to benbotwin):
  - ~SPC m s l~ Send the current line to the SQLi buffer and move to the next
    line =insert state=
  - ~SPC m s L~ Send the current line to the SQLi buffer and move to the next
    line and switch to it in =insert state=
- Added key binding (thanks to Michael Hauser-Raspe):
  ~SPC m b c~ connect to a SQLi buffer from your saved buffer list
- Added ~SPC m g~ prefix: =goto= (thanks to duianto)
**** Spell-checking
- Added spell checking transient state (thanks to Francesc Elies Henar)
- Update to flyspell-correct v0.5 (thanks to Boris Buliga)
- Update spell checking ts to flyspell-correct v0.5 (thanks to Bruno Tavares)
- Added key bindings (thanks to Kalle Lindqvist):
  - ~SPC S a b~ Add word to dict (buffer)
  - ~SPC S a g~ Add word to dict (global)
  - ~SPC S a s~ Add word to dict (session)
  Transient State:
  - ~SPC S . B~ Add word to dict (buffer)
  - ~SPC S . G~ Add word to dict (global)
  - ~SPC S . S~ Add word to dict (session)
- Added key bindings (thanks to John Stevenson):
  - ~SPC S s~ Correct word at point
  - Transient State: ~SPC S . s~ Correct word at point
**** Syntax-checking
- Key bindings:
  - ~SPC e e~ is now for triggering a syntax check, the old action
    (explain error around point) has been moved to ~SPC e x~.
  - Added ~SPC e y~ to copy error at cursor position into kill ring
    (thanks to Francsec Elies Henar)
- Rename function =add-flycheck-hook= to =enable-flycheck=
- Use correct error list faces when defining error levels with custom bitmaps
  (thanks to Alexander Miller)
- Fixed =goto-flycheck-error-list= (thanks to Thanh Vuong)
**** Swift
- Update Swift REPL key bindings (thanks to Elliot Bulmer)
**** Systemd
- Added support for syntax checking with =flycheck= (thanks to Steven Allen)
- Added support for lazy installation (thanks to Wieland Hoffmann)
**** Terraform
- Added opt-in layer variable =terraform-fmt-on-save= to format buffers on save
  with =terraform fmt= (thanks to Harry Hull)
- Added support for =terraform-company= (thanks to Sylvain Benner)
**** Templates
- Fixed issue with templates layer ignoring =templates-private-directory=
  (thanks to Seong Yong-ju)
**** Themes
- Added support for more doom themes (thanks to Dela Anthonio, Igor Kupczyński,
  and DonHugo69)
- Added support for gruvbox theme variants (thanks to Dean Todevski)
- Remove zonokai-theme theme as it is unavailable (thanks to nickclasener)
- Updates to the spacemacs theme (thanks to Nasser Alshammari)
- Fixed the =base16-solarflare= mapping (thanks to Sebastian Nagel)
- Added support for kaolin themes (thanks to William Roe)
- Added support for eziam themes (thanks to Benno Fünfstück)
- Enabled italics in spacemacs theme (thanks to Sylvain Benner)
***** Colors
- Multiple improvements (thanks to SteveJobzniak):
  - Added ability to set default rainbow-identifiers values
  - Improved resetting of rainbow-identifiers transient-state
  - Extended built-in theme list, and added better defaults
  - Major fix to actually render per-theme settings on switch
  - Faster method of redrawing buffer for transient state
  - Tuned defaults to work w. majority of light & dark themes
  - Better way of adding/refreshing themes
**** Themes Megapack
- Added =rebecca-theme= (thanks to Victor Borja)
- Added =white-sand-theme= (thanks to Swaroop C H)
- Added =exotica= theme (thanks to Bharat Joshi)
- Remove themes that were deleted from Melpa (thanks to Henrique Jung)
- Added =eziam-theme= and =kaolin-themes= (thanks to Sylvain Benner)
- Added =doom-themes= (thanks to Codruț Constantin Gușoi)
- Added =chocolate-theme= (thanks to Henrique Jung)
- Updated =doom-themes= list to reflect upstream (thanks to Dominic Pearson)
**** Tmux
- Prevent =tmux-command= at GUI mode (thanks to Isaac Zeng)
- Fixed regression in tmux by setting keybindings using =use-package=
  (thanks to Aaron Jensen)
**** Treemacs
- =Treemacs= replaces =NeoTree= as the default sidebar
- Added missing ~SPC p t~ to =readme.org= (thanks to oo6)
- Remapped =winum-select-window-0-or-10= to =treemacs-select-window= so that
  ~C-x w 0~, ~SPC 0~ and ~M-0~ call the same command (thanks to duianto, Miciah)
- Loaded =treemacs-projectile= key binding ~C-c C-p p~ with Treemacs
  (thanks to duianto)
- Handle ~SPC p t~ when =projectile-project-root= is nil (thanks to Trapez
  Breen)
- Made sure treemacs' minor modes will be disabled when they are configured
  to be off.
- Add =tag= as an accepted value for option =treemacs-use-follow-mode=.
- Deprecated =treemacs-use-collapsed-directories=. Flattening directories should
  be controlled by directly setting =treemacs-collapse-dirs=.
- Fixed "width (un)locked" message appearing when treemacs is loaded.
**** Typescript
- Call tsfmt with extension of current buffer for TSX formatting
  (thanks to Victor Andrée)
- Declare =tide-jump-to-definition= as async (thanks to Sylvain Benner)
- Added tide keybindings to tsx web mode (thanks to George Miller)
- Rewrite hooks for web-mode (thanks to Sylvain Benner)
- Created a derived mode for TSX files (thanks to Aaron Jensen)
- Fixed eldoc (thanks to Aaron Jensen)
- Isolate eldoc configuration (thanks to Sylvain Benner)
- /rename/ reworded to /refactor/ in =which-key= popup
  (thanks to Simon Altschuler)
- Key bindings:
  - ~SPC m E e~ is for =tide-fix= which was originally added as ~SPC m r f~
    (thanks to Simon Altschuler)
  - ~SPC m E d~ to add =tslint-disable-next-line= at point
    (thanks to Daniel Perez Alvarez)
  - ~SPC m g g~ for =tide-jump-to-definition= (thanks to Roy Choo)
  - ~SPC m g t~ remapped to =spacemacs/typescript-jump-to-type-def= from
    =typescript/jump-to-type-def= (thanks to Roy Choo)
  - ~SPC m r i~ to organize imports (thanks to Stéphane Bisinger)
  - ~SPC m r f~ to rename file (thanks to Stéphane Bisinger)
- Added LSP support, which can be used by enabling the =lsp= layer and setting
  the =typescript= layer's =typescript-backend= variable to =lsp=
  (thanks to Ting Zhou and Sylvain Benner)
- Changed =company-minimum-prefix-length= from 0 to 2 to avoid spurious
  autocompletion (thanks to Andrea Moretti)
- Enabled snippets using yasnippet (thanks to Andrea Moretti)
- Enabled =smartparens-mode= (thanks to Andrea Moretti)
- Added =prettier= to error msg of =spacemacs/typescript-format=
  (thanks to Matt Kramer)
- Fixed jump handling with multiple backends (thanks to Aaron Jensen)
- Fixed =typescript/jump-to-type-def= for npm modules (thanks to Jam Risser)
- Added the same setup to tsx files as to ts files (thanks to Trapez Breen)
- Configured =emmet-mode= for =typescript-tsx-mode=
- Added a =typescript-linter= variable. Possible values: =eslint= and =tslint=
- Added a =typescript-lsp-linter= variable to allow for disabling =lsp= as a
  linter, when =lsp= is set as the backend (thanks to Thanh Vuong)
- Fix =tide= with =tsx= files (thanks to Aaron Jensen)
- Added =eslint_d= support (thanks to Seong Yong-ju)
**** Vagrant
- Key bindings:
  - move key bindings prefix to ~SPC a V~ (thanks to Thomas de Beauchêne)
  - Move =vagrant-tramp-term= to ~SPC a V t~ (thanks to rakyi)
**** Version-control
- Key bindings:
  - Un-evilify =diff-mode= (thanks to Steven Allen)
  - Evilified the following modes (thanks to dvzubarev):
    - =log-view-mode=
    - =vc-dir-mode=
    - =vc-svn-log-view-mode=
    - =vc-git-log-view-mode=
    - =vc-hg-log-view-mode=
    - =vc-annotate-mode=
  - Added a new version-control prefix under ~SPC g v~ with the following
    bindings: (thanks to dvzubarev)
    - ~SPC g v =~ to open a hunk under the point in the diff buffer
    - ~SPC g v D~ to compare the entire working tree with head
    - ~SPC g v e~ to show diff against current head using ediff
    - ~SPC g v g~ to visually annotate the current file
    - ~SPC g v d~ to open the VC Directory buffer
    - ~SPC g v +~ to update the working copy
    - ~SPC g v i~ to register (add) into a version control system
    - ~SPC g v u~ to revert working copy to their repository contents
    - ~SPC g v l~ to list the change log
    - ~SPC g v L~ to list the change log for the current VC controlled tree
    - ~SPC g v v~ to do the next logical VC operation (=vc-next-action=)
    - ~SPC g v I~ to ignore file (=vc-ignore=)
    - ~SPC g v r~ to  resolve conflicts in file
  - Define key bindings with leader key for vim editing style in =diff-mode=
    (thanks to miyabinomuratic)
  - Added smerge transient state diff key bindings (thanks to Wang):
    ~SPC g r <~ diff base/mine
    ~SPC g r =~ diff mine/other
    ~SPC g r >~ diff base/other
  - Added smerge transient state key bindings (thanks to duianto):
    ~SPC g r e >~ ediff
    ~SPC g r K >~ kill current
  - Added current and total conflicts to smerge transient state's hint
    (thanks to Miciah Dashiel Butler Masters)
- New packages:
  - =browse-at-remote= which replaces =github-browse-file=
  (thanks Eugene Yaremenko)
- Avoid loading all the diff packages (thanks to Sylvain Benner)
- Fixed error on =diff-hl-margin-mode= function being nil during startup
  (thanks to Voleking)
**** Vue
- Added a toggle state minified/full to the transient state (thanks to duianto)
**** Xclipboard
- Added Requirements documentation (thanks to Chris Glass)
- Added =cliphist= with the following bindings: (thanks to Hong Xu)
  - ~SPC x P~ paste item from history (cliphist must be enabled)
  - ~SPC x R~ rectangle paste item from history (cliphist must be enabled)
  - ~SPC x s~ select item from history (cliphist must be enabled)
**** Yaml
- Improvements:
  - Updated docs to include the =yaml-yamllint= flycheck checker
    (thanks to Nam Nguyen)
  - Add support for lsp server (thanks to Seong Yong-ju)
**** Ycmd
- Search for =compile_commands.json= in build sub-directory
  (thanks to Amos Bird and Eivind Fonn)
- Python3 compatibility fix for =global_conf.py= (thanks to Abdo Roig-Maranges)
- Added manual completion function (thanks to Nir Friedman)
- Remove warning for unset var; always fires (thanks to Nir Friedman)
- Added manual semantic completion function for company (thanks to Nir Friedman)
- Fixed searching for compilation DB in subdirectories
  (thanks to Alexander Dalshov)
**** Zig
- Added syntax highlighting (thanks to Michael Hauser-Raspe)
*** Various improvements
- Lots of improvement with CI and documentation exporting
  (thanks to Eugene Yaremenko)
- New LAYERS.org format (thanks to Eugene Yaremenko && Anton Latukha)
- Various code and style improvements (thanks to bmag, duianto, Enze Chi, Eivind
  Fonn, Eugene Yaremenko, Fabien Dubosson, Kalle Lindqvist, Boris Buliga, timor,
  yuhan0, thanhvg, Sylvain Benner)
- Multiple unit test improvements (thanks to Sylvain Benner, et2010 and
  Codruț Constantin Gușoi)
- Various documentation improvements (thanks Aaron Jensen, Aaron Peckham, Aaron
  Renner, Adam Frey, Adam Kruszewski, ahanwadi, Aleksandr Argunov, Alexander
  Dalshov, Alexander Eberspächer, Alexander Iljin, Alexander Kjeldaas,
  Alexandros Kotzias, Andrew Grangaard, Andrew Vit, Andriy Senyshyn, Anton
  Latukha, Antonio Miranda, Anurag Sharma, Archenoth, Arjan Singh, Ather Sharif,
  Artur Juraszek, Benjamin Reynolds, Bernhard Schommer, Billy Wade, Brian
  Wignall, bmag, Boris Buliga, Boris Wong, Carl Lange, Cazim Hysi, Chase Adams,
  Christian Bäuerlein, Cibin Mathew, CL123123, Codruț Constantin Gușoi,
  Compro-Prasad, cormacc, Daniel Hodson, Daniel Le, Daniel Molina, Darkhan,
  David Florness, David Parrish, David Vo, davidpham87, Deepu Mohan Puthrote,
  Dela Anthonio, Diego Alvarez, Diego Berrocal, Dietrich Daroch, Dinesh Bhosale,
  Dominik Schrempf, Doug Beardsley, dubnde, duianto, eldios, EMayej, Eugene
  Yaremenko, Evan Klitzke, Evan Niessen-Derry, firemiles, Florian Bruhin, Fuqiao
  Xue, Gabriel Arrillaga, Garrett Johnson, Grant Shangreaux, Guido Kraemer,
  Henrique Jung, Henry Hirsch, Henry Marshall, hornuda, Hong Xu, Ivan Fedorov,
  Ivan Kryvoruchko, J. Patrick Lanigan, Jaremy Creechley, Jason Axelson, Jesse
  Cooke, Jethro Shuwen Sun, JI Xiang, Jim Deville, Jody Frankowski, Joe
  Hillenbrand, John Eismeier, John Wood, Jon Tippens, Jonas Strømsodd, Jonathan
  Arnett, Jonathan Chen, Jonathan Gillett, Josh Greenwood, Joshua Santos, Justin
  Stone, Kainalu Hagiwara, Kalle Lindqvist, Kechao Cai, Keith Simmons, Keith
  Wygant, Kenji Miyazaki ,Kevin Ji, Kristoffer Haugsbakk, lawrsp, Leo Joseph
  Buchignani III, liuchong, Lucius Hu, Luke Winship, Luke Worth, Marco Ieni,
  Marco Zucconelli, Max Beutelspacher, Max Deineko, Max Nordlund, Maximilian
  Wolff, Miciah Dashiel Butler Masters, mjkramer, Mikhail Yakutovich, Miloš
  Mošić, milserk, Muneeb Shaikh, Nasser Alshammari, Niko Felger, Nikolai
  Myllymäki, nikolaiam, Nicolas Forgerit, Oguz Serbetci, Olivier Verdier, Pancho
  Horrillo, Paul Milla, Paulo Schneider, Pawan Dubey, Paweł Siudak, Phil
  Pirozhkov, Philippe Bourdages, Piotr Grzesik, Rafi Khan, Rand01ph, rakyi,
  Raymond Wanyoike, Reverend Homer, Robby O'Connor, Rhommel Lamas, Sam Pablo
  Kuper, Saulius Menkevičius, sduthil, Sergio Ugalde, Shane Kilkelly, Sid Kapur,
  Som Poddar, Somelauw, Soobin Rho, sorawee, SteveJobzniak, Sunghyun Hwang,
  Swaroop C H, Sylvain Benner, Szunti, Thijs Vermeir, Tianyi Wang, Tim Stewart,
  timor, TinySong, Titov Andrey, Thomas de Beauchêne, Tomasz Cichocinski, Trey
  Merkley, tzhao11, Vincent Taing, Vlad Bokov, Vladimir Kochnev, wenpin, Wieland
  Hoffmann, Witoslaw Koczewski, Xiang Ji, Yi Liu, Zane Sterling, zer09, Zhige
  Xin, Serghei Iakovlev)
**** Documentation and website
  - Updated DOCUMENTATION.org to fix the example for how to change the separator style
  - README.md:
    - Fixed macOS documentation to install fonts (thanks to Sergio Morales)
*** Release notes summarized
  Thanks to: Grant Shangreaux, Songpeng Zu, Igor Almeida, Miciah Dashiel Butler
  Masters, Abhishek(Compro) Prasad, Deepak Khidia, Ward Harris, Jiahao Jiang,
  Enze Chi<|MERGE_RESOLUTION|>--- conflicted
+++ resolved
@@ -616,12 +616,9 @@
     variable comments in favor of the ASCII one (thanks to nshadov)
   - Fixed home buffer version insertion removing first line (thanks to duianto)
   - Fixed ~SPC TAB~ in =spacemacs-base= distribution (thanks to duianto)
-<<<<<<< HEAD
   - Fixed redundant package version checking during update (thanks to aaronjensen)
-=======
   - Frame title setting doesn't need to depend on environment (gui/cli)
     (thanks to Mpho Jele)
->>>>>>> 08d19389
 - Other:
   - New function =configuration-layer/message= to display message in
     =*Messages*= buffer (thanks to Sylvain Benner)
