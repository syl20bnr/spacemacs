#+COMMENT -*- mode: org -*-

This file contains the change log for the next major version of Spacemacs.

Use the following template structure and fill it in with your changes.
When a release will be drafted, the notes will be copied at the top of
the [[file:CHANGELOG.org][CHANGELOG.org]] file.

#+BEGIN_EXAMPLE
 * Release 0.400.x
 ** 0.400.0
 *** Breaking Changes
 **** Major
 **** Key bindings
 **** Layers
 ***** Layer 1
 ***** Layer 2
 ***** Layer 3
 *** Hot new features
 *** Dotfile changes
 *** Core changes
 *** Distribution changes
 *** Layers
 **** New layers
 **** Layer 1
 **** Layer 2
 **** Layer 3
 *** Various improvements
 **** Code syle and organization
 **** Documentation and website
 **** Testing and CI
#+END_EXAMPLE

* Release 0.300.x
** 0.300.0
*** Hot new feature
- Extensive use of lazy loading of packages and other tricks to reduce Spacemacs
  startup time. In most cases you should see a noticable improvement in load
  time and smoothness in startup. We also added the time spent to load your
  personal =dotspacemacs/user-config= so you can quickly spot if it is a
  bottleneck (thanks to Sylvain Benner, Ben Leggett, and bmag)
- Added support for native line numbers in Emacs 26+ (thanks to bmag)
- Improved themes support. Support are now handled like regular packages. The
  list of themes now supports =:location= keyword like in package lists. More
  information in the =Themes= section of the documentation.
- Added environment-variable caching. At startup, if the cache does not exist,
  Spacemacs loads environment variables and writes the cache to be used on next
  startup. Please read carefully the new documentation section =Environment
  variables and PATH= in =DOCUMENTATION.org= (thanks to Sylvain Benner,
  Codruț Constantin Gușoi, fiveNinePlusR, Paolo G. Giarrusso,
  and Miciah Dashiel Butler Masters)
- Improved support of custom settings file. All custom settings are now
  encapsulated in a function called =dotspacemacs/emacs-custom-settings= in the
  dotfile if the user does not specify a custom location for the custom settings
  file by modifying the variable =custom-file=. This allows Spacemacs to
  correctly loads custom settings at the end of the loading process, fixing
  unwanted overriden custom settings by layers. See section =Custom variables=
  in =DOCUMENTATION.org=.
- Introduction of =spacemacs-purpose= layer that assigns newly created buffers
  to windows based on their inferred purpose (=edit=, =help=, =chat=, =mail=,
  etc.).  See [[https://github.com/bmag/emacs-purpose][emacs-purpose]] repository for more info (thanks to bmag)
- New distribution =spacemacs-docker= used to build the official docker image
  for the Spacemacs container (thanks to Eugene Yaremenko)
- Added support for =ripgrep=. To enable it add =rg= to
  =dotspacemacs-search-tools=. =ripgrep= key bindings are under ~SPC s r~
  prefix. (thanks to Aron Griffis)
- Make =ripgrep= work properly with =ripgrep config files=
  (thanks to Jacek Swierk)
- Simplify declaration of company backends, see the section
  =Add auto-completion in a layer= of the =README.org= file of the
  =auto-completion= layer.
- Added experimental support for the emacs portable dumper; see
  =EXPERIMENTAL.org=. This allows for instant Spacemacs startup time with
  pre-loaded heavy packages like =Org= and =Helm=
  (thanks to Sylvain Benner, Compro Prasad and Keith Simmons)
- Added support for native fill column indicator in Emacs 27+ (thanks to
  Andriy Kmit)
*** Breaking Changes
**** Major
- Support for Emacs 24 has been dropped, the minimal Emacs version is now
  =25.1=.
**** Core
- Change loading order of layers init functions. Previously the =pre-init=,
  =init= and =post-init= function were called in a row for each package. Now
  /all/ =pre-init= functions are called for all packages, then /all/ =init=
  functions of all packages are called, finally /all/ =post-init= functions of
  all packages are called. It might require some updates of your private layers.
- All custom settings are now encapsulated in a function called
  =dotspacemacs/emacs-custom-settings= which is managed by Spacemacs and written
  to your dotfile. This allows Spacemacs to control when those settings are
  applied. While it should not break your custom settings you should check that
  they are all applied correctly once you reboot Emacs. Also you may have to
  clean up your dotfile if some custom settings are still present in your
  dotfile outside of the function =dotspacemacs/emacs-custom-settings=.
- Company backends declaration has been revamped to be less verbose and easier
  to use. For more info see the section =Add auto-completion in a layer= of
  the README.org file of the =auto-completion= layer, also you can read [[https://github.com/syl20bnr/spacemacs/commit/74fdbb6][commit
  message of commit 74fdbb6]].
- The function =add-flycheck-hook= has been renamed to =enable-flycheck=.
- The property =:powerline-scale= of variable =dotspacemacs-default-font= has
  been removed and replaced by the property =:separator-scale= used in the new
  dotfile variable =dotspacemacs-mode-line-theme=.
**** Layers
***** Spacemacs distribution layers
- Key bindings:
  - Changed ~SPC b B~ to ~SPC b I~ for =ibuffer= (thanks to Thomas de Beauchêne)
  - Changed ~SPC B b~ to ~SPC b B~ for non restricted buffer list
    (thanks to Thomas de Beauchêne)
  - Changed ~SPC b i~ to ~SPC b t~ for =imenu= tree view
    (thansk to Sylvain Benner)
  - ~SPC b m~ now opens the =*Messages*= buffer. The old ~SPC b m~ to kill other
    buffers has been moved to ~SPC b C-d~. Killing other buffers using a regular
    expression is now under ~SPC b C-D~.
  - Changed ~SPC f T~ to ~SPC 0~ for =neotree-show= / =treemacs-select-window=
    (thanks to Dela Anthonio)
  - Changed ~SPC j j~ from =evil-avy-goto-char= to =evil-avy-goto-char-timer=,
    and removed default binding for =evil-avy-goto-char-2=
    (thanks to duianto and Sylvain Benner)
  - Scrolling key bindings are now under ~SPC N~ instead of ~SPC n~ to be able
    to define more key bindings to scroll.
  - Changed decribe themes from ~SPC h d t~ to ~SPC h d T~.
  - ~SPC q z~ is now ~SPC q f~ to kill a frame.
  - Remove ~SPC T N~ and make ~SPC T n~ cycle and start the theme transient
    state (thanks to Sylvain Benner)
  - Restricted ~SPC b C-d~ to only kill other buffers in current perspective
    (thanks to Seong Yong-ju)
- Other:
  - Support for multiple cursors using =evil-mc= is now encapsulated in the
    =multiple-cursors= layer (thanks to Codruț Constantin Gușoi)
***** C-C++
- CMake support has been extracted from the =c-c++= layer into the new =cmake=
  layer.
- LSP code navigation / completion added via clangd or ccls
  (thanks to Cormac Cannon)
- Removed cquery.
***** ESS
- ESS key bindings were re-organised in the following list
  (thanks to Guido Kraemer, Yi Liu, and Jack Kamm):
  - ~SPC m ,~ for =ess-eval-region-or-function-or-paragraph-and-step=
  - ~SPC m d~ for =ess-dev-map=
  - ~SPC m h h~ for =ess-display-help-on-object=
  - ~SPC m h p~ for =ess-R-dv-pprint=
  - ~SPC m h t~ for =ess-R-dv-ctable=
  - ~SPC m r~ for =ess-extra-map=
  - ~SPC m s B~ for =ess-eval-buffer-and-go=
  - ~SPC m s D~ for =ess-eval-function-or-paragraph-and-step=
  - ~SPC m s F~ for =ess-eval-function-and-go=
  - ~SPC m s L~ for =ess-eval-line-and-go=
  - ~SPC m s R~ for =ess-eval-region-and-go=
  - ~SPC m s S~ for =ess-switch-process=
  - ~SPC m s b~ for =ess-eval-buffer=
  - ~SPC m s d~ for =ess-eval-region-or-line-and-step=
  - ~SPC m s f~ for =ess-eval-function=
  - ~SPC m s i~ for =spacemacs/ess-start-repl=
  - ~SPC m s l~ for =ess-eval-line=
  - ~SPC m s r~ for =ess-eval-region=
  - ~SPC m s s~ for =ess-switch-to-inferior-or-script-buffer=
  - ~SPC m w~ for =ess-r-package-dev-map=
***** Elixir
- Key bindings;
  - Changed ~SPC m p t~ to ~SPC m t F~ for =alchemist-project-find-test=
    (thanks to Lyuben Petrov)
- Remove flycheck-mix-compile in favour of alchemist and lsp syntax checking
***** Git
- Improvements:
  - Adapted configuration to new transient commands of Magit (thanks to bmag)
- Key bindings;
  - Changed ~SPC g f h~ to ~SPC g f l~ for 'git log' of current file
    (thanks to Ag Ibragimov)
***** gtags
- Key bindings;
  - Regenerate tags are now under ~SPC m g C~ instead of ~SPC m g c~.
***** Haskell
- Key bindings;
  - Swapped key bindings for better usability (thanks to Tony Lotts):
    - ~SPC m s s~ for =haskell-interactive-switch=
    - ~SPC m s S~ for =spacemacs/haskell-interactive-bring=
- Removed =intero=, =ghc-mod= (both not maintained any more) and =company-ghci= (not competitive) backends
  and made =dante= default backend (thanks to Martin Sosic)
***** imenu-list
- Improvements:
  - Added function/binding to focus the imenu sidebar, creating it if none found.
- Key bindings:
  - Bound new focus function under ~SPC b i~
  - Moved existing toggle binding to ~SPC T i~ (from ~SPC b t~)
***** LSP
- Key bindings;
  - Change jump back to last mark from ~SPC m g p~ to ~SPC m g b~
    to follow the keybindings convention (thanks to Magnus Therning)
  - Use ~lsp-ivy~ when ~ivy~ layer is present.
***** IPython notebook
- Key bindings;
  - Change prefix from ~SPC a i~ to ~SPC a y~ (thanks to Swaroop C H)
***** Java
- Moved Ensime support to the Scala layer, Java support removed.
***** JavaScript
- CoffeeScript support has been extracted from the =javascript= layer into the
  new =coffeescript= layer.
- Added missing prefix for =js2-mode=
- Added =eslint_d= support (thanks to Seong Yong-ju)
***** Markdown
- Key bindings:
  - Removed ~SPC m i I~ for =markdown-insert-reference-image=
    (folded into ~SPC m i i~)
  - Removed ~SPC m i L~ for =markdown-insert-reference-link-dwim=
    (folded into ~SPC m i l~)
  - Added ~SPC m x k~ for =markdown-insert-kbd= (thanks to Ben Swift)
***** nlinum
- The =nlinum= layer is deprecated on Emacs 26.1 and newer in favor of native
  line number support (thanks to bmag)
***** Org
Org key bindings were all over the place and we needed to reorganize them in a
sane way, here is the complete list of changed key bindings
(thanks to Sylvain Benner and Paweł Siudak):
- New prefixes:
  - ~SPC C~ clocks
  - ~SPC d~ dates
  - ~SPC m T~ toggles
  - ~SPC m b~ org-babel commands
  - ~SPC m i D~ download
  - ~SPC m s~ trees/subtrees
- Changed key bindings:
  - ~SPC m A~ org-attach
  - ~SPC m C I~ org-clock-in-last
  - ~SPC m C R~ org-clock-report
  - ~SPC m C c~ org-agenda-clock-cancel
  - ~SPC m C c~ org-clock-cancel
  - ~SPC m C d~ org-clock-display
  - ~SPC m C e~ org-evaluate-time-range
  - ~SPC m C g~ org-clock-goto
  - ~SPC m C i~ org-agenda-clock-in
  - ~SPC m C i~ org-clock-in
  - ~SPC m C j~ org-clock-jump-to-current-clock
  - ~SPC m C o~ org-agenda-clock-out
  - ~SPC m C o~ org-clock-out
  - ~SPC m C p~ org-pomodoro
  - ~SPC m C r~ org-resolve-clocks
  - ~SPC m T V~ space-doc-mode
  - ~SPC m T i~ org-toggle-inline-images
  - ~SPC m T t~ org-show-todo-tree
  - ~SPC m T x~ org-toggle-latex-fragment
  - ~SPC m d T~ org-time-stamp-inactive
  - ~SPC m d d~ org-agenda-deadline
  - ~SPC m d d~ org-deadline
  - ~SPC m d s~ org-agenda-schedule
  - ~SPC m d s~ org-schedule
  - ~SPC m d t~ org-time-stamp
  - ~SPC m e m~ org-mime-org-buffer-htmlize
  - ~SPC m i D s~ org-download-screenshot
  - ~SPC m i D y~ org-download-yank
  - ~SPC m i H~ org-insert-heading-after-current
  - ~SPC m i K~ spacemacs/insert-keybinding-org
  - ~SPC m i d~ org-insert-drawer
  - ~SPC m i e~ org-agenda-set-effort
  - ~SPC m i e~ org-set-effort
  - ~SPC m i h~ org-insert-heading
  - ~SPC m i l~ org-insert-link
  - ~SPC m i n~ org-add-note (thanks to Tommi Komulainen)
  - ~SPC m i p~ org-agenda-set-property
  - ~SPC m i p~ org-set-property
  - ~SPC m i s~ org-insert-subheading
  - ~SPC m i t~ org-agenda-set-tags
  - ~SPC m i t~ org-set-tags
  - ~SPC m p~ org-priority
  - ~SPC m s A~ org-archive-subtree-default
  - ~SPC m s N~ widen
  - ~SPC m s S~ org-sort
  - ~SPC m s b~ org-tree-to-indirect-buffer
  - ~SPC m s h~ org-promote-subtree
  - ~SPC m s j~ org-move-subtree-down
  - ~SPC m s k~ org-move-subtree-up
  - ~SPC m s l~ org-demote-subtree
  - ~SPC m s n~ org-narrow-to-subtree
  - ~SPC m s r~ org-agenda-refile
  - ~SPC m s r~ org-refile
  - ~SPC m s s~ org-sparse-tree
  - ~SPC m x o~ org-open-at-point
- Removed ~C-h~ binding in =org-agenda-mode= (thanks to Ag Ibragimov)
- Rebind =org-agenda-refile= to ~r~ in transient state (thanks to Muneeb Shaikh)
- Moved =org-trello= keys from ~SPC m o~ to ~SPC m m t~
  (thanks to Magnus Therning)
- New keybindings for push and pull (thanks to Magnus Therning):
  - ~SPC m t d b~ for =spacemacs/org-trello-pull-buffer=
  - ~SPC m t d c~ for =spacemacs/org-trello-pull-card=
  - ~SPC m t u b~ for =spacemacs/org-trello-push-buffer=
  - ~SPC m t u c~ for =spacemacs/org-trello-push-card=
- New keybinding for =org-table-field-info= ~SPC m t f~
  (thanks to Dominik Schrempf)
***** Python
- fix/implement pyvenv-tracking-mode (thanks to Daniel Nicolai)
- Key bindings (thanks to Danny Freeman):
  - Changed ~SPC m s F~ to ~SPC m e F~ for =lisp-eval-defun-and-go=
  - Changed ~SPC m s R~ to ~SPC m e R~ for =lisp-eval-region-and-go=
  - Changed ~SPC m s e~ to ~SPC m e e~ for =lisp-eval-last-sexp=
  - Changed ~SPC m s f~ to ~SPC m e f~ for =lisp-eval-defun=
  - Changed ~SPC m s r~ to ~SPC m e r~ for =lisp-eval-region=
- Hy support has been extracted from the =python= layer into the new =hy= layer.
- Made =nose= fail compilation when tests fail (thanks to wizmer)
***** Ruby
- Key bindings:
  - Changed ~SPC m h d~ to ~SPC m h h~ for =robe-doc= (thanks to Paweł Siudak)
  - Changed ~SPC m T {~ to ~SPC m r {~ for =ruby-toggle-block= (thanks to Codruț
    Constantin Gușoi)
  - Changed ~SPC m T '~ to ~SPC m r '~ for =ruby-toggle-string-quotes= (thanks
    to Codruț Constantin Gușoi)
  - Added ~SPC m i f~ for =spacemacs/ruby-insert-frozen-string-literal-comment=
    (thanks to Codruț Constantin Gușoi)
  - Added ~SPC m i s~ for =spacemacs/ruby-insert-shebang= (thanks to Codruț
    Constantin Gușoi)
  - Added ~SPC m r }~ for =ruby-toggle-block= (thanks to Codruț Constantin
    Gușoi)
  - Added ~SPC m r "~ for =ruby-toggle-string-quotes= (thanks to Codruț
    Constantin Gușoi)
***** Ruby on Rails
- Key bindings:
  - New ~SPC m r f S~ to find serializer (thanks to Boris Buliga)
  - Changed =projectile-rails= key binding prefix from ~SPC m r~ to ~SPC m f~
    to avoid conflicts with key bindings in the =web-mode= layer
    (thanks to Adam Sokolnicki)
***** Shaders
- =shaders= layer has been moved to =gpu= layer.
***** Syntax checking
- Key bindings (thanks to Loris Lucido):
  - Key binding ~SPC e e~ is now for triggering a syntax check, the old action
    (explain error around point) has been moved to ~SPC e x~.
  - Move major specific error key bindings to ~SPC m E~ prefix
    (thanks to Sylvain Benner)
  - Changed ~SPC e e~ to ~SPC e b~ for =flycheck-buffer=
***** Vagrant
- Key bindings:
  - Vagrant key bindings prefix is now ~SPC a V~.
  - Actually use ~SPC a t v t~ for =vagrant-tramp-term=
***** Version Control
- Key bindings:
  - Changed ~SPC g h o~ to ~SPC g o~ for =browse-at-remote= (thanks to Codruț
    Constantin Gușoi)
***** YAML
- Added LSP support (thanks to Seong Yong-ju)
***** ycmd
- The =ycmd= layer has been deleted and moved to the =c-c++= layer.
*** New layers
**** Completion
- templates (thanks to YasuharuIida and Eivind Fonn)
**** Emacs
- helpful (thanks to Johnson Denen, Andriy Kmit)
- tabs (thanks to Deepu Mohan Puthrote)
- verb (thanks to Federico Tedin)
**** Email
- notmuch (thanks to Francesc Elies Henar, Leonard Lausen, Willian Casarin,
  Kalle Lindqvist)
**** Filetree
- treemacs (thanks to Alexander Miller, Kalle Lindqvist, duianto,
  Thomas de Beauchêne, Boris Buliga and Sylvain Benner)
**** Fonts
- unicode-fonts (thanks to Aaron Jensen)
**** Frameworks
- emberjs (thanks to Robert O'Connor)
- phoenix (thanks to Lyuben Petrov)
- vue (thanks to Thanh Vuong)
**** Intl
- japanese (thanks to Kenji Miyazaki)
**** Languages
- alda (thanks to Andrew Hill (AstroEngiSci))
- coffeescript (thanks to Sylvain Benner)
- conda (thanks to Zach Pearson)
- coq (thanks to Xuan Bi, Jeremy Bi and Langston Barret)
- crystal (thanks to Sylvain Benner)
- dart (thanks to Bruno Tavares)
- dhall (thanks to Colin Woodbury)
- elasticsearch (thanks to Jean Rigotti)
- extempore (thanks to Ben Swift)
- factor (thanks to timor)
- forth (thanks to Tim Jaeger)
- gpu (thanks to Evan Klitzke)
- groovy (thanks to Sylvain Benner)
- hy (thanks to Sylvain Benner and yuhan0)
- jr (thanks to Philippe Baron)
- json (thanks to Sylvain Benner, Boris Buliga and Tommi Komulainen)
- jsonnet (thanks to liztio and Robby O'Connor)
- julia (thanks to Adam Beckmeyer and Guido Kraemer)
- kivy (thanks to Ryota Kayanuma)
- kotlin (thanks to Shanavas M)
- mercury (thanks to Ludvig Böklin)
- pact (thanks to Colin Woodbury)
- perl5 (thanks to Troy Hinckley, Jinseop Kim and Michael Rohleder)
- perl6 (thanks to Bahtiar Gadimov and yuhan0)
- prolog (thanks to Newres Al Haider)
- reasonml (thanks to fredyr and Dave Aitken)
- solidity (thanks to Brooklyn Zelenka and Seong Yong-ju)
- protobuf (thanks to Amol Mandhane)
- restructuredtext (thanks to Wei-Wei Guo and Kalle Lindqvist)
- semantic-web (thanks to Andreas Textor)
- yang (thanks to Christian Hopps)
- zig (thanks to Michael Hauser-Raspe)
**** Misc
- copy-as-format (thanks to Ruslan Kamashev)
- dtrt-indent (thanks to Kevin Doherty)
- ietf (thanks to Christian Hopps and Robby O'Connor)
- multiple-cursors (thanks to Codruț Constantin Gușoi and Thomas de Beauchêne)
- parinfer (thanks to Tianshu Shi)
- Keybinding
  - Moved ~spacemacs/browse-docs-online-at-point~ from ~SPC d b~ to ~SPC h b d~.
**** Music
- pianobar (thanks to Leo Littlebook)
- tidalcycles (thanks to rbino)
- outshine (thanks to Langston Barrett)
**** Readers
- epub (thanks to Jeremy Dormitzer and André Peric Tavares)
**** Spacemacs
- spacemacs-defaults
- spacemacs-modeline
- spacemacs-navigation
- spacemacs-project
- spacemacs-purpose (thanks to bmag)
- spacemacs-visual
**** Tools
- bm (thanks to Eugene Yaremenko and Binbin Ye)
- cmake (thanks to Alexander Dalshov, Sylvain Benner and Jonas Jelten)
- dap (thanks to Ivan Yonchovski)
- debug (thanks to Hodge Shen, Troy Hinckley, and Sylvain Benner)
- dotnet (thanks to Jordan Kaye)
- import-js (thanks to Thanh Vuong and Seong Yong-ju)
- kubernetes with tramp support (thanks to Matt Bray and Maximilian Wolff)
- languagetool (thanks to Robbert van der Helm)
- lsp (thanks to Fangrui Song, 0bl.blwl, Cormac Cannon, Juuso Valkeejärvi,
  Guan Xipeng, Ivan Yonchovski, Justin Martin, dscole and Sylvain Benner)
- node (thanks to jupl)
- pass (thanks to Andrew Oppenlander, Kepi, Kalle Lindqvist, and Evan Klitzke)
- prettier (thanks to Seong Yong-ju)
- quickurl (thanks to Spenser "equwal" Truex)
- sailfish-developer (thanks to Victor Polevoy)
- sphinx (thanks to Wei-Wei Guo)
- tern (thanks to Sylvain Benner and Juuso Valkeejärvi)
- tide (thanks to Thanh Vuong)
- transmission (thanks to Eugene Yaremenko)
- web-beautify (thanks to Sylvain Benner and Juuso Valkeejärvi)
- xclipboard (thanks to Charles Weill, Sylvain Benner, and Alex Palaistras)
**** WEB services
- confluence
*** Renamed layers
- =extra-langs= renamed to =major-modes= (thanks to Eivind Fonn)
- =pdf-tools= renamed to =pdf=
- =mercury-layer= renamed to =mercury=
*** Removed layers
- evil-cleverparens (moved to =spacemacs-evil=)
- extra-langs (replaced by =ad-hoc= layers)
- flow-type (replaced by LSP in =javascript= layer)
- ycmd (moved to =c-c++=)
*** Dotfile changes
- New Variables:
  - New dotvariable =dotspacemacs-auto-generate-layout-names= (thanks to bmag)
  - New dotvariables =dotspacemacs-emacs-pdumper-executable-file=,
    =dotspacemacs-emacs-dumper-dump-file= and
    =dotspacemacs-enable-emacs-pdumper= to configure dump
    (thanks to Sylvain Benner)
  - New variable =dotspacemacs-enable-server= (thanks to Tad Fisher)
  - New variable =dotspacemacs-frame-title-format= which is the default format
    string for a frame title bar, see docstring of function
    =spacemacs/frame-title-prepare= for more info (thanks to Uri Sharf and Kepi)
  - New variable =dotspacemacs-gc-cons= (thanks to Sylvain Benner)
  - New variable =dotspacemacs-initial-scratch-message= for the initial message
    in the scratch buffer (thanks to Carl Lange)
  - New variable =dotspacemacs-mode-line-theme= adds support for mode-line
    themes. Supported themes are =spacemacs=, =all-the-icons=, =vim-powerline=,
    =custom=, and =vanilla=. The first three are spaceline themes, =custom= is
    user defined, and =vanilla= is the default Emacs mode-line.
    (thanks to Sylvain Benner and James Wang)
  - New variable =dotspacemacs-server-socket-dir= for setting the server socket
    location (thanks to Carl Lange)
  - New variable =dotspacemacs-switch-to-buffer-prefers-purpose= which controls
    where =switch-to-buffer= displays the buffer. If nil, =switch-to-buffer=
    displays the buffer in the current window even if another same-purpose
    window is available. If non nil, =switch-to-buffer= displays the buffer in a
    same-purpose window even if the buffer can be displayed in the current
    window. (thanks to bmag)
  - New variable =dotspacemacs-use-spacelpa= (thanks to Sylvain Benner)
  - New variable =dotspacemacs-zone-out-when-idle= to zone when idle. Zoning
    will obfuscate the current buffer acting like a screen saver.
    (thanks to Eugene Yaremenko and Sylvain Benner)
  - New variable =dotspacemacs-undecorated-at-startup= (thanks to bb2020)
  - New variable =dotspacemacs-startup-buffer-show-version=
    (thanks to Zach Pearson)
  - New variable =dotspacemacs-read-process-output-max= to optimise lsp
    performance in emacs 27 (thanks to Maximilian Wolff)
- Removed Variables:
  - Removed unused variable =dotspacemacs-verbose-loading= from
    =.spacemacs.template= (thanks to Ying Qu)
Other:
  - =.gitignore= now ignores tag files and the bbdb database.
  - =.gitignore= now ignores org-journal-cache-file (thanks to Benjamin Hipple)
  - Added =vim-style-visual-feedback= and =hybrid-style-visual-feedback= style
    variables to enable =evil-goggles= pulse in the Vim and Hybrid editing
    styles, respectively; disabled by default (thanks to Sylvain Benner)
  - Renamed style variables for consistency; the old names are still recognized
    but deprecated (thanks to Sylvain Benner):
    - =dotspacemacs-remap-Y-to-y$= renamed to =vim-style-remap-Y-to-y$=
    - =dotspacemacs-retain-visual-state-on-shift= to
      =vim-style-retain-visual-state-on-shift=
    - =dotspacemacs-visual-line-move-text= to =vim-style-visual-line-move-text=
    - =dotspacemacs-ex-substitute-global= to =vim-style-ex-substitute-global=
    - =hybrid-mode-enable-evilified-state= to
      =hybrid-style-enable-evilified-state=
    - =hybrid-mode-enable-hjkl-bindings= to =hybrid-style-enable-hjkl-bindings=
    - =hybrid-mode-use-evil-search-module= to
      =hybrid-style-use-evil-search-module=
    - =hybrid-mode-default-state= to =hybrid-style-default-state=
  - Renamed =helm= variables and made them layer variables; the old dotfile
    variables are still recognized but deprecated
    (thanks to Sylvain Benner and Kalle Lindqvist):
    - =dotspacemacs-helm-resize= to =helm-enable-auto-resize=, in the
      =spacemacs-completion= layer
    - =dotspacemacs-helm-no-header= to =helm-no-header=, in the =helm= layer
    - =dotspacemacs-helm-position= to =helm-position=, in the =helm= layer
    - =dotspacemacs-helm-use-fuzzy= to =helm-use-fuzzy=, in the
      =spacemacs-completion= layer
  - Removed obsolete =:powerline-scale= property from
    =dotspacemacs-default-font= variable
    (thanks to Muneeb Shaikh and Sylvain Benner)
  - Modified =dotspacemacs-major-mode-leader-key= so that =M-RET= key works in
    org-mode as well as in terminal and GUI modes. =C-M-m= still works in
    terminal mode, but no longer in GUI mode. (emacs18)
*** Core changes
- Improvements:
  - Make =describe-text-properties= available in the help -> describe menu via
    ~SPC h d t~ (thanks to Keith Pinson)
  - Bind ~SPC c n~ to ~:cn~ / ~next-error~ and ~SPC c N~ to ~:cN~ / ~previous-error~
    (thanks to Keith Pinson)
  - Display time spent in =user-config= in home buffer (thanks to Sylvain Benner)
  - Added dotfile function =dotspacemacs/user-load= (thanks to Sylvain Benner)
  - Added dotfile function =dotspacemacs/user-env= (thanks to Sylvain Benner)
  - Added layer shadowing system, see [[https://github.com/syl20bnr/spacemacs/commit/dc58801c7ddd770a1f94a17890b4efbd1f20f6e8][commit dc58801]] (thanks to Sylvain Benner)
  - Added support for stable ELPA repository hosted on GitHub
    (thanks to Sylvain Benner)
  - Added =--no-package-sync= startup flag to prevent package from being
    installed or uninstalled set the variable (thanks to Valts Liepiņš)
  - Added =:requires= keyword for package declarations and owned packages
    (thanks to Eivind Fonn)
  - Added new interactive function =spacemacs/diminish-undo= to undo all the
    diminished mode-line lighters and have all of them be displayed in the
    mode-line. (thanks to hodge)
  - Conventions: added support for major mode specific toggles on ~SPC m T~
    prefix (thanks to Sylvain Benner)
  - Conventions: added ~SPC m f~ for web frameworks (thanks to Sylvain Benner)
  - Added universal prefix argument support to open both the =*scratch*= buffer
    and the =*Messages*= buffer in another window
    (thanks to Thomas de Beauchêne)
  - Added support for building multi-file local packages with =Quelpa=
    (thanks to Andriy Kmit')
  - Improved handling of additional bindings for transient states
    (thanks to Andriy Kmit')
  - More robust =dotspacemacs/add-layer= implementation (thanks to Eivind Fonn)
  - Improved issue reporting (thanks to Eugene Yaremenko)
  - Enabled backward theme cycling and added dedicated transient state
    accessible with ~SPC T n~ and ~SPC T N~ (thanks to Adrien Becchis and bmag)
  - Remove wizard question about completion engine. (thanks to Sylvain Benner)
  - Added e key bindings in Quick Help home screen (thanks to Sylvain Benner)
  - Increased =gc-cons-threshold= during startup to reduce startup time
    (thanks to Aaron Jensen)
  - Wrap init with =file-name-handler-alist nil= to speed up init
    (thanks to Aaron Jensen)
  - Changed startup to hide loading message unless =--debug-init= is specified
    (thanks to Sylvain Benner)
  - New command line parameter =--force-dump= to force dump emacs
    (thanks to Sylvain Benner)
  - Added prompt about unsaved changes when closing an issue report
    (thanks to timor)
  - Added =:off-message= keyword to the =spacemacs|add-toggle= macro to allow
    overriding the default toggled-off expression (thanks to bmag)
  - Added =spacemacs|add-transient-hook= macro to add hooks that vanish the
    first time they are executed (thanks to Sylvain Benner)
  - Added =doom-emacs= mode-line theme (thanks to Sylvain Benner)
  - Optimized =spacemacs/title-prepare= (thanks to Andriy Kmit')
  - Cached expensive computations in =spacemacs/title-prepare=
    (thanks to Dieter Komendera)
  - Added line text object using =evil-textobj-line= (thanks to Uroš Perišić)
  - Added more =kaolin-themes= (thanks to ogdenwebb)
  - Calling =spacemacs/recompile-elpa= with an argument nukes all *.elc files
    (thanks to Ag Ibragimov)
  - Allow customizing default major mode for new empty buffers in ~SPC b N n~,
    see =dotspacemacs-new-empty-buffer-major-mode= (thanks to Juha Jeronen)
  - Changed =dotspacemacs-default-font= =:size= from =13= (pixel size) to =10.0=
    (point size) (thanks to Aaron Zeng and duianto)
  - Updated the list of =base16= themes (thanks to kenranunderscore)
  - Updated the list of =solarized= themes (thanks to Muneeb Shaikh)
  - Added a =spacemacs-layouts-restrict-spc-tab= variable to
    =spacemacs/alternate-buffer= that restricts ~SPC-TAB~ to the current layouts
    buffers (default: =nil=) (thanks to Thanh Vuong)
  - Use a unique variable for each transient state's full-hint toggle function
    so that toggling the full hint in one transient state does not affect other
    transient states (thanks to Miciah Dashiel Butler Masters)
  - Converted obsolete =cl= to =cl-lib= (thanks to kimr)
  - Removed uses of =lexical-let=, part of the deprecated =cl= package
    (thanks to Spenser Truex)
  - Converted =case= to =cl-case= to fix =cl-lib= related errors
    (thanks to Nikita Leshenko)
  - Open Spacemacs home buffer in other/new window with prefix argument
    (thanks to duianto)
  - Add =emacs-version= to the default value for
    =dotspacemacs-emacs-dumper-dump-file= (thanks to Evan Klitzke)
- Fixes:
  - Avoid non-idempotent use of push in init code (thanks to Miciah Masters)
  - Moved Spacemacs startup progress bar to =core-progress-bar.el=, removed
    counter from progress bar, fixed updating, and fixed size when Emacs is
    started maximized (thanks to Sylvain Benner)
  - Fixed loading of themes having dependencies (thanks to Benno Fünfstück)
  - Fixed error when =layers= directory does not exist in dotdirectory
    (thanks to Eivind Fonn)
  - Fixed insert point for lazy loaded layers
    (thanks to Codruț Constantin Gușoi)
  - Fixed reference to cfgl-package-distant-p (thanks to Alex Coventry)
  - Fixed computation of elpa directory (thanks to Sylvain Benner)
  - Fixed loading order for package configuration it is now:
    - pre-init functions for all packages
    - init function of all packages
    - post-init functions for all packages (thanks to Sylvain Benner)
  - Fixed base16-theme mapping for all themes (thanks to Philippos Boon Alexaki)
  - Fixed package initialization on Emacs 27
    (thanks to Miciah Dashiel Butler Masters)
  - Fixed bugs that could cause =layers.el= and =packages.el= files to be loaded
    multiple times (thanks to Sylvain Benner)
  - Fixed warning about quoted lambda in =core-configuration-layer.el=
    (thanks to Sylvain Benner)
  - New function =configuration-layer/load-file= to load files silently
    (thanks to Sylvain Benner)
  - Fixed configuration-layer/insert-lazy-install-configuration, which has been
    broken since v0.200.0.
  - Fixed duplicate "Open quick help..." in the minibuffer at startup
    (thanks to Sylvain Benner)
  - Fixed overflow of line in page-break-lines-mode when using line number
    (thanks to Compro Prasad)
  - Changed the layer loading process so that customizing a package variable
    using =:variables= in =dotspacemacs-configuration-layers= overrides any
    default value that the layer's package configuration sets
    (thanks to Sylvain Benner)
  - Fixed bug that could overwrites customize variables (thanks to bmag)
  - Don't suggest ~SPC q r~ if =restart-emacs= package is missing after an
    update (thanks to Keshav Kini)
  - spacemacs-layouts: Improvements to ~SPC l l~ (=spacemacs/helm-perspectives=
    or =spacemacs/ivy-spacemacs-layouts=):
    - If the user selects a project that does not already have a layout and then
      quits without selecting a file or buffer, kill the new layout.
    - When creating a new layout, add any buffers that belong to the project.
  - spacemacs-layouts: Improvements to ~SPC p l~
    (=spacemacs/helm-persp-switch-project= or
    =spacemacs/ivy-persp-switch-project=):
    - Fixed the default action to display the home buffer in the new layout.
    - Added actions to copy the current layout or create a new project layout.
    - Added action for opening project in dired. (thanks to Magnus Therning)
  - Resolve symlinks in warning message about duplicate layers
    (thanks to Ben Gamari)
  - Check toggle condition in status function (thanks to Eivind Fonn)
  - Always reset applied themes when a theme is applied (thanks to Eivind Fonn)
  - Assume "no" for lazy installation in the --batch mode
    (thanks to Eugene Yaremenko)
  - Use =url-hexify-string= to encode issue report body (thanks to Boris Buliga)
  - Deleted the quote preceding the lambda in =spacemacs|add-toggle= to avoid
     warning (thanks to Miciah Dashiel Butler Masters)
  - Escaped left and right bracket character literals to avoid warning
    (thanks to Miciah Dashiel Butler Masters)
  - Backported battery fix for macOS (thanks to Sylvain Benner)
  - Disabled spaceline responsiveness for =all-the-icons= theme
    (thanks to Sylvain Benner)
  - Disabled auto-start of Emacs server by default (thanks to Sylvain Benner)
  - Alternate buffers without taking into account their purpose
    (thanks to Thomas de Beauchêne)
  - Made query-replace work when frame is split (thanks to Dieter Komendera)
  - Don't skip missing .elc files when recompiling Elpa (thanks to RockyRoad29)
  - Updated =quelpa= to fix installing of some recipes on macOS
    (thanks to Dieter Komendera)
  - Added startup support for doom-sourcerer theme (thanks to Parker Johnson)
  - Fixed modeline when started in daemon mode (thanks to Benno Fünfstück)
  - Fixed search for "find" executable in windows (thanks to Charlie Barto)
  - Found workaround for =buffer-list-update-hook= performance issue.
    (thanks to Alexander Miller)
  - Added missing force argument to the =spacemacs//init-spacemacs-env= call in
    the function =spacemacs/load-spacemacs-env= (thanks to sergeiz2)
  - Fixed =spacemacs/alternate-buffer= to restore point.
  - Removed Unicode triple dot in both =dotspacemacs-smart-closing-parenthesis=
    variable comments in favor of the ASCII one (thanks to nshadov)
  - Fixed home buffer version insertion removing first line (thanks to duianto)
  - Fixed ~SPC TAB~ in =spacemacs-base= distribution (thanks to duianto)
  - Frame title setting doesn't need to depend on environment (gui/cli)
    (thanks to Mpho Jele)
  - Replaced =destructuring-bind= with =cl-destructuring-bind=
    (thanks to duianto)
  - Ignore nils in dotspacemacs-configuration-layers (thanks to Ag)
  - Fixed redundant package version checking during update
    (thanks to aaronjensen)
  - Fixed unexpected behavior in =spacemacs/open-junk-file=
    (thanks to Matt Kramer)
  - Replace =spacemacs/close-compilation-window= with
    =spacemacs/show-hide-compilation-window= (thanks to Hans Jang)
  - Avoid unnecessary packages installation of tern layer
  - Fixed terminal mode line indicator overlapping (thanks to duianto)
  - Fixed broken --timed-requires and --adv-timers under Emacs 27 and above (thanks to Ying Qu)
  - Removed nils from =dotspacemacs-configuration-layers= when running tests
    (thanks to Ag Ibragimov)
  - Fixed duplicate quick help and release notes in home buffer
    (thanks to mark30247)
- Other:
  - New function =configuration-layer/message= to display message in
    =*Messages*= buffer (thanks to Sylvain Benner)
  - Enabled lexical binding in new template (thanks to André Peric Tavares)
  - Reworked =spacemacs//reroot-link= to make links relative
    (thanks to Eugene Yaremenko)
  - Rename =configuration-layer/sync= to =configuration-layer/load=
    (thanks to Sylvain Benner)
  - Replace the optional argument =no-install= by a global variable named
    =spacemacs-sync-packages= (thanks to Sylvain Benner)
  - Added optional parameter to =spacemacs/set-mode-line= to redisplay
   (thanks to Sylvain Benner)
  - Added optional =append= and =local= parameters to =spacemacs/add-to-hooks=
    (thanks to Sylvain Benner)
  - Added =spacemacs-buffer/error= like =spacemacs-buffer/warning=
    (thanks to Sylvain Benner)
  - Move versions functionality to new file =core/core-versions.el=
    (thanks to Sylvain Benner)
  - Use =cl-loop= instead of =loop= (thanks to Sylvain Benner)
  - Renamed =spacemacs/mplist-get= function to =spacemacs/mplist-get-values=,
    renamed =spacemacs/plist-get= function to =spacemacs/mplist-get-value=, and
    refactored the latter function (thanks to Benjamin Reynolds)
  - Added =pupo-split-active-window= variable to split the active window or the
    entire frame (thanks to tddsg)
  - New emacs banner: "100-banner.txt" (thanks to Robert Zaremba)
  - Added Dogemacs inverted banner for dark themes: "997-banner.txt"
    (thanks to Vitor Finotti and Robby O'Connor)
  - Added reference handler as per jump handler (thanks to Fangrui Song)
  - Added =spacemacs/iwb-region-or-buffer= (thanks to bb2020)
  - Enabled eager spacebind bindings by default (thanks to JAremko)
*** Distribution changes
- Refactored =spacemacs-bootstrap=, =spacemacs-ui=, and =spacemacs-ui-visual=
  layers:
  - The =spacemacs-bootstrap= layer no longer configures built-in packages;
    instead, the new =spacemacs-defaults= layer configures built-in packages.
  - The =spacemacs-base= distribution now uses only the new =spacemacs-defaults=
    layer. As a result, =spacemacs-base= no longer installs any packages, but
    instead only configures defaults for built-in packages.
  - The new =spacemacs-navigation= layer configures packages for navigation.
  - The new =spacemacs-modeline= layer configures packages for the mode line.
  - The new =spacemacs-project= layer configures =projectile=.
  - Merge =spacemacs-ui= and =spacemacs-ui-visual= into layer =spacemacs-visual=
- New Packages:
  - Added =evil-lion= package to =spacemacs-evil= layer
    (thanks to et2010 and Eivind Fonn)
  - Added =editorconfig= package to =spacemacs-editing= layer
    (thanks to Vladimir Kochnev and Eivind Fonn)
  - Added =password-generator= package to =spacemacs-editing= layer
    (thanks to Sylvain Benner)
  - Added =symon= package to =spacemacs-modeline= layer
    (thanks to Eugene Yaremenko)
  - Added =evil-goggles= to the =spacemacs-evil= layer
    (thanks to Sylvain Benner)
  - Added =dotenv-mode= to the =spacemacs-bootstrap= layer
    (thanks to Sylvain Benner)
  - Added the following local packages (thanks to Sylvain Benner):
    - =info+=
    - =hide-comnt=
    - =help-fns+=
    - =font-lock+=
  - Remove package =adaptive-wrap=
  - Added =symbol-overlay= to the =spacemacs-navigation= layer
    (thanks to kenkangxgwe)
- Key bindings:
  - Evilify =Custom-mode= (thanks to Keith Pinson)
  - Fixed ~M-x~ prefix visualization for ~dotspacemacs-emacs-command-key~
  - New ~SPC a Q~ prefix for dispatching quickurl
    (thanks to Spenser "equwal" Truex:)
    - ~SPC a Q l~ List quickurls
    - ~SPC a Q Q~ Expand quickurl abbrev at point
    - ~SPC a Q i~ Ask for which quickurl to insert
    - ~SPC a Q e~ Edit quickurls
    - ~SPC a Q b~ Ask to browse some url from those stored (with completion).
  - New evil text objects =«=, =｢=, =‘= and =“=.
  - Improved buffer transient state with extra bindings and new commands:
    - Added ~<right>~ for next-buffer
    - Added ~<left>~ for previous-buffer
    - Added ~o~ for other window
    - Added ~C-d~ for bury buffer
    - Added ~b~ for helm-buffer-list
    (thanks to Adrien Becchis and Sylvain Benner)
  - Added alignment support for ~{~ (thanks to Paulo Diniz)
  - Added functionality to move layouts in layout list using the layouts
    transient state:
    - Added ~<~ for =spacemacs/move-current-persp-left=
    - Added ~>~ for =spacemacs/move-current-persp-right=
    (thanks to Linus Marton)
  - New ~SPC b u~ keybinding for reopening killed buffers
    (thanks to Alex Palaistras)
  - New ~SPC b x~ and ~SPC w x~ to remove both buffer and window in one go
    (thanks to Codruț Constantin Gușoi)
  - New key binding ~SPC b H~ to open or select the =*Help*= buffer
    (thanks to duianto)
  - New ~SPC D~ prefix for diff commands using =ediff=:
    - ~SPC D b 3~ Between 3 buffers
    - ~SPC D b b~ Between 2 buffers
    - ~SPC D b p~ With backup file
    - ~SPC D B~   With a patch
    - ~SPC D d 3~ Between 3 directories
    - ~SPC D d d~ Between 2 directories
    - ~SPC D d r~ Using SCM revisions
    - ~SPC D f .~ With Spacemacs dotfile
    - ~SPC D f 3~ Between 3 files
    - ~SPC D f f~ Between 2 files
    - ~SPC D f p~ With a patch
    - ~SPC D f v~ Between file revisions
    - ~SPC D h~ Documentation
    - ~SPC D m b 3~ Buffer 3-way merge
    - ~SPC D m b b~ Buffer 2-way merge
    - ~SPC D m d 3~ Directorie 3-way merge
    - ~SPC D m d d~ Directorie 2-way merge
    - ~SPC D m f 3~ File 3-way merge
    - ~SPC D m f f~ File 2-way merge
    - ~SPC D m r 3~ Revision 3-way merge
    - ~SPC D m r r~ Revision 2-way merge
    - ~SPC D r l~ Between 2 large regions
    - ~SPC D r w~ Between 2 small regions
    - ~SPC D s~ Show registries
    - ~SPC D w l~ Linewise between visible text
    - ~SPC D w w~ Wordwise between visible text
    (thanks to Spenser Truex)
  - New ~SPC K~ prefix and subprefixes to use keyboard macros built-ins:
    - ~SPC K c a~  increment macro counter
    - ~SPC K c c~  insert the current value of the macro counter
    - ~SPC K c C~  set the macro counter
    - ~SPC K c f~  set the display format for the macro counter
    - ~SPC K e b~  assign a key binding to the last macro
    - ~SPC K e e~  edit last macro in a buffer
    - ~SPC K e l~  edit a macro from lossage information
    - ~SPC K e n~  give a name to the last macro
    - ~SPC K e r~  write the last macro to a register (use ~SPC r r~ to call it)
    - ~SPC K e s~  step by step edit of the last macro
    - ~SPC K k~ start recording macro, if already recording then insert counter
    - ~SPC K K~  stop recording macro or run last macro
    - ~SPC K r L~  view head macro in ring
    - ~SPC K r d~  delete head macro in ring
    - ~SPC K r l~  run second macro in ring
    - ~SPC K r n~  cycle to next macro in ring
    - ~SPC K r p~  cycle to previous macro in ring
    - ~SPC K r s~  swap the first two macros in ring
    - ~SPC K v~    view last macro string in minibuffer
    (thanks to Spenser Truex)
  - New ~SPC C-v~ prefix to use rectangle manipulation built-ins:
    - ~SPC C-v !~ clear-rectangle
    - ~SPC C-v c~ close-rectangle
    - ~SPC C-v d~ delete-rectangle
    - ~SPC C-v e~ rectangle-exchange-point-and-mark
    - ~SPC C-v i~ copy-rectangle-to-register
    - ~SPC C-v k~ kill-rectangle
    - ~SPC C-v l~ rectangle-left-char
    - ~SPC C-v m~ rectangle-mark-mode
    - ~SPC C-v n~ rectangle-next-line
    - ~SPC C-v N~ rectangle-number-lines
    - ~SPC C-v o~ open-rectangle
    - ~SPC C-v p~ rectangle-previous-line
    - ~SPC C-v r~ rectangle-right-char
    - ~SPC C-v s~ string-rectangle
    - ~SPC C-v t~ transpose-regions
    - ~SPC C-v y~ yank-rectangle
    (thanks to Spenser Truex)
  - New ~SPC t t~ prefix for timeclock clock-in clock-out management:
    - ~SPC t t c~ timeclock-change
    - ~SPC t t e~ timeclock-workday-elapsed-string
    - ~SPC t t g~ timeclock-workday-remaining-string
    - ~SPC t t i~ timeclock-in
    - ~SPC t t l~ timeclock-when-to-leave-string
    - ~SPC t t m~ timeclock-modeline-display
    - ~SPC t t o~ timeclock-out
    - ~SPC t t r~ timeclock-reread-log
    - ~SPC t t s~ timeclock-status-string
    - ~SPC t t u~ timeclock-update-mode-line
    - ~SPC t t v~ timeclock-visit-timelog
    - ~SPC t t w~ timeclock-when-to-leave-string
    (thanks to Spenser Truex)
  - New ~SPC i b~ keybinding to insert another buffer's contents into the
    current one. (thanks to Spenser Truex)
  - New ~SPC b N~ prefix to create an empty buffer:
    - ~SPC b N h~ create new empty buffer in a new window on the left
    - ~SPC b N j~ create new empty buffer in a new window at the bottom
    - ~SPC b N k~ create new empty buffer in a new window above
    - ~SPC b N l~ create new empty buffer in a new window below
    - ~SPC b N n~ create new empty buffer in current window
    - ~SPC b N f~ create new empty buffer in a new frame
    (thanks to duianto and Jesse Byler)
  - Added ~c~ to create a workspace in the workspaces transient state
    (thanks to duianto)
  - enabled Helm or Ivy (if one of these is enabled) for:
    - ~SPC a d~ (=dired=)
    - ~SPC F f~ (=find-file-other-frame=)
    - ~SPC F b~ (=switch-to-buffer-other-frame=)
    - ~SPC F B~ (=display-buffer-other-frame=)
    - ~SPC F O~ (=dired-other-frame=)
    (thanks to Miciah Masters)
  - New key binding ~SPC f i~ for =insert-file=.
  - New ~SPC f e U~ to update packages (thanks to Codruț Constantin Gușoi)
  - New frame manipulation key bindings:
    - Added ~SPC F f~ for =find-file-other-frame=
    - Added ~SPC F d~ for =delete-frame=
    - Added ~SPC F D~ for =delete-other-frames=
    - Added ~SPC F b~ for =switch-to-buffer-other-frame=
    - Added ~SPC F B~ for =display-buffer-other-frame=
    - Added ~SPC F O~ for =dired-other-frame=
    - Added ~SPC F o~ for =other-frame=
    - Added ~SPC F n~ for =make-frame=
    (thanks to Ben Lloyd, duianto and bmag)
  - Added multiple key bindings to copy a file path:
    - ~SPC f y c~ to show and copy current file absolute path with line and
      column number in the minibuffer
    - ~SPC f y d~ to show and copy current directory absolute path in the
      minibuffer
    - ~SPC f y l~ to show and copy current file absolute path with line number
      in the minibuffer
    - ~SPC f y y~ to show and copy current file absolute path in the minibuffer
    - ~SPC f y C~ to show and copy current file path relative to the project
      root with line and column number
    - ~SPC f y D~ to show and copy current directory path relative to the
      project root
    - ~SPC f y L~ to show and copy current file path relative to the project
      root with line number
    - ~SPC f y Y~ to show and copy current file path relative to the project
      root
    - ~SPC f y b~ to show and copy buffer name.
    (thanks to Codruț Constantin Gușoi)
  - New ~SPC f e e~ to open spacemacs.env file (thanks to Sylvain Benner)
  - New ~SPC f e E~ to reload environment variable from env file
    (thanks to Sylvain Benner)
  - New ~SPC f e C-e~ to re-initialize the env file from shell
    (thanks to Sylvain Benner)
  - New ~SPC f A~ to open a file and replace buffer with it
    (thanks to Masayuki Takemura)
  - Added ~SPC f y n~ and ~SPC f y N~ to copy the name of a file
    (thanks to Sylvain Benner)
  - Changed ~SPC h d d~ to ~SPC h d a~ for =helm-apropos=, it's more mnemonic
    (thanks duianto and yuhan0)
  - Added ~SPC h d a~ for =counsel-apropos= (thanks duianto and yuhan0)
  - Added profiling key bindings:
    - ~SPC h P k~ to stop the profiler
    - ~SPC h P r~ to display the profiler report
    - ~SPC h P s~ to start the profiler
    - ~SPC h P w~ to write the profiler report to a file
    (thanks to Codruț Constantin Gușoi)
  - New =spacemacs-completion= key bindings:
    - ~C-S-j~ for =helm-follow-action-forward=
    - ~C-S-k~ for =helm-follow-action-backward=
    (thanks to Diego Berrocal)
  - Overhauled the scroll transient state and moved all scrolling key bindings
    from ~SPC n~ to ~SPC N~ (thanks to Somelauw)
  - Alternative keybinding ~M-0~ to switch to =neotree= / =treemacs= window
    (thanks to Alexander Miller)
  - Fixed ~hjkl~ bindings in =image-mode= and add leader bindings:
    - ~SPC m a a~ calls =image-toggle-animation=
    - ~SPC m a +~ calls =image-increase-speed=
    - ~SPC m a -~ calls =image-decrease-speed=
    - ~SPC m a r~ calls =image-reset-speed=
    - ~SPC m g n~ calls =image-next-file=
    - ~SPC m g N~ calls =image-previous-file=
    - ~SPC m t +~ calls =image-increase-size=
    - ~SPC m t -~ calls =image-decrease-size=
    - ~SPC m t f~ calls =image-mode-fit-frame=
    - ~SPC m t r~ calls =image-transform-reset=
    - ~SPC m t h~ calls =image-transform-fit-to-height=
    - ~SPC m t w~ calls =image-transform-fit-to-width=
    - ~SPC m t s~ calls =image-transform-set-scale=
    - ~SPC m t r~ calls =image-transform-rotation=
    (thanks to Kalle Lindqvist)
  - New ~SPC p e~ to edit =dir-locals.el= (thanks to Dela Anthonio)
  - Move ~SPC q z~ to ~SPC q f~ to kill a frame (thanks to Steven Allen)
  - New =spacemacs-navigation= key bindings:
    - ~SPC q t~ for restarting with =--timed-requires=
    - ~SPC q T~ for restarting with =--adv-timers=
    (thanks to Rich Alesi)
  - Move ~SPC t C p~ to ~SPC t h p~ for =highlight-parentheses-mode=
    (thanks to Thomas de Beauchêne)
  - New ~SPC t m r~ to toggle responsiveness of the mode-line
  - New themes transient state keys to list available themes: ~t~ or ~<up>~
    (thanks to duianto and Muneeb Shaikh)
  - Added ~SPC t z~ to toggle zero-based column indexing in the mode line
  - New key binding and function ~SPC w d~ for =spacemacs/maximize-vertically
    (thanks to Ag Ibragimov)
  - New ~SPC w 1~ to set the window layout to a single column
    (thanks to Alejandro Arrufat)
  - New ~SPC w 4~ to set the window layout to a 2x2 grid
    (thanks to Alejandro Arrufat, Codruț Constantin Gușoi, and bmag).
  - New text align key bindings:
    - ~SPC x a [~ align region at [
    - ~SPC x a ]~ align region at ]
    - ~SPC x a {~ align region at {
    - ~SPC x a }~ align region at }
    (thanks to Thomas de Beauchêne)
  - New text align key binding ~SPC x a %~ to align region at =%=
    (thanks to Gunnar Bastkowski)
  - New transient state for string inflection under ~SPC x i~
    (thanks to Eivind Fonn)
  - New ~SPC x d SPC~ to delete all spaces except one (thanks to Fabian Wilk)
  - New string inflection key bindings:
    - ~SPC x i i~ cycle symbol naming styles
    - ~SPC x i u~ change symbol style to =under_score=
    - ~SPC x i U~ change symbol style to =UP_CASE=
    - ~SPC x i k~ change symbol style to =kebab-case=
    - ~SPC x i c~ change symbol style to =lowerCamelCase=
    - ~SPC x i C~ change symbol style to =UpperCamelCase=
    (thanks to Ric da Silva)
  - Improved UX on link opening key bindings:
    - Added ~SPC x A~ for =link-hint-open-all-links=
    - Added ~SPC x m~ for =link-hint-open-multiple-links=
    - Added ~SPC x Y~ for =link-hint-copy-link=
    - Changed ~SPC x o~ to =link-hint-open-link-at-point=
    - Changed ~SPC x O~ to =link-hint-open-link=
    - Changed ~SPC x y~ to =link-hint-copy-link-at-point=
    (thanks to Codruț Constantin Gușoi)
  - New transpose sentences and transpose paragraphs keybindings
    (thanks to Daniel Gomez):
    - ~SPC x t p~ for =transpose-paragraphs=
    - ~SPC x t s~ for =transpose-sentances=
  - Added missing which-key prefix names =new empty buffer= and =justification=
    (thanks to duianto)
  - New ~SPC x t e~ to transpose sexps (thanks to Guido Kraemer)
  - Added evil key bindings for visualizer and window mode of =undo-tree=
    (thanks to Rich Alesi)
  - New key bindings ~SPC x l r~ and ~SPC x w r~ to randomize lines and words
    in region (thanks to Sylvain Benner)
  - Improved =which-key= readibility by grouping prefixes together and display
    at least 6 lines (thanks to Sylvain Benner)
  - Improved =which-key= replacement regular expressions (thanks to duianto)
  - Added ~SPC o~ which-key prefix name: =user bindings= (thanks to duianto)
  - Added =symbol-overlay= key bindings (thanks to kenkangxgwe):
    - ~SPC s o~ calls =spacemacs/symbol-overlay=
    - ~SPC s O~ calls =symbol-overlay-remove-all=
  - New symbol overlay transient state, ~SPC s o~ on a symbol:
    - ~b~ calls =symbol-overlay-switch-backward=
    - ~c~ calls =symbol-overlay-save-symbol=
    - ~d~ calls =symbol-overlay-jump-to-definition=
    - ~e~ calls =symbol-overlay-echo-mark=
    - ~f~ calls =symbol-overlay-switch-forward=
    - ~n~ calls =symbol-overlay-jump-next=
    - ~N~ calls =symbol-overlay-jump-prev=
    - ~o~ calls =symbol-overlay-put=
    - ~O~ calls =symbol-overlay-remove-all=
    - ~p~ calls =symbol-overlay-jump-prev=
    - ~r~ calls =symbol-overlay-query-replace=
    - ~R~ calls =symbol-overlay-rename=
    - ~s~ calls =symbol-overlay-isearch-literally=
    - ~t~ calls =symbol-overlay-toggle-in-scope=
    - ~z~ calls =recenter-top-bottom=
    - ~q~ exits the transient state
      (thanks to kenkangxgwe)
  - Added =link-hint-copy-link= to ~SPC x y~ (thanks to William Casarin)
  - Added =evil-unimpaired= navigation keys prefixed by ~[~ and ~]~ to the
    Spacemacs home buffer (thanks to Sorawee Porncharoenwase)
  - Added key bindings for indirect buffer functions under ~SPC b N~:
    - ~C-i~ calls =make-indirect-buffer=
    - ~i~ calls =clone-indirect-buffer=
    - ~I~ calls =clone-indirect-buffer-other-window=
  - Added key bindings (thanks to duianto):
    - Evil numbers ~SPC n _~ decrease number at point
      and in the transient state ~j~ and ~k~
    - Font scaling ~SPC z x _~ scale down
    - Frame transparency ~SPC T T _~ decrease transparency
    - Zoom frame ~SPC z f _~ zoom frame out
  - Added ~SPC j U~ for =spacemacs/avy-open-url= (thanks to Dominik Schrempf)
  - Added workspaces transient state key bindings (thanks to duianto):
    - ~SPC l w s~ =spacemacs/single-win-workspace= (exits the TS)
    - ~SPC l w S~ =spacemacs/single-win-workspace=
  - Added ~SPC t C-S-l~ =spacemacs/toggle-visual-line-navigation-globally=
    (thanks to Matt Kramer)
  - Added visual-line-navigation keys (thanks to duianto)
    - ~up~ =evil-previous-visual-line=
    - ~down~ =evil-next-visual-line=
  - Added ~a~ for =ace-window= to window manipulation transient state
    (thanks to fleimgruber)
  - Added =dired= evil search next/prev key bindings (thanks to duianto):
    - With the =vim= editing style in =normal= state:
      - ~n~ =evil-ex-search-next=
      - ~N~ =evil-ex-search-previous=
    - With the =hybrid= editing style in =normal= state:
      - ~n~ =evil-search-next=
      - ~N~ =evil-search-previous=
  - Added ~SPC x d l~ =delete-blank-lines= (thanks to duianto)
  - Added keybindings for Easy PG built in Emacs application
    (thanks to John Stevenson)
  - Added ~SPC c b~ to switch to last compilation buffer
    (thanks to Ivan Yonchovski)
- Improvements:
  - Rewrote window layout functions for ~SPC w 1~, ~SPC w 2~, ~SPC w 3~, and
    ~SPC w 4~ (thanks to Codruț Constantin Gușoi):
    - Added =spacemacs-window-split-delete-function= variable, which can be used
      to customize how the window layout functions delete windows.
    - Added =spacemacs-window-split-ignore-prefixes= variable, which can be used
      to customize the default =spacemacs-window-split-delete-function= function.
      By default, this variable specifies treemacs and neotree sidebar windows.
    - Added =spacemacs/window-split-default-delete=, which is the default
      function for =spacemacs-window-split-delete-function=, and which deletes
      windows that do not match the prefixes in
      =spacemacs-window-split-ignore-prefixes=.
    - Allow a prefix argument to ~SPC w 1~, ~SPC w 2~, ~SPC w 3~, and ~SPC w 4~,
      which causes them to delete all windows, ignoring window parameters and
      =spacemacs-window-split-ignore-prefixes=.
  - Fill the current filename as a suggestion of
    =spacemacs/rename-current-buffer-file= (thanks to tddsg)
  - Added support for =helm-swoop-edit= in =helm= transient state
    (thanks to Troy Hinckley)
  - Added prefix argument to =rename-current-buffer-file=. If the prefix
    argument is non-nil then use the directory instead of filename as default
    value when prompting the user (thanks to Eivind Fonn)
  - Added prompt to save modified, user created buffers on quit
    (thanks to Valts Liepiņš)
  - Made it easy to configure =spacemacs-evil-cursors= (thanks to bmag)
  - Made popwin handle =google-translate= buffers (thanks to Kalle Lindqvist)
  - Use =counsel-projectile-switch-project-action= instead of
    =projectile-switch-project-by-name=, to match the additional actions
    available via =counsel-projectile-switch-project= (thanks to Tad Fisher)
  - Use new custom actions mechanism from upstream =counsel-projectile=
    (thanks to Muneeb Shaikh)
  - Added support for directories in =spacemacs/rename-file=
    (thanks to Boris Buliga)
  - Improved messages when deleting a file (thanks to duianto)
  - Replaced =centered-buffer-mode= with =writeroom-mode=
    (thanks to Eugene Yaremenko)
  - Added =ivy= support to buffer transient state (thanks to yuhan0)
  - Enabled =evil-search= search module in evil state.
  - Improved function =spacemacs/sort-lines-by-column= to work on rectangular
    block selection and warn the user about its requirements (thanks to duianto)
  - Smarter default alignment with =spacemacs/align-repeat=
    (thanks to Eric Siegel and Eivind Fonn)
  - Set =case-fold-search= to =nil= in =compilation-finish-function=
    (thanks to Wieland Hoffmann)
  - Hide =evil-mc= single cursor mode-line lighter "emc" (thanks to duianto)
  - Rewrite function =spacemacs/sudo-edit=. Old version worked only for method
    =ssh= and did not work at all if user was not specified (e.g.
    /ssh:hostname:/path). Since the symbol '@' was required in a filename.
    (thanks to dvzubarev)
  - Implemented distraction free mode (thanks to Eugene Yaremenko)
  - Added =helm= to spacemacs default distribution (thanks to Sylvain Benner)
  - Made it possible to define an evil state face without an evil cursor
    (thanks to Alexander Miller)
  - Use =evil-smartparens-mode= when =dotspacemacs-smartparens-strict-mode= is
    enabled (thanks to timor)
  - Set =which-key-idle-secondary-delay= to 0.01 to make which-key update more
    promptly after each key-press following the initial key-press in a sequence
    (thanks to oisincar)
  - Reset initial useful and useless buffers regexp lists to empty lists
    and left this to the user. This prevents surprising behavior for lots of
    users (thanks to Sylvain Benner)
  - Colorized hybrid and inactive states for vim-powerline
    (thanks to Muneeb Shaikh)
  - Switched to HTTPS for org packages repo (thanks to Sylvain Benner)
  - Switched =center-cursor-mode= to melpa source (thanks to Dieter Komendera)
  - Added =Process List= to =popwin:special-display-config= (thanks to simendsjo)
  - Added actions to open =funcs.el= and =layers.el= from layers help
    (thanks to Boris Buliga)
  - Cleanup =which-key= by removing obsolete entries and adding some missing
    ones (thanks to duianto)
  - Added =go-run-args= to pass command line arguments to `go run`
  - Editing: Enable smartparens in eldoc-eval-expression
    (thanks to Aaron Jensen)
  - Check for universal argument before paste (thanks to bet4it)
  - New variable =spacemacs-yank-indent-modes= to enable auto indent in modes
    not derived from =prog-mode= (thanks to bet4it)
  - Remap ~M-SPC~ and ~SPC-x-d-SPC~ to =cycle-spacing= (thanks to bb2020)
  - Added ~j~ and ~k~ to transient states (thanks to Ag Ibragimov):
    - Font Scaling
    - Frame Transparency
    - Zoom Frame
  - Added key bindings to the zoom frame transient state:
    - ~m~ for toggle maximize
    - ~f~ for toggle fullscreen
    (thanks to Ag Ibragimov)
  - Updated Scrolling Transient State (thanks to duianto)
  - Removed new layout confirmation question (thanks to duianto)
  - Revealed already bound Helm Transient State navigation keys:
    - ~g~ go to first candidate
    - ~G~ go to last candidate
    (thanks to duianto)
  - Added support for visual line numbers (thanks to jcaw)
  - Updated evil-numbers transient state to run foreign keys
    (thanks to Jake Romer)
  - Added a =tutorials= section to ~SPC h T~ (thanks to duianto):
    - ~SPC h T e~ for =emacs-tutorial= (aliased from =help-with-tutorial=)
    - ~SPC h T v~ for =evil-tutor-start=
  - Improved Window Manipulation Transient state (thanks to yuhan0)
  - Added a =spacemacs-layouts-restricted-functions= variable to restrict
    functions to the current layouts buffers
    Default: '(spacemacs/window-split-double-columns
               spacemacs/window-split-triple-columns
               spacemacs/window-split-grid)
    (thanks to Thanh Vuong)
  - Updated the =spacemacs-layouts= layers readme to describe the variables:
    - =spacemacs-layouts-restricted-functions=
    - =spacemacs-layouts-restrict-spc-tab=
    - =persp-autokill-buffer-on-remove=
    (thanks to John Stevenson)
  - Updated =spacemacs-layouts= layers readme to include keybinding
    (thanks to John Stevenson)
  - Added a link to =spacemacs|create-align-repeat-x= in the docstring for
     =align-repeat-= commands (thanks to Troy Pracy)
  - Improved TS formatting: workspaces & layouts (thanks to duianto)
  - Added more persistant =helm= actions ~C-z~ to switch layout ~SPC p l~
    - Switch to Project Perspective and Show Recent Files
    - Switch to Project Perspective and Search
    (thanks to Gia Thanh Vuong)
  - Added persistant =helm= actions for ~SPC h p~ to recompile emacs package
    (thanks to thanhvg)
  - Enabled =doom= mode-line theme to respect
    =dotspacemacs-display-default-layout= (thanks to Jake Romer)
  - Hide =spacemacs//= command prefixes in which-key (thanks to duianto)
  - Prevented removal of =eldoc= info when switching to insert state
    (thanks to Ivan Yonchovski)
  - Added a toggleable hint for the Scrolling Transient State (~SPC N~)
    (thanks to Andriy Kmit)
  - Improved google-translate for set source language to "auto" and
    select target language interactively (thanks to Lin Sun)
  - Allowed users to specify layout local variables (thanks to CeleritasCelery, fauxsoup)
  - Refactor +layers/+tools packages to use prefix ~at~
    migrating most key bindings to lower cases and
    expanding room for further aliases (thanks to John Stevenson)
  - Refactor layers/+chat|email|fun|readers|web-services packages to use
    relative key binding, migrating most key bindings to lower cases and
    expanding room for further aliases (thanks to John Stevenson)
- Fixed:
  - Fixed ~h~ key binding in compilation and grep buffers
    (thanks to Sylvain Benner)
  - Disabled the paste transient state when using multiple cursors
    (thanks to Koray AL)
  - Fixed ~.~ repeat operator with the unimpaired keybindings ~[ q~ and ~] q~ to
    jump to flycheck errors in the current buffer.
    (thanks to Robbert van der Helm)
  - Fixed colorization of compilation buffer (thanks to Abdó Roig-Maranges)
  - Fixed placement of created new empty buffer (thanks to bmag)
  - Fixed renaming of a buffer without a visited file (thanks to duianto)
  - Fixed frame cycling in =evil-unimpaired= (thanks to Vladimir Kochnev)
  - Fixed frame killer logic with persistent server (thanks to Rich Alesi)
  - Fixed terminal RET and TAB in layouts/workspaces transient state
    (thanks to Don March)
  - Fixed overriding =sp-show-pair-delay= (thanks to Eivind Fonn)
  - Fixed margin scaling ignoring window (thanks to Eivind Fonn)
  - Fixed avy dependency in =spacemacs/ace-buffer-links=
    (thanks to Jonas Strømsodd)
  - Fixed =evil-paste-pop= (thanks to Nicholas Ochiel)
  - Fixed search direction in =spacemacs/integrate-evil-search=
    (thanks to Thanh Vuong)
  - Fixed left/right bindings in =undo-tree= (thanks to Eivind Fonn)
  - Replaced obsolete =which-key= functions (thanks to duianto)
  - Fixed =default= theme loading (thanks to Eivind Fonn)
  - Fixed scrollbar still active when disabled (thanks to Valts Liepiņš)
  - Fixed the =linum= text scaling advice (thanks to Codruț Constantin Gușoi)
  - Removed obsolete =purpose-conf= name argument (thanks to duianto)
  - Don't show warning on layout key clashes (thanks to Boris Buliga)
  - Fixed ~SPC w =~ for balancing windows (thanks to Sylvain Benner)
  - Fixed typos related to =persp-mode= (thanks to Ruslan Kamashev)
  - Fixed moving cursor in previous buffers when switching to home buffer
    (thanks to duianto)
  - Fixed =pupo-mode= loading for =spacemacs-purpose-popwin=
    (thanks to Muneeb Shaikh)
  - Fixed =undo-tree= buffer name in =spacemacs-visual= (thanks to Winkey Wong)
  - Fixed renamed =helm= split window variable (thanks to duianto)
  - Fixed =neotree= and =treemacs= window number allocation
    (thanks to Sylvain Benner)
  - Fixed handling of Windows paths of package archives (thanks to Igor Avdeev)
  - Fixed using =eyebrowse= without =persp-mode= (thanks to Steven Allen)
  - Fixed misaligned =evil-mc= cursors on macOS and Windows
    (thanks to Benjamin Reynolds)
  - Fixed regression to allow new project perspectives (thanks to Bruno Tavares)
  - Compute =spacemacs-modeline= height only after display init
    (thanks to Benno Fünfstück)
  - Fixed vertical and horizontal in window manipulation transient state
    (thanks to Jesse Byler)
  - Changed initialization of =recentf-exclude= to use
    =recentf-expand-file-name= in order to respect =recentf-filename-handlers=
    (thanks to bet4it)
  - Removed buggy =find-file-hook--open-junk-file= (thanks to Sylvain Benner)
  - Fixed copy-paste error in =lazy-load= hook name (thanks to bmag)
  - Fixed errors when restoring a perspective (thanks to Codruț Constantin Gușoi)
  - Fixed activation of line number in =text-mode= and =prog-mode= while the
    user disabled it (thanks to bmag)
  - Fixed issue with =spacemacs/smart-closing-parenthesis= sometimes adding an
    extra closing parenthesis (thanks to Miciah Masters)
  - Fixed updating buffer names in window configurations
    (thanks to Miciah Dashiel Butler Masters)
  - Made =spacemacs/counsel-search= with proper highlighting
    (thanks to Ting Zhou)
  - Removed compilation finish hook as it was surprising and annoying for lots
    of users (thanks to Miciah Masters)
  - Fixed global toggles for =aggressive-indent= and =smartparens=
    (thanks to Matt Kramer)
  - Fixed loading of outdated compiled files (thanks to Boris Buliga)
  - Fixed =helm= loading for layouts transient state
    (thanks to Thomas de Beauchêne)
  - Added support for =info-find-file= in emacs 27 by adding third argument
    (thanks to Richard Kim)
  - Fixed =:noh= ex-command to correctly clear search highlights initiated with
    both ~/~ and ~C-s~ (thanks to duianto)
  - Force =separator-scale= to be 1 when the =utf-8= separator is used
    (thanks to Sylvain Benner)
  - Fixed =find-ert-test-buffer= that moves point (thanks to Alexander-Miller)
  - Disabled popwin-mode at startup (thanks to bmag)
  - Fixed spaceline colors on emacs-mac port (thanks to Paweł Siudak)
  - Fixed a bug where setting =dotspacemacs-line-numbers= to =t=, =relative=,
    or a property list with =:enabled-for-modes= omitted or set to =nil= enabled
    line numbers in every buffer instead of only in buffers that derived from
    =prog-mode= and =text-mode= (thanks to bmag)
  - Fixed bug with =evil-pasted= text object (thanks to Troy Hinckley)
  - Fixed =golden-ratio= to correctly update after ~[ w~ and ~] w~
    (thanks to duianto)
  - Fixed =projectile-switch-project-action= (thanks to John Soo)
  - Fixed =evil-escape= lighter being shown in the mode line
    (thanks to Sylvain Benner)
  - Fixed ~TAB~ to toggle occurrences in iedit state in Vim and Hybrid editing
    styles (thanks to Sylvain Benner)
  - Fixed the projectile global mode function call (thanks to Karol Wójcik)
  - Fixed handling of keymap property when the value is a symbol instead of a
    keymap (thanks to Rudi Grinberg)
  - Fixed value of =persp-add-buffer-on-after-change-major-mode= to add free
    buffers to current layout (thanks to Miciah Masters)
  - Keep previous position on =toggle-maximize-buffer= (thanks to Ag Ibragimov)
  - Deactivate =evil-escape= in =holy-mode= (thanks to Maximilian Wolff)
  - Removed obsolete =purpose-conf= argument for good
    (thanks to Codruț Constantin Gușoi)
  - Stopped configuring =fci-rule-color=, which was overriding themes that
    configured it (thanks to Victor Cuadrado Juan)
  - Added ranger-mode to golden-ratio-exclude-modes (thanks to Langston Barrett)
  - Fixed evil surround bindings (thanks to Hoyon Mak)
  - Exclude which-key from layer sync powerline restore (thanks to Doug Wilson)
  - Fixed =doom-modeline= in the messages buffer (thanks to duianto)
  - Fixed void function error when =recentf-save-list= is undefined
    (thanks to Compro-Prasad)
  - Fixed =global-hl-todo-mode= prevents activation in =org=
    (thanks to Sam Pillsworth)
  - Made =spacemacs-theme= variables user customizable from =user-init=
    - =spacemacs-theme-keyword-italic=
    - =spacemacs-theme-comment-bg=
    - =spacemacs-theme-org-height=
      (thanks to Dominik Schrempf)
  - Key bindings (thanks to bb2020)
    - ~SPC j (~ to =check-parens=
    - ~SPC j c~ to =goto-last-change=
  - Excluded =fundamental-mode= from =spacemacs/check-large-file=
    (thanks to Alexander Miller)
  - Excluded =tags-table-mode= from =spacemacs/check-large-file=
    (thanks to Hong Xu)
  - Fixed copied dir/path not shown in minibuffer when =select-enable-clipboard=
    is =nil= (thanks to duianto)
  - Used return value from advised function in =spacemacs//yank-indent-region=
    (thanks to Brandon T. Willard)
  - Fixed canceling =spacemacs/ace-buffer-links= (thanks to duianto)
  - Required =ivy= to load =counsel-projectile= (thanks to Thanh Vuong)
  - Remove obsolete custom location for =counsel-css= (thanks to Richard Kim)
  - Make =search-engine= layer support custom keywords for =engine-mode=
    (thanks to Maximilian Wolff)
  - Fixed =search-engine= layer customization issue (thanks to Haisheng Wu)
  - Replaced deprecated =avy--generic-jump= with =avy-jump=
    (thanks to Dominik Schrempf)
  - Switch recreated messages buffer to =evil-normal-state= (thanks to duianto)
  - Fixed =spacemacs/layouts-ts-close-other= with =ivy= (thanks to duianto)
  - Fixed =spacemacs/rename-current-buffer-file=, separate messages for
    move & rename, just move and just rename (thanks to duianto)
  - Fixed =spacemacs/rename-current-buffer-file= handle same new and old name
    (thanks to duianto)
  - Fixed sudo-edit on TRAMP (thanks to Carlos Ibáñez)
  - Replaced obsolete function =doom-modeline-init= with =doom-modeline-mode=
    (thanks to duianto)
  - Fixed searching in the =helm-find-file= actions (thanks to duianto)
  - Fixed =evilified-state=, mapped ~C-w~ to =evil-window-map=
    (thanks to Muneeb Shaikh)
  - Fixed ~SPC h f~ =helm-spacemacs-help-faq= (thanks to duianto)
  - Fixed =cl= package deprecated =letf= (thanks to duianto)
  - Fixed origami bindings in normal mode (thanks to Tomasz Kowal)
  - Handled buffer move/select/swap to last window nr +1 (thanks to duianto)
  - Set =evil-undo-system= to =undo-tree= (thanks to duianto)
  - Checked that =evil-undo-system= exists before it's called (thanks to khjcph)
*** Layer changes and fixes
**** Agda
- Fixes
  - Fixed auto bind breaking after Agda 2.6.0 api changes
  - Retained indentation on paste (thanks to Georgy Lukyanov)
**** Alda
- Key bindings:
  - ~SPC m b~ Play the entire buffer
  - ~SPC m c~ Play block (paragraph on point)
  - ~SPC m n~ Plays the current line
  - ~SPC m r~ Play region (selected text)
    (thanks to Andrew Hill (AstroEngiSci))
**** Ansible
- Improvements:
  - Added support for multiple vault password files, see the layer =README.org=
    (thanks to Sylvain Benner)
  - Simplified filename matching re (thanks to Anatoli Babenia)
  - Added additional YAML paths and refactored =spacemacs--ansible-filename-re=
    (thanks to Brett Campbell)
- Fixes:
  - Fixed ansible-doc-mode error on ~SPC h d k~
    (thanks to Codruț Constantin Gușoi)
  - Fixed =error void function ansible: auto-decrypt-encrypt=
    (thanks to Sylvain Benner)
  - Matched upstream Emacs coding convention names (thanks to Ayush Goyal)
  - Fixed void-variable =company-backends= (thanks to duianto)
**** Asm
- Improvements:
  - Added support for =company= package declaration (thanks to Kalle Lindqvist)
  - Added jump handlers for =nasm-mode= (thanks to Benjamin Levy)
**** Auto-completion
- New packages:
  - Added =yasnippet-snippets= package (thanks to Jack Kamm)
  - Added =ivy-yasnippet= (thanks to Kalle Lindqvist)
  - Added =company-box= (thanks to Tianyao Chou)
- Improvements:
  - Added =autocomplete-idle-delay= layer variable, which Spacemacs uses to set
    =company-idle-delay= or =ac-delay= (thanks to Benjamin Hipple)
  - Prefer =.spacemacs.d/snippets= over =.emacs.d/private/snippets=
    (thanks to Aaron Jensen)
  - Use =counsel-company= to show completion candidates
    (thanks to Kalle Lindqvist)
  - Added =company-semantic= as a default company backend (thanks to bet4it)
  - Don't install =company-statistics= unless necessary (thanks to Tianshu Wang)
- Fixes:
  - Check if =dotspacemacs-directory-snippets-dir= exists before adding it
    (thanks to Wojciech Wojtyniak)
  - Fixed check for =dotspacemacs-directory-snippets-dir=
    (thanks to Sylvain Benner)
  - Fixed =spacemacs/swiper-all-region-or-symbol= function
    (thanks to Ayush Goyal)
  - Fixed backends when =auto-completion-enable-snippets-in-popup= is nil
    (thanks to Sylvain Benner)
  - Removed the assumption that ~C-k~ was bound to =evil-insert-digraph= after
    closing/finishing a company completion (thanks to lovrolu)
- Key bindings:
  - Removed ~C-f~ because it interfered with the default key binding for
    =forward-char= (thanks to scturtle and duianto)
  - Fixed ~C-k~ in company with tooltip (thanks to duianto)
**** Autohotkey
- Key bindings:
  - Added names to autohotkey mode prefixes (thanks to Ying Qu)
**** BibTeX
- Key bindings:
  - Replaced =org-ref-helm-insert-cite-link= with =org-ref-insert-link=
    (thanks to Tianshu Wang)
**** C-C++
- Breaking changes:
  - Moved =cmake-ide= and cmake script support to separate =cmake= layer
    (thanks to Alexander Dalshov)
- New packages:
  - =cpp-auto-include= Insert and delete C++ header files automatically:
    - Added variable: =++-enable-organize-includes-on-save=
    - Added key binding: ~SPC m r i~ organize includes
    (thanks to Seong Yong-ju)
- Improvements:
  - Added =lsp= support using either =clangd= or =ccls= backends
    (thanks to Cormac Cannon, Sergey Litovchuk, Fangrui Song and David Vo)
  - Fixed =lsp= support for =ccls= server (thanks to Alexander Dalshov)
  - Added automatic formatting on save using ClangFormat with the variables
    =c-c++-enable-clang-format-on-save= (thanks to Robbert van der Helm)
  - Made =c-c++-enable-clang-format-on-save= work the first time a c++ file
    is opened (thanks to AJ Bond)
  - Added possible value =no-completion= to =c-c++-enable-rtags-support= flag.
    This adds the option to opt-out of =company-rtags= while enabling Rtags.
  - Added option to use =google-c-style= with the variable
    =c-c++-enable-google-style=, and install the =google-make-newline-indent=
    hook with the variable =c-c++-enable-google-newline= (thanks to Evan Klitzke)
  - Refactor to reduce duplication (thanks to Dela Anthonio)
  - Improved auto-completion for header includes (thanks to Fredrik Bergstrand)
  - Added option to use =google-c-style= (thanks to Evan Klitzke and Richard Kim)
  - Added possible value =no-completion= to =c-c++-enable-rtags-support= flag
    (thanks to Farva)
  - Control auto-newline using the =c-c++-enable-auto-newline= variable
    (thanks to Fangrui Song and Codruț Constantin Gușoi)
  - Added =org-babel= support (thanks to Michael Rohleder)
  - Added debugger integration via =dap= layer
  - Added detecting ".ccls" for ccls powered projects
  - Fixed the =c-c++-default-mode-for-headers= should not affect the default
    behavior that opening a .h file will turn C or C++ mode depending on
    language used in Emacs > 26.1+ (thanks to Lin Sun)
- Key bindings:
  - ~SPC m = =~ clang-format current region or buffer (thanks to Dela Anthonio)
  - ~SPC m = f~ clang-format current function (thanks to Dela Anthonio)
  - Declare =mg= prefix as =goto= (thanks to Dela Anthonio)
  - Support =rtags=, available under ~SPC m g~ prefix
    (thanks to Alexander Dalshov and Sylvain Benner)
- Fixes:
  - Fixed a typo by moving one closing parenthesis :-) (thanks to Richard Kim)
  - Fixed clang format on save (thanks to Dela Anthonio and Silver Chan)
  - Installation of =gtags= layer conditional on =c-c++-enable-rtags-support=
    flag (thanks to Sylvain Benner)
  - Only activate =rtags= keybindings when =rtags-mode= is active
    (thanks to lixinchin)
  - Fixed =google-set-c-style= functions being added regardless of configuration
    (thanks to Martin Øinæs Myrseth)
  - Updated ~SPC m g y~ binding to reflect upstream renaming of commands
    (thanks to Miciah Masters)
  - Fixed issue with =c++-enable-clang-format-on-save= not taking effect when set
    (thanks to Silver Chan)
**** Cfengine
- New packages:
  - Added =ob-cfengine3= (thanks to Nick Anderson)
  - Added =mustache-mode=
- Improvements:
  - Configure =org-babel= for =cfengine= source blocks
   (thanks to Sylvain Benner)
- Fixes:
  - Fixed flycheck initialization for syntax checking (thanks to Nick Anderson)
  - Fixed opening org file when cfengine and org layers enabled
    (thanks to Nick Anderson)
**** Chinese
- New packages:
  - Added package =chinese-conv= for conversion between simplified and
    traditional Chinese texts (Xiang Ji)
- Improvements:
  - Added variable =chinese-fcitx-use-dbus=, and fixed the misinformation about
    dbus in README.org (thanks to AmaiKinono)
  - Added =fcitx5= support (thanks to wgjak47)
- Fixes:
  - Make =fcitx.el= work by default (thanks to AmaiKinono)
**** Chrome
- Key bindings:
  - Added =markdown= key bindings to gmail message mode
    (thanks to Christoph Paulik)
**** Clojure
- New packages:
  - Added =sayid= debugger (thanks to Daniel Manila and Arne Brasseur)
  - Added =flycheck-clojure= linters (thanks to Eugene Yaremenko)
  - Added =clj-kondo= to Clojure linters (thanks to Luo Tian and John Stevenson)
  - Added =flycheck-joker= to Clojure linters (thanks to didibus)
- Improvements:
  - Stored cider REPL history in spacemacs cache (thanks to Ryan Fowler)
  - Removed backtick from smartparens pairs for Clojure
    (thanks to Erwin Kroon and Eivind Fonn)
  - Improved =jump-to-definition= for Clojure modes (thanks to Ag Ibragimov)
  - Enabled safe structural editing for =.cljs=, =.cljx=, and =.cljc= files
    (thanks to Dieter Komendera)
  - Enabled command history navigation in the cider REPL in an insert mode
    (thanks to Wojciech Wojtyniak)
  - Made =clj-refactor= off by default (thanks to Arne Brasseur)
  - Enabled =clojure-mode= refactorings without =clj-refactor= (thanks to yuhan0)
  - Allowed to send input to the REPL via ~RET~ in normal mode
    (thanks to Dieter Komendera)
  - Improved spacemacs-jump-handlers (thanks to Ag Ibragimov)
  - Autoscroll to end of REPL when sending buffer content
    (thanks to Vitaly Banchenko)
  - Added ability to use multiple linters together (thanks to didibus)
  - Added `spacemacs/cider-eval-sexp-end-of-line` to match lisp functionality
    (thanks to John Stevenson)
  - Added `spacemacs/cider-find-and-clear-repl-buffer` which allows you to find
    and clear the associated cider repl buffer (thanks to didibus)
- Key bindings:
  - ~SPC m e ;~ to eval sexp and show result as comment
    (thanks to John Stevenson)
  - Added ~SPC m g n~ to run =cider-find-ns=
  - Added key bindings for profiling and spec browsing:
    - ~SPC m g s~ to browse spec
    - ~SPC m g S~ to browse all specs
    - ~SPC m p +~ to display or set current max-sample-count
    - ~SPC m p c~ to clear profile
    - ~SPC m p n~ to toggle namespace profiling
    - ~SPC m p s~ to get profile summary for variable under point
    - ~SPC m p S~ to get summary of all currently collected profile data
    - ~SPC m p t~ to toggle variable profiling
    - ~SPC m p v~ to display or set profiling status of variable
    (thanks to Luo Tian)
  - ~SPC m e P~ to pprint eval last sexp (thanks to Tim Jäger)
  - ~SPC m h c~ for =clojure-cheatsheet= to Clojure documentation.
    (thanks to Michael van der Nest)
  - Moved =cider-browse-ns-all= to ~SPC m h N~
  - ~SPC m r c :~ to toggle between a keyword and a string
    (thanks to John Stevenson)
  - ~SPC m s X~ to restart the REPL (thanks to James Conroy-Finn)
  - ~SPC m e u~ undefine symbol in the current namespace
    (thanks to John Stevenson)
  - ~SPC m e i~ interrupt the current evaluation (stop long running process)
    (thanks to John Stevenson)
  - ~SPC m e v~ to evaluate s-expression at point (=cider-eval-sexp-at-point=)
  - ~SPC m s u~  require Clojure utils into current namespace
    i.e. functions =doc= =source= (thanks to John Stevenson)
  - ~SPC m s j c~ updated to call =cider-jack-in-clj= rather than old alias
    =cider-jack-in= (thanks to John Stevenson)
  - ~SPC m s j f~ new keybinding to call =cider-jack-in-clj&cjls=
    (thanks to John Stevenson)
  - ~SPC m s j s~ updated to call =cider-jack-in-cljs= rather than old alias
    =cider-jack-in-clojurescript= which is deprecated
  - ~SPC m g g~ changed to =spacemacs/clj-find-var=, a wrapper for
    =cider-find-var= if REPL running, otherwise =dumb-jump-go=
    (thanks to John Stevenson)
  - Restored standard ~SPC m s i~ binding for =cider-jack-in-clj=
    (thanks to Russell Mull)
  - ~SPC m h d~ new keybinding for =cider-clojuredocs= (thanks to Sam Hedin)
  - Removed ~SPC m h g~ for =grimoire= as it is deprecated (thanks to Sam Hedin)
  - ~C-return~ to =cider-repl-newline-and-indent= in REPL evil insert state
    (thanks to Gia Thanh Vuong)
  - Changed clear repl buffer of evaluation to match terminal clear key
    ~SPC s s l~ 'cider-find-and-clear-repl-buffer
    ~SPC s s L~ 'cider-find-and-clear-repl-output
    (thanks to John Stevenson)
  - Added sesman session management keybindings to ~SPC m m~
    ~SPC m m b~ 'sesman-browser
    ~SPC m m i~ 'sesman-info
    ~SPC m m g~ 'sesman-goto
    ~SPC m m l b~ 'sesman-link-buffer
    ~SPC m m l d~ 'sesman-link-directory
    ~SPC m m l p~ 'sesman-link-project
    ~SPC m m l u~ 'sesman-unlink
    ~SPC m m q q~ 'sesman-quit
    ~SPC m m q r~ 'sesman-restart
    ~SPC m m s~ 'sesman-start
    ~SPC m m S j~ 'cider-connect-sibling-clj
    ~SPC m m S s~ 'cider-connect-sibling-cljs
    (thanks to John Stevenson)
  - Updated repl shortcut to use sesman-start wrapper, selecting any repl type
    ~SPC m '~ 'sesman-start
  - Changed toggle between source and repl to match key for toggle between code
    and test
    ~SPC m s a~ (if (eq m 'cider-repl-mode)
                     'cider-switch-to-last-clojure-buffer
                   'cider-switch-to-repl-buffer)
    (thanks to John Stevenson)
  - Added formatting command not previously included
    ~SPC m = =~ 'cider-format-buffer
    ~SPC m = e b~ 'cider-format-edn-last-sexp
    ~SPC m = e e~ 'cider-format-edn-last-sexp
    ~SPC m = e r~ 'cider-format-edn-region
    ~SPC m = f~ 'cider-format-defun
    ~SPC m = l ~ 'cider-format-region
    ~SPC m = r~ 'cider-format-region
    (thanks to John Stevenson)
  - Added evaluation keybinding - evaluate up to point
    ~SPC m e V~ 'cider-eval-sexp-up-to-point
    (thanks to John Stevenson)
  - Added evaluation keybinding - go to end of line and evaluate sexp
    ~SPC m e $~ 'spacemacs/cider-eval-sexp-end-of-line
    ~SPC m e l~ 'spacemacs/cider-eval-sexp-end-of-line
  - Added browse-spec keybindings
    ~SPC m h s~ 'cider-browse-spec
    ~SPC m h S~ 'cider-browse-spec-all
  - Added evaluation keybinding - pretty print // as comment
    ~SPC m e p ;~ 'cider-pprint-eval-defun-to-comment
    ~SPC m e p :~ 'cider-pprint-eval-last-sexp-to-comment
    ~SPC m e p f~ 'cider-pprint-eval-defun-at-point
    ~SPC m e p e~ 'cider-pprint-eval-last-sexp
    (thanks to John Stevenson)
  - Changed evaluation keybinding - cider-clojure-interaction-mode
    ~SPC m e p l~ 'cider-eval-print-last-sexp
  - Add refactor namespace key bindings
    ~ran~ 'clojure-insert-ns-form
    ~raN~ 'clojure-insert-ns-form-at-point
    ~rsn~ 'clojure-sort-ns
    (thanks to John Stevenson)
  - Add key binding for new function cider-eval-list-around-point
    added in CIDER 0.26
    ~SPC m e (~ 'cider-eval-list-at-point
    (thanks to John Stevenson)
- Fixes:
  - Removed =cider.nrepl/cider-middleware= in lein quick start setting
  - Fixed =cider-inspector-prev-page= binding, also add ~p~ as another key
    binding (thanks to Brian Fay)
  - Fixed Clojure layer =cider-repl-mode= key bindings (thanks to Corey Ling)
  - Compatibility fix for CIDER 0.9.0 (thanks to nijohando)
  - Fixed function usage in clojure layer according to cider changes
    (thanks to André Stylianos Ramos)
  - Fixed regression for pinned =cider= (thanks to André Stylianos Ramos)
  - Fixed issue with =clojure-enable-fancify-symbols= causing "invalid face
    reference" error messages (thanks to Miciah Masters)
  - Updated obsolete =cider-refresh= alias to =cider-ns-refresh=
    (thanks to André Peric Tavares)
  - Removed =clojure-cheatsheet= as it is part of cider now
    (thanks to Eugene Yaremenko)
  - Updated doc for Cider manual quick start -=cider-connect=. Leiningen
    version 2.9 and Boot versions 2.8.2, =cider-nrepl= version 0.21.1
    (thanks to John Stevenson)
  - Call interactive =cider-test-*= functions interactively
    (thanks to Timo Freiberg)
  - Changed =run-all-tests= alias to =run-project-tests=
    (thanks to Timo Freiberg)
  - Fixed post-init of parinfer in the clojure layer (thanks to Martin Račák)
  - Fixed jumping backwards after =cider-find-var= (thanks to Dieter Komendera)
**** Coffeescript
- Improvements:
  - Added basic autocompletion (thanks to Codruț Constantin Gușoi)
- Key bindings:
  - Added a couple of key bindings (thanks to Kalle Lindqvist):
    - Added ~SPC m '~ for =coffee-repl=
    - Added ~SPC m c c~ for =coffee-compile-buffer=
    - Added ~SPC m c r~ for =coffee-compile-region=
    - Added ~SPC m s b~ for =coffee-send-buffer=
    - Added ~SPC m s i~ for =coffee-repl=
    - Added ~SPC m s l~ for =coffee-send-line=
    - Added ~SPC m s r~ for =coffee-send-region=
    - Added ~SPC m T c~ for =coffee-cos-mode=
**** Common Lisp
- Improvements:
  - Added eval-thing-at-point functions to Common Lisp Layer
    (thanks to Lukas Woell)
  - Make rainbow-identifiers not colorize special operators and macros, so they
    always visually stand out. (thanks to Andriy Kmit)
- New packages:
  - Added =slime-asdf= to =slime-contribs= to enabled some slime commands like
    =,load-system= (thanks to Daniel Schoepe)
- Key bindings:
  - ~SPC m e l~ to evaluate current line (thanks to Boris Avdeev)
- Fixes:
  - Fixed ~SPC m e~ key bindings to behave like in Emacs Lisp
    (thanks to Boris Avdeev)
  - Fixed initialization of =counsel-gtags= (thanks to Sylvain Benner)
**** Coq
- Key bindings:
  - ~SPC m T e~ Toggle electric terminator (thanks to Ignat Insarov)
**** Cscope
- Key bindings:
  - Fixed key binding ~g C~ (thanks to dubnde)
  - New ~SPC m g =~ to find assignments to a symbol (thanks to dubnde)
- Make pycscope binary configurable (thanks to Gonéri Le Bouder)
**** CSharp
- Improvements:
  - Enabled =flycheck= by default (thanks to Saulius Menkevičius)
  - No need to unset =omnisharp-auto-complete-want-documentation= anymore
   (thanks to Saulius Menkevičius)
  - Add support for lsp server (thanks to Saulius Menkevičius)
  - Added ~SPC m t~ which key prefix: =csharp/tests= (thanks to duianto)
  - Hide mode-line indicator: =omnisharp= (thanks to duianto)
- Key bindings:
  - New key binding =SPC m g e= for =omnisharp-solution-errors=
    (thanks to Saulius Menkevičius)
  - New key bindings (thanks to Alistair Bush):
    - ~SPC m t b~ for =omnisharp-unit-test-buffer=
    - ~SPC m u~ for =omnisharp-auto-complete-overrides=
    - ~SPC m i~ for =omnisharp-fix-usings=
  - Added unit test bindings (thanks to Saulius Menkevičius):
    - ~SPC m t l~ for =omnisharp-unit-test-last=
    - ~SPC m t t~ for =omnisharp-unit-test-at-point=
- Fixes:
  - Disabled functions not present in the latest =omnisharp= package
    (thanks to Saulius Menkevičius)
**** CSV
- Key bindings:
  - ~SPC m h~ to =csv-header-line= (thanks to Francesc Elies Henar)
**** D
- Fixes:
  - Fixed =d-mode= flycheck imports on dub projects (thanks to Dietrich Daroch)
**** Dart
- Improvements:
  - Added =LSP= support (thanks to Mathieu Post and Takeshi Tsukamoto)
  - Added =Flutter= support (thanks to Mathieu Post)
- Fixes:
  - Added =dart-server= package (thanks to duianto)
  - Updated layer variables:
    - From: =dart-sdk-path= To: =dart-server-sdk-path=
    - From: =dart-enable-analysis-server=
      To:   =dart-server-enable-analysis-server=
    - From: =dart-format-on-save= To: =dart-server-format-on-save=
      (thanks to duianto)
**** Dash
- Improvements:
  - Use default docsets path in =helm-dash= on macos (thanks to ColorFuzzy)
  - Added config option =dash-autoload-common-docsets= to toggle init behavior
- Fixes:
  - Fixed startup error when using counsel-dash with custom path in
    =helm-dash-docset-newpath= (thanks to madand)
  - Update dash layer to reflect dash-docs merge (thanks to Bryan Gilbert)
**** Deft
- Key bindings:
  - ~SPC m c~ clear deft filter (thanks to Bahtiar Gadimov)
  - ~SPC m N~ create new file named (thanks to Bahtiar Gadimov)
  - ~SPC m o~ deft open file in other window (thanks to Bahtiar Gadimov)
  - ~SPC m q~ for quitting the deft window (thanks to tinysong)
  - ~SPC m r~ rename selected note (thanks to Bahtiar Gadimov)
  - When zetteldeft is enabled, ~SPC a n~ is moved to ~SPC a n n~
- Added zetteldeft support
**** Django
- Key bindings:
  - Added names to django mode prefixes (thanks to Boris Verhovsky)
**** Docker
- Kill buffer shall return to *docker-containers* (thanks to Francesc Elies)
- Key bindings:
  - Moved key bindings prefix from ~SPC D~ to ~SPC a D~ (thanks to Ag Ibragimov)
  - Added ~SPC m c B~ to build image without cache (thanks to Maximilian Wolff)
  Henar)
  - Added ~SPC a D C~ for =docker-compose= (thanks to Daniel Caixinha)
  - Added ~SPC a D n~ for =docker-networks= (thanks to Ramz)
  - Added ~SPC a D v~ for =docker-volumes= (thanks to Ramz)
  - Added ~SPC a D m~ for =docker-machines= (thanks to Ramz)
- Fixed: broken package declaration for dockerfile-mode
  (thanks to Maximilian Wolff)
- Added LSP support
**** Dotnet
- Key bindings:
  - Added key bindings for =dotnet= (thanks to Jordan Kaye):
    - ~SPC m d a p~ Add package to the current dotnet project
    - ~SPC m d a r~ Add reference to the current dotnet project
    - ~SPC m d b~   Build the current dotnet project
    - ~SPC m d c~   Clean the current dotnet project
    - ~SPC m d n~   Create a new dotnet project
    - ~SPC m d p~   Publish the current dotnet project
    - ~SPC m d r a~ Run the current dotnet project with arguments
    - ~SPC m d r r~ Restore the current dotnet project
    - ~SPC m d s a~ Add to the current dotnet solution
    - ~SPC m d s l~ List the current dotnet solution
    - ~SPC m d s n~ Create a new dotnet solution
    - ~SPC m d s r~ Remove from the current dotnet solution
    - ~SPC m d t~   Run tests for the current dotnet project
**** Elfeed
- Fixed selection bindings in visual state (thanks to Jeremy Symon)
- Fixed not saving on quit (thanks to Andrew Stevanus)
- Make elfeed-goodies optional (thanks to Benjamin Sigonneau)
**** Elixir
- Added missing Alchemist commands and key bindings (thanks to Swaroop C H)
  - Key bindings:
    - Added ~SPC m t b~ to run tests for current file
    - Added ~SPC m t N~ to jump to previous test
    - Added ~SPC m t s~ to test stale
    - Added ~SPC m t R~ to toggle test report display
    - Added ~SPC m g g~ and ~SPC m .~ to jump to definition
    - Added ~SPC m g b~ and ~SPC m ,~ to jump back
    - Added ~SPC m g n~ to jump to next symbol
    - Added ~SPC m g N~ to jump to previous symbol
    - Added ~SPC m g j~ to list symbol definitions
    - Added ~SPC m X i~ to find info at point
    - Added ~SPC m X r~ for releases at point
    - Added ~SPC m X R~ for releases
    - Added ~SPC m X I~ for hex info
    - Added ~SPC m X s~ for hex search
    - Added ~SPC m o l~ to macroexpand once current line
    - Added ~SPC m o L~ to macroexpand once print current line
    - Added ~SPC m o k~ to macroexpand current line
    - Added ~SPC m o K~ to macroexpand once current line
    - Added ~SPC m o i~ to macroexpand once region
    - Added ~SPC m o I~ to macroexpand once print region
    - Added ~SPC m o r~ to macroexpand region
    - Added ~SPC m o R~ to macroexpand print region
- Added elixir format keybind (thanks to Perry Fraser)
  - ~SPC m =~ to format current buffer
- Changed binding of =alchemist-project-find-test= from
 ~SPC m p t~ to ~SPC m t F~ (thanks to Lyuben Petrov)
- Mark alchemist jump handler as async (thanks to Lukasz Czaplinski)
- Added elixir-ls backend (thanks to mpanarin)
- Added breakpoint toggle to alchemist binds (thanks to mpanarin)
  - Added ~SPC m d b~ to toggle IEx.pry breakpoint
- lsp layer is a dependency when backend is set to ='lsp= (thanks to mpanarin)
- ~C-j~ indents line properly (thanks to mpanarin)
- Enabled =evil-matchit= (thanks to Miloš Mošić)
**** Elm
- Fixed flycheck initialization (thanks to Kevin W. van Rooijen)
- Added =elm-test-runner= (thanks to Juan Edi)
**** Emacs Lisp
- Key bindings:
  - Added ~c~ to continue in edebug mode (thanks to hodge)
  - Added ~SPC m g b~ to jump back to previous point (thanks to Magnus Therning)
- Identify Cask files as emacs lisp ones (thanks to Adrien Becchis)
- Added =overseer= ert test runner (thanks to Adrien Becchis)
  - Key bindings:
    - ~SPC m t a~ for =overseer-test=
    - ~SPC m t t~ for =overseer-test-run-test=
    - ~SPC m t b~ for =overseer-test-this-buffer=
    - ~SPC m t f~ for =overseer-test-file=
    - ~SPC m t g~ for =overseer-test-tags=
    - ~SPC m t p~ for =overseer-test-prompt=
    - ~SPC m t A~ for =overseer-test-debug=
    - ~SPC m t q~ for =overseer-test-quiet=
    - ~SPC m t v~ for =overseer-test-verbose=
    - ~SPC m t h~ for =overseer-help=
- Setup nameless package, replacing package prefix with ~:~
  (thanks to Adrien Becchis)
- Move =nameless-mode= toggle to ~SPC m T n~ (thanks to Sylvain Benner)
- Added dotspacemacs alias (=.S=) for nameless (thanks to Sylvain Benner)
- Disabled nameless by default
  (thanks to Codruț Constantin Gușoi, Sylvain Benner)
- Activate nameless only in GUI (thanks to Sylvain Benner)
- Added =flycheck-package= for package metadata linting (thanks to Uroš Perišić)
- Make rainbow-identifiers not colorize special operators and macros, so they
  always visually stand out. (thanks to Andriy Kmit)
- Added =emr= integration + key bindings (thanks to Ivan Yonchovski)
  - Key bindings:
    - ~SPC m r f e~ for  =emr-implement-function=
    - ~SPC m r f d~ for  =emr-find-unused-definitions=
    - ~SPC m r e f~ for  =emr-extract-function=
    - ~SPC m r e v~ for  =emr-extract-variable=
    - ~SPC m r e l~ for  =emr-extract-to-let=
    - ~SPC m r e c~ for  =emr-extract-constant=
    - ~SPC m r e a~ for  =emr-extract-autoload=
    - ~SPC m r i v~ for  =emr-inline-variable=
    - ~SPC m r i s~ for  =emr-inline-let-variable=
    - ~SPC m r i f~ for  =emr-inline-function=
    - ~SPC m r i a~ for  =emr-insert-autoload-directive=
    - ~SPC m r d l~ for  =emr-delete-let-binding-form=
    - ~SPC m r d d~ for  =emr-delete-unused-definition=
    - ~SPC m e w~   for   =emr-eval-and-replace=
**** Emoji
- Added support for Emoji fonts on macOS and Linux (thanks to CodeFalling)
- Setup =emojify= cache directory (thanks to Boris Buliga)
- Hide mode-line indicator: =emoji= (thanks to duianto)
- Prevented =set-fontset-font= from being set in Emacs without a window system
  (thanks to NicholasTD07k)
- Enabled =company-emoji-insert-unicode= (thanks to Benjamin Levy)
**** ERC
- Key bindings:
  - ~SPC m b~ to switch between ERC buffers (thanks to Evan Klitzke)
- Conditionally enable ERC notifications via =erc-enable-notifications=
  (thanks to Evan Klitzke)
- Added spell checking and mIRC colors (thanks to Benjamin Levy)
- erc-view-log related changes (thanks to Mpho Jele)
  - Modified erc-log transient state to open in erc-view-log-mode
  - Added utility to open log buffer/file from erc channel
**** ESS
- Key bindings:
  - Change ~SPC m s t~ to ~SPC m s f~ to respect convention (thanks to Yi Liu)
  - Change ~SPC m s T~ to ~SPC m s F~ to respect convention (thanks to Yi Liu)
  - Added REPL bindings (thanks to Guido Kraemer)
    - ~SPC m ,~ to send region, current function, or paragraph and step
    - ~SPC m s s~ to switch between file and REPL buffer
    - ~SPC m h~ for predefined keymap =ess-doc-map=
    - ~SPC m r~ for predefined keymap =ess-extra-map=
    - ~SPC m w~ for predefined keymap =ess-r-package-dev-map=
    - ~SPC m d~ for predefined keymap =ess-dev-map=
  - Change some leader keys (thanks to Seong Yong-ju)
    - ~SPC m E~ for predefined keymap =ess-extra-map=
    - ~SPC m D~ for predefined keymap =ess-r-package-dev-map=
    - ~SPC m d~ for predefined keymap =ess-dev-map=
  - Removed noweb bindings since it no longer works (thanks to Seong Yong-ju)
- Fixed issue with read-only REPL buffer (thanks to Jack Kamm)
- Added ess layer variable =ess-disable-underscore-assign= (thanks to Jack Kamm)
- Remove =ess-R-object-popup= from ess layer (thanks to Naylyn Gaffney)
- Refactor keybindings for =ess-mode= and =ess-julia-mode=
  (thanks to Guido Kraemer and bmag)
- Added Julia repl to =spacemacs/ess-start-repl= (thanks to Guido Kraemer)
- Optimize Julia layer to provide better dev experience (thanks to Guido Kraemer)
- Reorganize key bindings (refer to =ESS= section in Breaking Changes above)
- Added =xref= integration (thanks to Guido Kraemer)
- Update ess-disable-underscore-assign for ESS 18.10 (thanks to Leonard Lausen)
- Update layer with the latest upstream changes (thanks to Guido Kraemer)
- Evilified states for ess help buffer (thanks to ft)
- Added LSP support for R (thanks to Seong Yong-ju)
**** Evil snipe
- Must always explicitly enable =evil-snipe-mode= even when
  =evil-snipe-override-mode= is enabled (thanks to Sylvain Benner)
**** Factor
- Misc fixes for factor version 0.98 (thanks to timor)
- Support running graphical Factor listener instances from Spacemacs
- Support reloading factor-mode/fuel-mode code when connecting to different
  Factor versions
**** Finance
- Remove key-bindings pointing to removed commands (thanks to Alexander Baier)
- Added =evil-ledger= package (thanks to Alexander Miller)
  - new key bindings:
    ~g j~ go to the next transaction
    ~g k~ go to the previous transaction
  - =evil-ledger= adds the ~x~ transaction text object
- Prevent auto-complete from adding a space (thanks to Lareb Syed)
**** FSharp
- Added prefixes for key bindings (thanks to David Millar-Durrant)
**** Geolocation
- Added deferred theme changer activation function. (thanks to Thadeus Fleming)
- Fixed geolocation layer on non-macos systems (thanks to Boris Buliga)
- Show user error when location is not set in theme changer
  (thanks to Boris Buliga)
**** GitHub
- Packages:
  - Added new packages =forge= (thanks to Miciah Dashiel Butler Masters)
  - Do not install =forge= on Windows by default, see =README.org= of the layer
    (thanks to Sylvain Benner)
  - Remove package =github-browse-file= which has been replaced by
   =browse-at-remote= in =version-control= layer
- Key bindings:
  - Added ~g r~ evilified binding to gist-list-mode
    (thanks to Jean-Sebastien A. Beaudry)
  - Forge-topic buffer (thanks to Miciah Masters and yuhan0):
    - ~SPC m c~ create new post
    - ~SPC m e~ edit post
  - Forge-post buffer (thanks to Miciah Masters and yuhan0):
    - ~SPC m c~ or ~SPC m ,~ submit post
    - ~SPC m k~ or ~SPC m k~ cancel post
- Replace =evilified-state-evilify= by =evilified-state-evilify-map=
  (thanks to Sylvain Benner)
- Disabled status, issues, and PRs by default (thanks to Miciah Masters)
- Removed mentions of the removed package =magithub= (thanks to Hong Xu)
  Obsolete:
  - Added package =magithub=, it is enabled by default in offline mode.
  - Remove package =magit-gh-pulls= as it was deprecated in favor of =magithub=
    and =forge= (thanks to Robby O'Connor)
  - Made magithub offline by default (thanks to Miciah Masters)
**** Git
- Key bindings:
  - ~SPC g c~ to clone a repository (thanks to Steven Allen)
  - ~SPC g i~ to initialize a repository (thanks to Steven Allen)
  - ~SPC m g y~ to find symbols (thanks to Daniel Ralston)
  - ~SPC g f d~ for =magit-diff= (thanks to Ag Ibragimov and bmag)
  - Commit message buffer (thanks to yuhan0):
    - ~SPC m c~ or ~SPC m ,~ commit changes with the entered message
    - ~SPC m a~ or ~SPC m k~ discard message and abort the commit
    - ~g j~ or ~M-n~ cycle through history to the previous commit message
    - ~g k~ or ~M-p~ save current commit message and cycle to the next message
  - Log selection buffer (thanks to yuhan0):
    - ~SPC m c~ or ~SPC m ,~ select the commit at point and act on it
    - ~SPC m a~ or ~SPC m k~ abort selecting and don't act on any commit
  - Get git permalink for a region (thanks to Roman Gonzalez):
    - ~SPC g l p~ opens browser with region permalink URL
    - ~SPC g l P~ adds region permalink URL to clipboard
  - Moved =magit-find-file= to view a file at a specific branch or commit
    from ~SPC g f f~ to ~SPC g f F~ (thanks to duianto and Hong Xu)
  - Unbind ~C-f~ from =magit-gitflow-popup= (thanks to rayw000)
- Fixes:
  - Install magit-svn by default and activate with git-enable-magit-svn-plugin
  - Added feature to toggle =evil-magit= based on editing style
    (thanks to Muneeb Shaikh)
  - Added =use-package= for deferred loading of evil-magit
    (thanks to Sylvain Benner)
  - Remove old evilification of magit buffers (thanks to Sylvain Benner)
  - Move evil-magit =use-package= hook declaration to pre-init
    (thanks to Sylvain Benner)
  - Change =magit-svn-popup= keybinding to =~= (thanks to hornuda)
  - Added gitignore-templates (thanks to Ruslan Kamashev)
  - Added =helm-git-grep= (thanks to Evan Klitzke)
  - Enabled colors in =magit-log= (thanks to Thomas de Beauchêne)
  - Added magit buffers to useless buffers (thanks to Thomas de Beauchêne)
  - Fixed magit blame function name (thanks to Bjarke Vad Andersen)
  - Show magit-log-select and diff in two windows (thanks to duianto)
  - Fixed magit conflicting with golden-ratio (thanks Eric Zhang)
  - Hide with-editor mode-line indicator: =WE= (thanks to duianto)
  - Fixed magit blame in org buffers (thanks to Compro Prasad)
  - Deleted git-link and git-timemachine integration that has been superseded
    by upstream changes (thanks to Miciah Dashiel Butler Masters)
  - Unfolded org headings to a target line when a .org file is opened from a
    Magit diff or blame buffer (thanks to duianto and Miciah Masters)
  - Allowed multichar major mode leader key for exiting magit commit edits
    (thanks to tuh8888)
**** Gnus
- Key bindings:
  - Added ~g r~ for =gnus-group-get-new-news= (thanks to Matthew Leach)
  - Added ~O~ prefix in evil state for =gnus-group-group-map=
    (thanks to Matthew Leach)
  - Added *unplugged* and *slave* variants. These are for offline usage and
    having multiple gnus running, respectively.
    - ~SPC a g g~ gnus (normal). Not slave, plugged.
    - ~SPC a g o~ slave & unplugged.
    - ~SPC a g u~ unplugged (but not slave).
    - ~SPC a g s~ gnus slave (but plugged).
      (thanks to Spenser Truex)
  - Added message mode insert binding: ~SPC m i F~ for FLAME ON, following
    [[https://tools.ietf.org/html/rfc1855#page-4][RFC 1855]] (thanks to Spenser Truex)
- Improvements:
  - Added a =@gnus= perspective (~SPC l o g~) to the layouts transient state
    (thanks to Matthew Leach)
- Fixed:
  - Made the gnus variables user configurable (thanks to duianto)
**** Go
- Deprecated:
  - Dropped support for deprecated =gometalinter= (thanks to pancho horrillo)
- Layer variables:
  - Add =go-format-before-save= with a default value of nil
    (thanks to Jon Erik Del Rosario Suero)
  - Refactored two variables =go-use-gometalinter= and =go-use-golangci-lint= to
    one =go-linter= (thanks to Robert Zaremba)
- Improvements:
  - Added =LSP= support (thanks to Lupco Kotev)
  - Set =lsp-diagnostic-package= to =:none= when =Go= layer is using =LSP=
    (thanks to Tim Heckman)
  - Improved go test output buffer behavior (thanks to Denis Bernard)
  - Configurable extra arguments to =go run= (thanks to Enze Chi)
  - Configurable extra arguments to =go test= (thanks to Ian Clark)
  - Added toggle for running =gofmt= before save (thanks to Jon Erik Del Suero)
  - Added toggle control for verbose go test output (thanks to Enze Chi)
  - Added =go-gen-test= (thanks to Cosmin Cojocar and Sylvain Benner)
  - Added =go-impl= (thanks to Cosmin Cojocar)
  - Added =godoctor= (thanks to TinySong and Eivind Fonn)
  - Added =go-tag= (thanks to brantou)
  - Added =go-fill-struct= (thanks to Cosmin Cojocar)
  - Added =golangci-lint= support (thanks to Lupco Kotev)
  - Added =GOROOT= to list of variables copied from shell environment
    (thanks to Andy Lindeman)
  - Added =Testify= support (thanks to Mathieu Post)
  - Convert remote file name to local name, stripping trampy stuff
    (thanks to Josh Santos)
  - Configure =go-mode= to use the =gopkgs= tool to find available Go packages
    faster (thanks to Cosmin Cojocar)
  - Support editorconfig setting of =tab-width= to nil (thanks to lawrsp)
  - Added setup instructions for =gopls= (thanks to pancho horrillo)
  - Make flycheck disable checkers covered by golangci (thanks to zhuoyikang)
  - Updated build instructions for =golangci-lint= (thanks to pancho horrillo)
  - Added =dap-go= integration (ljupchokotev)
  - Added =go-run-command= variable (thanks to Jay Z)
  - Added =go-test-command= variable (thanks to Jay Z)
- Key bindings
  - =godoctor= key bindings (thanks to TinySong and Eivind Fonn):
    - ~SPC m r n~ to rename
    - ~SPC m r e~ to extract
    - ~SPC m r t~ to toggle
    - ~SPC m r d~ for godoc
  - =go-gen-test= key bindings (thanks to Cosmin Cojocar and Sylvain Benner):
    - ~SPC m t g g~ to generate tests for the function in the active region
    - ~SPC m t g f~ to generate tests for all exported functions
    - ~SPC m t g F~ to generate tests for all functions
  - Added ~SPC m r s~ to fill struct with default values
    (thanks to Cosmin Cojocar)
  - Added ~SPC m r i~ to generate method stubs for an interface
    (thanks to Cosmin Cojocar)
  - Added ~SPC m =~ to run =gofmt= manually (thanks to Jon Erik Del Suero)
- Fixes:
  - Fixed loading of the =GOPATH=, =GOROOT=, and =GO15VENDOREXPERIMENT=
    environment variables (thanks to Joshua Santos)
  - Fixed =go-run-test-current-function= for vanilla tests and gocheck suite
    tests (thanks to Mathieu Post)
  - Fixed search for current test function to run (thanks to joelpet)
  - Disabled =go-eldoc-setup= for LSP backend (thanks to Seong Yong-ju)
**** Graphviz
- Use graphviz package from melpa (thanks to Matthew Boston)
**** Groovy
- Update =indent-variable-alist= to support new groovy-mode
  (thanks to Sylvain Benner)
- Move groovy configuration to its own layer and improve it
  (thanks to Sylvain Benner)
- Added Gradle support (thanks to Johnson Denen)
- Improved maven and gradle support (thanks to Sylvain Benner)
- Key bindings:
  - Added ~SPC m r i~ to add import (thanks to Sylvain Benner)
**** Gtags
- Key bindings:
  - Move key binding ~SPC m g c~ to ~SPC m g C~ (regenerate tags)
- Don’t check if mode function is bound (thanks to Eivind Fonn)
- Implements diminish and toggle (thanks to Dominik Schrempf)
- Added =ivy= support to the gtags layers (thanks to Robbert van der Helm)
- Made gtags toggle major mode specific (thanks to Sylvain Benner)
- Fixed issue =counsel-gtags= command doesn't work in c-c++ layer
  (thanks to kekenow)
- Fixed a typo by spelling counsel correctly (thanks to kccai)
- Fixed GNU Global install instructions for macOS (thanks to Martin Račák)
**** Haskell
- Disabled electric indent for cabal-mode (thanks to Benno Fünfstück)
- Added dante support to haskell layer (thanks to Kyle McKean)
- Fixed: =company-dante= -> =dante-company= (thanks to Leon Isenberg)
- Rename =haskell-enable-hindent-style= to =haskell-enable-hindent= and make it
  a Boolean option in accordance with upstream changes (thanks to PierreR)
- Added function for proper import reformatting
- Key bindings:
  - ~SPC r i~ runs new =spacemacs/haskell-format-imports= function
  - ~SPC m g b~ returns from definition in =intero-mode=
    (thanks to Magnus Therning)
- Enable LSP mode using HIE.
- Fixed jump handlers for =dante= and =inferno=
  (thanks to cjay, CthulhuDen and Magnus Therning)
- Included =attrap= when =dante= is used (thanks to Pepe Iborra)
- Added keybinding ~C-c C-z~ for =haskell-interactive-switch= (thanks to ft)
- Added keybindings to the GHCI REPL:
  - ~C-j~ switch to next history item
  - ~C-k~ switch to previous history item
  - ~C-l~ clear the REPL
  (thanks to Joscha)
- Reverted the REPL stuck snippets from checking if the =haskell= package is
  used, to checking if the =haskell= layer is used (thanks to duianto)
**** Helm
- New packages:
  - =helm-ls-git= (thanks to duianto)
- Improvements:
  - Load helm before =read-file-name= and =completing-read=
    (thanks duianto and thanks Miciah for a more elegant solution)
  - Load helm before =completion-at-point= (thanks to duianto)
  - Filter out useless buffers from =helm-mini= on ~SPC b b~, all useless
    buffers can be listed using ~SPC b U~ (thanks to Thomas de Beauchêne)
  - Limited =ripgrep= results to 512 columns by default, and added
    =spacemacs-helm-rg-max-column-number= layer variable to configure the above
    limit (thanks to Aaron Jensen, Michael Hauser-Raspe, and Sylvain Benner)
  - Don't change =helm-bookmarks= keys too early when helm-mode is enabled
    (thanks to bmag)
  - Change the default actions for =helm-find-files=, =helm-buffers-list=, and
    other file- or buffer-related Helm interfaces to handle multiple marked
    candidates by distributing buffers over existing windows until the action
    has either assigned all buffers or run out of windows
    (thanks to Nir Friedman)
  - Added support for editing the =helm-find-files= buffer from the Helm
    transient state (thanks to Troy Hinckley)
  - Hide lighter (thanks to Sylvain Benner and duianto)
  - Lazy load =helm= based on key bindings (thanks to Sylvain Benner)
  - Added guard to check if =winum= is loaded (thanks to Dan Girshovich)
  - Updated =helm-xref= to set the correct =xref-show-xrefs-function= for
    Emacs 27 (thanks to Junxuan)
  - Hide =helm-ff-cache-mode= mode-line indicator (thanks to duianto)
- Key bindings:
  - Added Key bindings for directory search:
    - ~SPC s d for =spacemacs/helm-dir-smart-do-search=
    - ~SPC s D for =spacemacs/helm-dir-smart-do-search-region-or-symbol=
    - ~SPC s a d for =spacemacs/helm-dir-do-ag=
    - ~SPC s a D for =spacemacs/helm-dir-do-ag-region-or-symbol=
    - ~SPC s k d for =spacemacs/helm-dir-do-ack=
    - ~SPC s k D for =spacemacs/helm-dir-do-ack-region-or-symbol=
    - ~SPC s r d for =spacemacs/helm-dir-do-rg=
    - ~SPC s r D for =spacemacs/helm-dir-do-rg-region-or-symbol=
    - ~SPC s t d for =spacemacs/helm-dir-do-pt=
    - ~SPC s t D for =spacemacs/helm-dir-do-pt-region-or-symbol=
    (thanks to Tim Jäger and Eivind Fonn)
  - Added ~SPC b U~ to list all useless buffers (thanks to Thomas de Beauchêne)
  - Added ~SPC s C~ for =helm-swoop-clear-cache= (thanks to Yang Qian)
  - Removed ~SPC s w w~ key binding for =helm-wikipedia-suggest=, which was
    removed upstream.
  - ~SPC g f f~ for =helm-ls-git-ls= (thanks to duianto)
  - Add ~C-d~ to create a project perspective and open a project root dired
    buffer, from the ~SPC p l~ persp switch project prompt
    (thanks to Magnus Therning)
- Fixes:
  - Fixed signature of =spacemacs//display-helm-window= (thanks to Jack Kamm)
  - Fixed initialization by calling =helm-mode= when Helm is initialized=
    (thanks to bet4it).
  - Fixed actions in Helm transient state (thanks to Troy Hinckley)
  - Fixed conflict with new Magit transient key bindings
    (thanks to Sylvain Benner)
  - Fixed smex package integration (thanks to Troy Hinckley)
  - Fixed winum integration (thanks to Sylvain Benner)
  - Fixed "Invalid face reference" error in Helm transient state
    (thanks to duianto)
  - Fixed error from =spacemacs/helm-files-smart-do-search= on non-file buffers
    (thanks to Miciah Masters)
  - Fixed regression: void function =helm-current-directory= on =C-x C-f=
    (thanks to bmag)
  - Fixed opening files from buffers without winum
    (thanks to Codruț Constantin Gușoi)
  - Fixed =spacemacs//helm-open-buffers-in-windows= when opening more files than
    available windows (thanks to Juha Jeronen)
  - Fixed searching in a project with ~C-s~ from ~SPC p p~ (thanks to duianto)
  - Fixed ~C-c C-e~ =helm-find-files-edit= action (thanks to duianto)
  - Added =spacemacs/helm-dir-do-grep= to fix #13167 (thanks to Richard Kim)
  - Moved the =helm-org= definition from the =org= layer to =helm= so that
    =helm-spacemacs-faq= (~SPC h f~) works without the =org= layer
    (thanks to Nicholas Kirchner)
**** HTML
- Added =impatient-mode= under ~SPC m i~ (thanks to geo7)
- Added =counsel-css= as an =ivy= alternative to =helm-css-scss=
  (thanks to Robbert van der Helm)
- Fixed autoloading bug involving =spacemacs/helm-find-files=
  (thanks to Jack Kamm)
- XML files now open with web-mode by default (thanks to Jordan Gwyn)
- Added =helm-xref= (thanks to Fangrui Song and Sylvain Benner)
- Removed ~TAB~ binding for emacs editing style in =emmet-mode=
  (thanks to Kalle Lindqvist)
- Revert setting company min. prefix length to 0 for company-web backend
  (thanks to Dela Anthonio)
- Added missing prefixes for =web-mode= and =css-mode= (thanks to Uroš Perišić)
- Fixed ~TAB~ indenting in =web-mode= (thanks to Christopher Eames)
- Added =lsp= support for =css-mode=, =less-css-mode=, and =scss-mode=
  (thanks to Seong Yong-ju)
- Added support for =prettier= formatter in HTML buffers
  (thanks to Anton Alekseev)
- Added support for =.svelte= files (thanks to Javier Candeira)
- Added =lsp= support for =html= buffers (thanks to Thanh Vuong)
- Added a toggle state minified/full to the transient state (thanks to duianto)
- Moved cursor to beginning of line after =spacemacs/css-contract-statement=
  (thanks to Mpho Jele)
**** Hy
- Added support for pipenv (thanks to Cazim Hysi)
- Updated Hy layer to current Hy mode (thanks to Cazim Hysi)
- Added support for virtual envs (thanks to Danny Freeman)
- Key bindings:
  - Added ~SPC m v~ prefix for virtualenvs
  - Added ~SPC m v p~ prefix for pipenv
  - Added ~SPC m h~ prefix for =help=
  - Added ~SPC m e~ prefix to mirror the eval bindings of other Lisps
  - Changed ~SPC m s s~ (i.e. =start-or-switch-to-shell=) to ~SPC m '~
**** Idris
- Update author email for Idris layer (thanks to Timothy Jones)
- Enabled =idris-simple-indent= (thanks to Xuan Bi)
**** IPython Notebook
- Added support for auto-completion with =company= (thanks to tutysara)
- Added =ob-ipython= (thanks to Alejandro Catalina)
- DRY and tidiness update (thanks to dickmao)
- Key bindings:
  - ~SPC a i l~ to login (thanks to Ben Mabey)
  - ~SPC m s~ to split cell at point (thanks to Jaakko Luttinen)
  - ~<C-return>~ (execute cell) and ~<S-return>~ (execute cell and go to next)
    also in hybrid mode (thanks to Jaakko Luttinen)
  - Remove spurious key binding (thanks to Carlos Andrés Rocha)
  - Added ~SPC a y r~ =ein:run= (thanks to Zach Pearson)
  - Added ~SPC a y s~ =ein:stop= (thanks to Zach Pearson)
  - Added package dependencies for =ein= (thanks to ft)
  - Fixed keybindings per removal of =ein:notebook-multilang-mode=
  - DRY and tidiness update by primary EIN developer
  - Dynamically generate transient-state docstring.  Remove ob-ipython (Ibid.)
  - Avoid counterfeiting of ein:notebook-mode-map (Ibid.)
**** Ivy
- Added =recentf= alt actions to refresh and delete items (thanks to Rich Alesi)
- Added =projectile= alternate actions to invalidate cache (thanks to Rich Alesi)
- Key bindings:
  - Added Helm key binding counterparts:
    - ~SPC f e l~ =counsel-find-library=
    - ~SPC h i~   =counsel-info-lookup-symbol=
      (thanks to Andriy Kmit')
    - ~SPC h m~ =man=, fallback to =woman= on Widows (thanks to madand)
  - Added ~SPC h d F~ to list faces (thanks to Muneeb Shaikh)
  - Bind =find-file-other-window= to ~j~ (thanks to James Wang)
  - Added =counsel-mark-ring= to ~rm~ (thanks to bmag)
  - Added =counsel-git= to ~SPC g f f~ (thanks to Hong Xu)
  - Added counsel color and faces key bindings (thanks to duianto):
    - ~SPC C e~ =counsel-colors-emacs=
    - ~SPC C f~ =counsel-faces=
    - ~SPC C w~ =counsel-colors-web=
  - Restored bindings in =spacemacs/counsel-search= with =ag= or =rg=:
    - ~f3~ =spacemacs//counsel-save-in-buffer=
    - ~C-c C-e~ =spacemacs//counsel-edit=
    (thanks to madand)
  - Add ~d~ to create a project perspective and open a project root dired
    buffer, from the ~SPC p l~ persp switch project prompt
    (thanks to Magnus Therning and Muneeb Shaikh)
  - Rebind =SPC s S= from =spacemacs/swiper-region-or-symbol= to Ivy native
    =swiper-thing-at-point=
  - Rebind =SPC s S= from =spacemacs/swiper-all-region-or-symbol= to Ivy native
    =swiper-all-thing-at-point=
    (last two points thanks to Daniel Nicolai)
<<<<<<< HEAD
=======
  - Bound =SPC s l= to =ivy-resume= (thanks to Wieland Hoffmann)
  - Rebind =C-k= to =C-M-k= in =ivy-reverse-i-search= (=C-r= at a prompt)
    (thanks to duianto)
>>>>>>> 76849892
- Removed definitions for =spacemacs/swiper-region-or-symbol= and
  =spacemacs/swiper-all-region-or-symbol= and updated keybindings, because Ivy has
  more advanced implementation via =swiper-thing-at-point= and
  =swiper-all-thing-at-point=
<<<<<<< HEAD
=======
  - Add C-RET for ivy-alt-done (thanks to Daniel Nicolai)
>>>>>>> 76849892
- Limit =ripgrep= results to 150 columns (thanks to Aaron Jensen)
- Use new API to register additional transient state bindings
  (thanks to Andriy Kmit')
- Replaced custom hydra-menu by original and updated hydra-menu, introducing
  marking feature (thanks to Daniel Nicolai)
- Initiate the transient state with ~M-SPC~ while in a =ivy= buffer
  (thanks to Rich Alesi)
- Set =ivy-use-selectable-prompt= to =t= (thanks to Boris Buliga)
- Rename git dir variable to upstream changes (thanks to bmag)
- Added hook for =org-ctrl-c-ctrl-c=  (thanks to Sylvain Benner)
- Added =ivy-rich= display transformer for =ivy-switch-buffer=
  (thanks to Alan Ferguson)
- Fixed bug in spacemacs-help when a layer has no packages
  (thanks to Nikita Leshenko)
- Rotate =ivy= re builders rather than toggle (thanks to Tomasz Kołodziejski)
- Follow upstream ivy/counsel and remove use of variable =counsel--git-dir=
  (thanks to Chirantan Ekbote)
- Fixed creation of layouts with =ivy= (thanks to Muneeb Shaikh)
- Added =ivy-enable-advanced-buffer-information= variable to toggle =ivy-rich=
  being enabled (thanks to Alejandro Catalina)
- Move =counsel-projectile= to spacemacs-layouts (thanks to Muneeb Shaikh)
- Added =ivy-xref= (thanks to Fangrui Song and Sylvain Benner)
- Use evil normal mode as default for =ivy-occur-grep-mode=
  (thanks to Ting Zhou)
- Fixed error on =nil= input with counsel search (thanks to Miciah Masters)
- Fixed call to =counsel-more-chars= in =counsel-search= (thanks to bmag)
- Added search highlighting with =ivy--regex-plus= (thanks to ivasonn)
- Improved jumping in buffer (thanks to Kalle Lindqvist)
- Fixed ~SPC m s~ key bindings for wgrep (thanks to John Lee)
- Update =ivy-rich= config for upstream changes (thanks to bmag)
- Added ~C-r~ keybinding for counsel-minibuffer-history (thanks to James Wang)
- Fixed counsel search errors due to function rename (thanks to Aaron Jensen)
- Display results count properly in prompt (thanks to yuhan0)
- Fixed typos in spacemacs/search-dir* bindings (thanks to yuhan0)
- Added =ivy-ret-visits-directory= variable (thanks to bb2020)
- Fixed definitions of extra actions R and D for recentf (thanks to madand)
- Renamed =counsel-more-chars= to =ivy-more-chars= to match upstream
  (thanks to duianto)
- Set =counsel-find-file-at-point= to =t= to enable better auto completion
  of =counsel-find-file= (thanks to Hong Xu)
- Fixed broken =ivy-occur= (thanks to Carlos Ibáñez)
- Fixed =counsel-git-grep= with input ~SPC s g P~ (thanks to Carlos Ibáñez)
- Keep ~C-h~ binding in =counsel-find-file-map= only for hjkl navigation
  (thanks to Hong Xu)
- Optimize =spacemacs/counsel-search= for =ag= and =rg= (thanks to Hong Xu)
- Fixed void variable =counsel-find-file-map= (thanks to duianto)
- Fixed wrong initial directory in =spacemacs/counsel-search=
  (thanks to Carlos Ibáñez and Juuso Valkeejärvi)
- Fix visual selection expansion across the buffer on `SPC s S` and `SPC s B`
  (thanks to Andriy Kmit)
- Fixed =cl= package deprecated =letf*= (thanks to duianto)
- Fixed counsel find-file functions to use Spacemacs check for opening large
files (thanks to Daniel Nicolai)
**** Imenu-list
- Changed ~SPC b i~ to ~SPC b t~ for =imenu= tree view
  (thansk to Sylvain Benner)
- Fixed key bindings (thanks to bet4it):
  - ~r~ inside imenu-list buffer to refresh
  - ~SPC b t~ calls =imenu-list-smart-toggle= rather than
    =imenu-list-minor-mode=
**** Jabber
- Added missing optional argument for the =jabber-alert-echo= function to fix
  =wrong-number-of-arguments= error when jabber receives a new notification
  (thanks to Aleksei Fedotov)
**** Json
- Added variable =json-fmt-on-save= to run the selected formatter on save.
**** Jsonnet
- Fixed flycheck support in jsonnet files (thanks to Vikash Balasubramanian)
**** Java
- Key bindings:
  - ~SPC m e e~ is now to fix error around point. Use ~SPC e~ prefix to navigate
    between errors.
  - ~SPC m p r~ to run project (thanks to Willian Ver Valem Paiva)
  - ~SPC r n~ for =eclim-java-new= (thanks to Dela Anthonio)
  - New =lsp= backend keybindings
    - ~SPC m r c i~ convert to static import
    - ~SPC m r a t~ add throws exception
    - ~SPC m r a a~ assign all parameters to fields
    - ~SPC m r a f~ assign parameter to field
    - ~SPC m r g g~ to generate getters/setters
    - ~SPC m r g e~ to generate =equals= and =hashCode= methods
    - ~SPC m r g t~ to generate =toString= method
    - ~SPC m r g o~ to generate method overrides
    - ~SPC m c p~ create spring boot project
      (thanks to Ivan Yonchovski)
  - Fixed ~SPC m m t C-a~ it was bound to ~SPC m m t C - a~ (thanks to duianto)
- Improvements:
  - Added support for multiple backends. Supported backends are: =meghanada=,
    =eclim=. The default backend is =meghanada=. (thanks to Ivan Yonchovski)
  - Added =ENSIME= jump handlers (thanks to Joao Azevedo)
  - Improved =maven= (thanks to Sylvain Benner)
  - Made =java= layer depend on =groovy= layer (thanks to Sylvain Benner)
  - Added =org-babel= support (thanks to Michael Rohleder)
  - Remove broken =ENSIME= key bindings (thanks to Bjarke Vad Andersen)
  - Added LSP Java backend (thanks to Ivan Yonchovski)
  - Added =.dap-breakpoints= and =.lsp-session-*= (java lsp tempfiles) to
    .gitignore (thanks to Uroš Perišić)
  - Added =transient= (package update temp folder) to
    .gitignore (thanks to Jarosław Górny)
  - Added /** */ smartparens pair (thanks to Ivan Yonchovski)
  - Added the prefix name "actionable" to ~SPC m a~ (thanks to duianto)
- Fixes:
  - Removed =gradle-mode= which is unsupported and was breaking other major modes
  - Replace usage of =ensime-print-type-at-point= by =ensime-type-at-point=
    (thanks to Joao Azevedo)
  - Added defalias for =ensime-type-at-point= for compatibility
    (thanks to Eivind Fonn)
  - Fixed syntax typo in configuration (thanks to EMayej)
  - Fixed yanking types (thanks to Bjarke Vad Andersen)
  - Fixed gtags related initialization (thanks to Guido Kraemer)
  - Fixed prefixes for =java-mode= (thanks to Seong Yong-ju)
  - Enabled =lsp-java= when the =java-backend= is =nil= and the =lsp= layer is
    enabled (thanks to Ivan Yonchovski)
  - Fixed =dap-java= shortcuts (thanks to Ivan Yonchovski)
  - Removed =lsp-java= configurations for missing properties or for defaults
    that already are set by =lsp-mode/lsp-java= (thanks to Ivan Yonchovski)
**** Javascript
- Improvements:
  - Leverage js-doc Yasnippet integration if available (thanks to Andriy Kmit')
  - Added LSP support, which can be used by enabling the =lsp= layer and setting
    the =javascript= layer's =javascript-backend= variable to =lsp=
    (thanks to Ting Zhou and Sylvain Benner)
  - Added ES6 module extension to =init-js2-mode= (thanks to Nathan Lloyd)
  - Added =org-babel= support (thanks to Michael Rohleder)
  - Added debug support via =dap= layer (Firefox and Google Chrome)
  - Added format on save option. (thanks to Trapez Breen)
  - Added =nodejs-repl= support (thanks to Uroš Perišić)
  - Added a =javascript-lsp-linter= variable to allow for disabling =lsp= as a
    linter for =javascript= and =react=, when =lsp= is set as the backend
    (thanks to Thanh Vuong)
  - Documented how to: Enable =lsp=. Install =flow= (thanks to William Blasko)
- Key bindings
  - Improved coffeescript support (thanks to Kalle Lindqvist):
    - ~SPC m '~ to create or go to REPL
    - ~SPC m c c~ to compile buffer
    - ~SPC m c r~ to compile region
    - ~SPC m s b~ to send buffer to REPL
    - ~SPC m s l~ to send line to REPL
    - ~SPC m s i~ to create or go to REPL
    - ~SPC m s r~ to send current region to the REPL and stay in buffer
    - ~SPC m T c~ to toggle compile on save
  - Move REPL live eval toggle to ~SPC m T l~ (thanks to Sylvain Benner)
  - Updated readme key from: ~SPC m s a~ to: ~SPC m T l~ (thanks to duianto)
  - Added =import-js= support with key bindings:
    - ~SPC m i i~ to mport the module for the variable under the cursor
    - ~SPC m i f~ to import any missing modules and remove any modules that ar
      not used
    - ~SPC m g i~ to go to the module of the variable under cursor
    (thanks to Seong Yong-ju)
  - Move ~SPC m i~ for =impatient-mode= to ~SPC m I~ as ~SPC m i~ is now taken
    by the =import-js= key-bindings (thanks to Seong Yong-ju)
- Fixes:
  - Set default value of =tern-command= to "tern"
    (thanks to Sylvain Benner and Juuso Valkeejärvi)
  - Check if =tern= exists before using it (thanks to Codruț Constantin Gușoi)
  - Fixed hook value to enable =evil-matchit= (thanks to Thanh Vuong)
  - Fixed hook value to enable =evil-matchit= (thanks to Thanh Vuong)
  - Disabled =js2-mode='s =next-error-function= when the =syntax-checking= layer
    is enabled, to let =flycheck= handle any errors (thanks to Thanh Vuong)
**** Julia
- Fixes:
  - Loaded =lsp-julia= from melpa (thanks to Guido Kraemer)
  - Fixed =julia-mode-local-vars-hook= (thanks to Guido Kraemer)
  - Limited =evil-surround-pairs-alist= redefinitions to julia mode
    (thanks to duianto)
  - Remove warning about LanguageServer.jl not working in 1.0
    (thanks to Daniel Molina)
  - Fixed inconsistencies in backend configuration (thanks to Matt Kramer)
**** Keyboard layout
- Added support for Colemak layout (thanks to Daniel Mijares, Lyall Cooper and
  Eivind Fonn)
- Added new programmer dvorak layout that matches vim like key placement
  (thanks to Max Gonzih)
- Added support for the Workman keyboard layout (thanks to warreq)
- Added neo keyboard layout (thanks to benozol)
- Added colemak-jkhl layout (thanks to fmdkdd)
- Disambiguate the colemak-hnei and colemak-neio layouts (thanks to fmdkdd)
- Improved support for workman keyboard layout (thanks to Benjamin Reynolds)
- Added =after-config= hooks for lazy-loaded packages (thanks to CharlesHD)
- Added undo-tree visualizer mapping (thanks to CharlesHD)
- Fixed key remapping after =cl= package deprecation (thanks to Damien Picard)
- Fixed =bepo= layout, commented out broken evil-window :common bindings
  (thanks to CharlesHD)
- Added evil-lisp-state mapping (thanks to Damien Picard)
- Added ediff mapping (thanks to iv-nn)
**** Kivy
- Added the =kivy= package (thanks to Nasser Alshammari and Ryota Kayanuma)
**** LaTeX
- New package =magic-latex-buffer= (thanks to benquebec)
- New layer variable =latex-enable-magic= to enable =magic= symbols in latex
  buffers, see README.org for more info (thanks to benquebec)
- Put magic-latex-buffer in TeX-update-style-hook instead of LaTeX-mode-hook
  (thanks to Matt Kramer)
- Enable auto indent when paste. Remove =latex-mode= from
  =spacemacs-yank-indent-modes= to disable it (thanks to bet4it)
- Added support for =company-reftex= (thanks to et2010)
- Added bindings to navigate between errors in tex mode:
  - ~SPC m n~ goto next error
  - ~SPC m N~ goto previous error
    (thanks to Olivier Verdier)
- Fixed README to say auto-fill on by default. (thanks to Max Willsey)
- Added ConTeXt mode to the key bindings (thanks to ft)
- Fixed ~SPC m ;~ binding (thanks to Tianshu Wang)
- Fix jump handlers setup and use dumb-jump as default (thanks to Matt Kramer)
**** Lua
- Added support for auto-completion with =company= (thanks to halfcrazy)
- Added support for =LSP= (EmmyLua-LS-all) (thanks to Lin.Sun)
- Added =EmmyLua-LS-all.jar= to =.gitignore= (thanks to duianto)
- Removed require lsp-clients (thanks to duianto)
**** Language Server Protocol (LSP)
- Added core keybindings and prefix declarations for all LSP-based language
  layers, and helper functions to bind server-specific extensions
  (thanks to Cormac Cannon).
- Replace lsp-capabilities keybinding with lsp-describe-session
  (thanks to Bryan Tan)
- Added =lsp-treemacs=
  - ~SPC m t g e~ to show error list
- Fixed missing shortcuts for =lsp-mode=
  - ~SPC m F r~  to remove workspace folder
  - ~SPC m F a~  to add workspace folder
  - ~SPC m F r~  to switch workspace folder
  - ~SPC m b s~ to shutdown current workspace
  - ~SPC m T l~ to toggle lenses
  - ~SPC m = r~ to format region
- Added package =helm-lsp=
  - ~SPC m g s~ to find symbol in current project
  - ~SPC m g S~ to find symbol in all projects
- Disabled =helm-lsp= keybindings when =ivy= layer enabled (Cormac Cannon)
- Deleted =fix-lsp-company-prefix= since =company-lsp= is doing that handling.
- Fixed a delay when declaring prefixes for mode (thanks to Thanh Vuong)
- Required =helm= or =treemacs= to download =helm-lsp= or =lsp-treemacs=
  (thanks to Steven Allen)
- Required =yasnippet= (thanks to Ivan Yonchovski)
- Removed the now obsolete variable =lsp-prefer-flymake= (originally added by
  Juuso Valkeejärvi), the new variable =lsp-diagnostic-package= is handled
  upstream (thanks to duianto)
- Removed =company-lsp=. Now =lsp-mode= is responsible for configuring
  =company-backends= and it will use =company-capf=.
- Fixed upstream removal of =lsp-clients= (thanks to Colin Woodbury)
- Added documentation for =lsp-headerline-breadcrumb-mode=, =lsp-lens-mode=,
  =lsp-modeline-diagnostics-mode=, and =lsp-modeline-code-actions-mode=
  (thanks to Lucius Hu)
- Added =lsp-version= to ~SPC m b v~ (thanks to nanashi0x74)
**** Debug Adapter Protocol (DAP)
- Layer variables:
  - Added variable =dap-enable-mouse-support=
  - Added variable =dap-enable-ui-controls=
- Key bindings
  - ~SPC m d d e~ to edit debug template
  - Added global binding under ~SPC d~
- Improvements:
  - Evilfied =dap= debug windows
**** Markdown
- New layer variable =markdown-mmm-auto-modes= which is a list of language names
  or lists of language and mode names that are supported in source blocks, you
  can add you own modes, see layer README.org for more info
  (thanks to Christian Brassat)
- Added support for Scala source blocks (thanks to Christian Brassat)
- Fixed save of org table (thanks to Codruț Constantin Gușoi)
- Fixed missing key bindings for =gfm-mode= (thanks to Codruț Constantin Gușoi)
- Open Madoko document using markdown mode (thanks to Han Wang)
- Key bindings:
  - ~SPC m T i~ to toggle inline images
  - ~SPC m T l~ to toggle url hiding
  - ~SPC m T t~ to toggle checkbox
  - ~SPC m T w~ to toggle wiki links
    (thanks to Swaroop C H (added keys), AmaiKinono (moved to upper case T))
  - ~SPC m T m~ for =markdown-toggle-markup-hiding=
    (thanks to Miciah Masters (added key), AmaiKinono (moved to upper case T))
- Update markdown insert link, function renamed (thanks to duianto)
- Made all keybindings available in gfm-mode (thanks to Codruț Constantin Gușoi)
- Remove org table lighter (thanks to Troy Hinckley)
- Fixed ~M-h~, ~M-j~, ~M-k~, ~M-l~ bindings (thanks to Kechao CAI)
- New key bindings (thanks to Sylvain Benner):
  - ~M-up~ for =markdown-move-up=
  - ~M-down~ for =markdown-move-down=
  - ~M-left~ for =markdown-move-left=
  - ~M-right~ for =markdown-move-right=
- Update key bindings to reflect changes in markdown-mode 2.3
  (thanks to Miciah Masters)
  - Rename =markdown-exdent-region= to =markdown-outdent-region=.
  - Command for ~SPC m i I~ folded into ~SPC m i i~.
  - ~SPC m i l~ and ~SPC m i L~ replaced by markdown-insert-link ~SPC m i l~.
  - Rename =markdown-jump= to =markdown-do=
- Hide MMM mode-line indicator (thanks to duianto)
- Use =orgtbl-mode= only when the =org= layer is used (thanks to Boris Buliga)
- Added key bindings (thanks to AmaiKinono):
  - Element insertion
    - ~SPC m x B~ insert gfm checkbox
    - ~SPC m x s~ make region striked through or insert strikethrough
  - Table manipulation
    - ~SPC m t p~ move row up
    - ~SPC m t n~ move row down
    - ~SPC m t f~ move column right
    - ~SPC m t b~ move column left
    - ~SPC m t r~ insert row
    - ~SPC m t R~ delete row
    - ~SPC m t c~ insert column
    - ~SPC m t C~ delete column
    - ~SPC m t s~ sort lines
    - ~SPC m t t~ transpose table
    - ~SPC m t d~ convert region to table
- Bound major mode leader key and ~M-RET~ to =markdown-insert-list-item= for
  terminal users (thanks to AmaiKinono)
- Made =*lsp-help*= buffer shown in a popup window using popwin
- Add support for mdx files via markdown-mode (thanks to robbyoconnor)
**** Major modes
- Added SPARQL-mode (thanks to Dietrich Daroch)
- Added android logcat (thanks to jiejingzhang)
- Added pkgbuild (thanks to Sven Fischer)
- Added keybinding for pkgbuild-update-srcinfo (thanks to pancho horrillo)
- Added ebuild-mode (thanks to Kai Wohlfahrt)
- Added the vala programming language (thanks to Steven Allen)
- Added hoon (thanks to Hunter Haugen)
**** Mu4e
- Added custom Spacemacs layout for =mu4e= buffers (thanks to Benjamin Reynolds)
- Key bindings:
  - Thanks to Peter Nagy and Eivind Fonn
    - add ~SPC m ,~ and ~SPC m c~ to send message and exit
    - add ~SPC m a~ and ~SPC m k~ to kill message buffer
    - add ~SPC m s~ to save message as draft
    - add ~SPC m f~ to attach file
- Replace mu4e multiple accounts with contexts (thanks to Allen Li)
- Refactor to use =spacemacs/add-to-hooks= (thanks to Sylvain Benner)
- Added helm-mu4e integration and key bindings
  (thanks to Sébastien Bariteau and Sylvain Benner):
  - ~SPC a M~ to start mu4e
  - ~SPC m S~ or ~SPC m /~ to search emails (requires helm)
  - ~SPC m C~ to search contacts (requires helm)
- Better defaults, async and utility functions (thanks to Peter Hoeg)
  - Added binding ~C-x m~ to compose new message
- Made maildirs extension optional (thanks to JorisE)
- Create email with attachments from dired (thanks to Oleg Pykhalov)
- Refactor major-mode leader key bindings (thanks to Miciah Masters)
- Enabled scrolling in =mu4e= (thanks to Simon Altschuler)
- Kill mu4e layout on app exit (thanks to Ag Ibragimov)
- Restore ~gu~ binding for ~mu4e-view-go-to-url~ (thanks to Dominik Schrempf)
- Updated assigned purpose names
**** Multiple Cursors
- Disabled Spacemacs paste transient state when pasting to avoid pasting issue
  when there are more than one cursor (thanks to braham-snyder)
- Added magnars's multiple-cursors package as a new backend (thanks to bb2020)
  - ~SPC s m a~   =mc/mark-all-dwim=
  - ~SPC s m b~   =mc/mark-all-like-this=
  - ~SPC s m m~   =mc/mark-more-like-this-extended=
  - ~SPC s m r~   =mc/edit-lines=
  - ~SPC s m s l~ =mc/insert-letters=
  - ~SPC s m s m~ =mc/mark-sgml-tag-pair=
  - ~SPC s m s n~ =mc/insert-numbers=
  - ~SPC s m s r~ =set-rectangular-region-anchor=
  - ~SPC s m s s~ =mc/sort-regions=
  - ~SPC s m s t~ =mc/reverse-regions=
- Fixed initialization (thanks to Seong Yong-ju)
- Moved =evil-mc= key bindings to =evil-mc-key-map= (thanks to Seong Yong-ju)
- Documented =evil-mc= make cursors from selection key bindings:
  - ~grI~ =evil-mc-make-cursor-in-visual-selection-beg=
  - ~grA~ =evil-mc-make-cursor-in-visual-selection-end=
  (thanks to duianto)
- Disabled =evil-mc-mode= in =magit-mode= (thanks to duianto)
**** Neotree
- Made neotree an optional instead of a default layer
- Move neotree to its own layer in new +filetree folder
  (thanks to Sylvain Benner)
- Added screenshot in neotree layer (thanks to duianto)
- Allow a prefix argument to ~RET~ / ~l~ (=spacemacs/neotree-expand-or-open=)
  to specify which window to use to open a file (thanks to Ljupcho Kotev)
- Key bindings (thanks to bmag):
  - ~SPC f T~ reinstated for showing file tree with Neotree or Treemacs
  - ~SPC 0~ and ~M-0~ are consistent across Neotree and Treemacs
- Fixed ~RET~ binding functionality (thanks to Lupco Kotev)
- Use "open" instead of "xdg-open" on macos (thanks to Alexander-Miller)
- Remapped =winum-select-window-0-or-10= to =neotree-show= so that ~C-x w 0~,
  ~SPC 0~ and ~M-0~ call the same command (thanks to duianto and Miciah)
**** NixOS
- Enabled Flycheck (thanks to William Casarin)
- Defer loading (thanks to Benno Fünfstück)
- Disabled Electric-Indent mode, which interfered with the nix-mode indent
  function (thanks to Profpatsch)
- Associate nix-mode with .nix files (thanks to jpathy)
- Updated layer banner (thanks to kalium)
**** Nim
- Added key binding ~SPC m h h~ to show symbol documentation
  (thanks to Valts Liepiņš)
- Make =spacemacs/nim-compile-run= work with current buffer file instead of
  defaulting to =main.nim= (thanks to Uroš Perišić)
- Replace =company-capf= with =company-nimsuggest= in
  =company-backends-nim-mode= to improve responsiveness (thanks to Uroš Perišić)
- Declare all prefix names (='(compile goto help)=) for =nim-mode=
  (thanks to Uroš Perišić)
**** Node
- Use =add-node-modules-path= to automatically find local executables
  (thanks to jupl)
- Disabled add-node-modules-path by default (thanks to Eivind Fonn)
**** Notmuch
- Try harder to find GitHub patch URL (thanks to Miciah Masters)
- Open GitHub patches fullscreen
- Add next and previous message bindings to notmuch-tree mode
- Change the ~C-n~ and ~C-p~ message keys to their original ~N~ and ~P~ bindings
- Edit require from =org-notmuch= to =ol-notmuch= as per org-mode update 9.3.1
  (thanks to Loys Ollivier)
**** OCaml
- Allow initialization without requiring =opam= (thanks to Bernhard Schommer)
- Fixed misused functions, =merlin= is a package not a layer
  (thanks to jinyang and Rudi Grinberg)
- Fixed issue with OPAM share directory on Windows (thanks to Levi Roth)
- Enabled flycheck-ocaml (thanks to Dave Aitken)
- Fixed backspace delete (thanks to Hasan Alirajpurwala)
- Fixed flycheck-ocaml not initialized warning (thanks to Artur Juraszek)
- Added =dune= support via =dune-mode= (thanks to Lyman Gillispie)
**** Org
- Load org-mode email integration (mu4e/notmuch) when org is loaded
  (thanks to Steven Allen)
- Packages:
  - Added package =org-journal= (thanks to Nick Anderson)
    - Added shortcuts for handling scheduled entries (thanks to Daniel Nicolai)
  - Added package for =org-sticky-header-mode= (thanks to Langston Barret)
  - Added package =org-jira= (thanks to Kirill A. Korinsky)
  - Added package =org-rich-yank= (thanks to Keith Pinson)
  - Added package =org-roam= (thanks to Mariusz Klochowicz)
- Key bindings:
  - ~SPC m T i~ to toggle inline images
  - Move clock related key bindings to ~SPC a o C~
  - Key bindings (thanks to darkfeline and Langston Barrett):
    - add ~SPC a o C I~ to clock in last
    - add ~SPC a o C c~ to cancel the last clock
    - add ~SPC a o C j~ to jump to current clock
    - add ~SPC a o r~ to rifle through files with new package =helm-org-rifle=
    - add ~SPC m C I~ to clock in last
    - add ~SPC m C R~ to insert a clock report
    - add ~SPC m C d~ to display clocks
    - add ~SPC m C g~ for org-clock-goto
    - add ~SPC m C j~ to jump to current clock
    - add ~SPC m p~ to change priority
    - add ~SPC m r~ for helm-org-rifle
  - Added ~SPC m #~ to update statistics cookies (thanks to Christian Höppner)
  - Key bindings (thanks to James Wang):
    - add ~SPC m T e~ to toggle pretty entities
    - add ~SPC m T l~ to toggle link display
  - Added org-agenda commands in org agenda transient state to un-schedule and
    un-deadline tasks (thanks to Jake Zerrer)
    - add ~d S~ to unschedule org-agenda-schedule
    - add ~d D~ to remove org-agenda-deadline
  - Added ~M-RET~ for =org-meta-return= under major mode leader key
    (thanks to Sylvain Benner)
  - Added ~SPC m T c~ for =org-toggle-checkbox= (thanks to Paweł Siudak)
  - Added org-babel commands (thanks to timor):
    - ~SPC m b p~ calls =org-babel-previous-src-block=
    - ~SPC m b n~ calls =org-babel-next-src-block=
    - ~SPC m b e~ calls =org-babel-execute-maybe=
    - ~SPC m b o~ calls =org-babel-open-src-block-result=
    - ~SPC m b v~ calls =org-babel-expand-src-block=
    - ~SPC m b u~ calls =org-babel-goto-src-block-head=
    - ~SPC m b g~ calls =org-babel-goto-named-src-block=
    - ~SPC m b r~ calls =org-babel-goto-named-result=
    - ~SPC m b b~ calls =org-babel-execute-buffer=
    - ~SPC m b s~ calls =org-babel-execute-subtree=
    - ~SPC m b d~ calls =org-babel-demarcate-block=
    - ~SPC m b t~ calls =org-babel-tangle=
    - ~SPC m b f~ calls =org-babel-tangle-file=
    - ~SPC m b c~ calls =org-babel-check-src-block=
    - ~SPC m b j~ calls =org-babel-insert-header-arg=
    - ~SPC m b l~ calls =org-babel-load-in-session=
    - ~SPC m b i~ calls =org-babel-lob-ingest=
    - ~SPC m b I~ calls =org-babel-view-src-block-info=
    - ~SPC m b z~ calls =org-babel-switch-to-session=
    - ~SPC m b Z~ calls =org-babel-switch-to-session-with-code=
    - ~SPC m b a~ calls =org-babel-sha1-hash=
    - ~SPC m b x~ calls =org-babel-do-key-sequence-in-edit-buffer=
    - ~SPC m b .~ enters transient state
  - Added key bindings for =org-feed= (thanks to Luke Alexander Stein):
    - ~SPC a o f i~ and ~SPC m f i~ to go to feed inbox
    - ~SPC a o f u~ and ~SPC m f u~ to update all feeds
  - Added key bindings for =org-clock= (thanks to Langston Barrett,
    William Casarin, Francesc Elies Henar, Daniel Molina):
    - ~SPC a o C c~ for =org-clock-cancel=
    - ~SPC a o C g~ for =org-clock-goto=
    - ~SPC a o C i~ for =org-clock-in=
    - ~SPC a o C I~ for =org-clock-in-last=
    - ~SPC a o C j~ for =org-clock-jump-to-current-clock=
    - ~SPC a o C o~ for =org-clock-out=
    - ~SPC a o C r~ for =org-resolve-clocks=
  - Updates org-layer key bindings for Org 9.2 release
    (thanks to Sam Pillsworth):
    - ~SPC m i b~ for =org-insert-structure-template=
    - ~SPC m i t~ for =org-set-tags-command=
  - Added key binding for org-insert-item (thanks to Emil Petersen)
    - ~SPC m i i~ for =org-insert-item=
  - Added ~SPC m s d~ for =org-cut-subtree= (thanks to clwgg)
  - Added key bindings for =org-jira= (thanks to Kirill A. Korinsky)
    - ~SPC a o J p g~ Get projects list
    - ~SPC a o J i b~ Open the current issue in a WWW browser
    - ~SPC a o J i g~ Get issues
    - ~SPC a o J i h~ Get only head of issues
    - ~SPC a o J i f~ Get only head of issues from filter
    - ~SPC a o J i u~ Update an issue at point
    - ~SPC a o J i w~ Progress an issue at point
    - ~SPC a o J i r~ Refresh an issue at point
    - ~SPC a o J i c~ Create an issue at point
    - ~SPC a o J i y~ Copy current issue key
    - ~SPC a o J s c~ Create a subtask
    - ~SPC a o J s g~ Get subtasks
    - ~SPC a o J c u~ Update the comment at point or add a new comment
    - ~SPC a o J t j~ Convert the TODO item at point to a Jira ticket
  - Added ~SPC m C p~ =org-pomodoro= in =org-journal-mode=
    (thanks to Mariusz Klochowicz)
  - Key binding changes for archiving (thanks to Ag Ibragimov):
    - Added ~SPC m s a~ to toggle archive tag for subtree
    - Added ~SPC m s A~ to archive subtree (previously ~SPC m s a~)
  - Added ~SPC m i L~ as =org-cliplink= into =org= layer (thanks to bb2020)
  - Added ~SPC m e s~ =org-mime-org-subtree-htmlize= (thanks to Nick Anderson)
  - Documented more insertion bindings (thanks to Lorenzo Manacorda):
    - ~C-RET~   Insert heading at end of current subtree
    - ~C-S-RET~ Insert TODO heading at end of current subtree
  - Changed =helm-org-rifle= keybindings to ~SPC a o /~, falling back to its
    previous functionality if using ivy (thanks to Mariusz Klochowicz)
  - Added keybindings for =org-roam= under menu prefix ~SPC a o r~ and ~SPC m r~
    - ~SPC a o r l~   (~SPC m r l~)   Toggle org-roam links visibility
    - ~SPC a o r f~   (~SPC m r f~)   Find file in org-roam
    - ~SPC a o r i~   (~SPC m r i~)   Insert file into org-roam
    - ~SPC a o r I~   (~SPC m r I~)   Immediately insert file into org-roam
    - ~SPC a o r g~   (~SPC m r g~)   Visualize org-roam graph
    - ~SPC a o r b~   (~SPC m r b~)   Switch org-roam buffer
    - ~SPC a o r d y~ (~SPC m r d y~) Open yesterday's daily note
    - ~SPC a o r d t~ (~SPC m r d t~) Open today's daily note
    - ~SPC a o r d T~ (~SPC m r d T~) Open tomorrow's daily note
    (thanks to Mariusz Klochowicz)
  - Added additional prefix (~SPC m m j~) for org-jira bindings
    (thanks to Mariusz Klochowicz)
- Made =org= layer depend on =spacemacs-org= (thanks to Eivind Fonn)
- Remove =mu4e= and =notmuch= from =org= (thanks to Sylvain Benner)
- Use evil-org from MELPA (thanks to Eivind Fonn)
- Added =org-brain= (thanks to Matthías Páll Gissurarson and Eivind Fonn)
- Added detailed =org-brain= bindings
  (thanks to Langston Barret and Oguz Serbetci)
- Added layer variable for todo bindings (thanks to Eivind Fonn)
- Made =org-projectile= integration compatible with its new version
  (thanks to Ivan Malison)
- Remove nils from call to =org-projectile-project-todo-entry=
  (thanks to Ivan Malison)
- Fixed org-projectile capture-template keyword argument
  (thanks to Leonard Lausen)
- Adapt to changes in org-brain 0.4 (thanks to Boris Buliga)
- Load org-projectile lazily, after org-capture (thanks to Aaron Jensen)
- Use org-verbatim, not org-verbose (thanks to Swaroop C H)
- Fixed =org-projectile/goto-todos= (thanks to Aaron Jensen)
- Fixed =org-clock-resolve-clock= keybinding (thanks to Francesc Elies Henar)
- Enabled =org-src-tab-acts-natively= (thanks to Sylvain Benner)
- Fixed =org-default-notes-file= precedence (thanks to Troy Hinckley and bmag)
- Added =ox-hugo= (thanks to Kaushal Modi)
- Hide lighter for =evil-org= (thanks to Sylvain Benner)
- Use counsel-org-tag when =ivy= layer is used (thanks to darkfeline)
- Delete the duplicate definition of the =spacemacsdorg-emphasize= macro
  (thanks to Miciah Dashiel Butler Masters)
- Use =org-mime= provided by melpa (thanks to Amos Bird)
- Restore =evil-org-additional-bindings= in insert state
  (thanks to Maximilian Wolff)
- Fixed initialization order to prevent version conflicts
  (thanks to Sylvain Benner)
- Fixed adding =org-projectile= files to =org-agenda-files= (thanks to AmanYang)
- Fixed error void: =evil-surround-pairs-alist= (thanks to Sylvain Benner)
- Added warning against manually loading org (thanks to Maximilian Wolff)
- Added a toggle for bringing in org-trello (thanks to Magnus Therning)
- Added the org-mode keybindings to the org-journal major mode
  (thanks to Marty Buchaus)
- Replace ox-reveal with org-re-reveal (thanks to Magnus Therning)
- Added epub support (thanks to vishvanath45)
- Added support for CUSTOM_ID in latex exports (thanks to Compro-Prasad)
- Added =ox-jira= as org export backend (thanks to Sebastian Nagel)
- Added =helm-org= package (thanks to Simon Pintarelli)
- Fixed evil-normal-state ~ESC~ after exiting =org-present-mode=
  (thanks to duianto)
- Fixed =org-present=: exiting presentation always removes inline images
  (thanks to Keith Pinson)
- Replace =org-toggle-latex-fragment= with =org-latex-preview=
  (thanks to Tianshu Wang)
- Enabled =org-habit= module
  (thanks to Mariusz Klochowicz)
- Fixed evil paste in a =org-src-mode= table (thanks to duianto)
**** Osx
- Key bindings:
  - Added key bindings to use ~command-1..9~ for selecting window
    (thanks to Liu Joey)
  - Added ~M-s-h~ to hide other windows (thanks to Bas Veeling)
- Fixed OSX mapping issue (thanks to Joey Liu)
- Added layer variables to customize modifier behaviors on macOS:
  - =osx-command-as= defaults to hyper
  - =osx-option-as= defaults to meta
  - =osx-control-as= defaults to control
  - =osx-function-as= defaults to none
  - =osx-right-command-as= defaults to left
  - =osx-right-option-as=  defaults to left
  - =osx-right-control-as= defaults to left
  (thanks to Christopher Eames, Aaron Culich, and fiveNinePlusR)
- Disabled =pbcopy= package because it introduced input latency for some actions
  when using =emacs -daemon= and a GUI client (thanks to Sylvain Benner)
- Replace pbcopy by osx-clipboard (thanks to Minh Nguyen-Hue)
- Fixed key binding issue when Emacs is launched in daemon mode.
- Added the default value =H-= (hyper) to =kbd-mac-command= if it's neither:
  =hyper=, =super= or =alt= (thanks to Binbin Ye)
- Added a layer variable =osx-swap-option-and-command= defaults to =nil=
  (thanks to Binbin Ye)
- Enabled GNU =gls= support in dired without requiring
  =exec-path-from-shell= (thanks to Aaron Zeng)
**** Pandoc
- Fixed =spacemacs/run-pandoc= not to reset =pandoc--local-settings=
  (thanks to martian-f)
- Added declaration for the ~SPC P~ prefix (thanks to Codruț Constantin Gușoi)
**** Pdf
- Fixed ~'~ =pdf-view-jump-to-register= (thanks to duianto)
-Key bindings:
  - Added to pdf-view mode and transient state
    - ~[~ history-backward (previous view)
    - ~]~ history-forward (next view)
**** Perl5
- Fixed =spacemacs/perltidy-format-buffer= and
  =spacemacs/perltidy-format-function= to move the point and window to their
  original locations. (thanks to Jim Pudar)
**** PHP
- Key bindings:
  - Added =phpunit= test key bindings (thanks to duianto):
    - ~SPC m t t~ =phpunit-current-test=
    - ~SPC m t c~ =phpunit-current-class=
    - ~SPC m t p~ =phpunit-current-project=
  - Added =refactoring= and =debugging= key bindings (thanks to Tyoma Kostyuk)
- Improvements:
  - Enabled =evil-matchit-mode= (thanks to duianto)
  - Added debugger integration for LSP backends via =dap= layer (thanks to Alexander Konotop)
- Fixes:
  - Added company-php (thanks to jim and Eivind Fonn)
  - Fixed php-company autocompletion (thanks to Dela Anthonio)
  - Added LSP support, which can be used by enabling the =lsp= layer and setting
    the =php= layer's =php-backend= variable to =lsp=
    (thanks to Daniel Richtmann)
**** PlantUML
- Added a missing prefix: =compile= (thanks to Seong Yong-ju)
- Added instructions for compiling the image locally by setting
  =plantuml-default-exec-mode= to =jar= (thanks to Daniel Caixinha)
- Updated link to Reference Guide (thanks to Matthew Boston)
**** Platinum
- Added the =.plum= extension to the platinum modes (thanks to Sylvain Benner)
- Remove automatic indentation on paste (thanks to Sylvain Benner)
**** Prodigy
- Compatibility fix for upstream change (thanks to Francesc Elies)
- Key bindings:
  - add ~c~ to clear the buffer (thanks to Francesc Elies)
  - bind ~q~ to quit-window in view mode (thanks to Saulius Menkevičius)
**** Prolog
- Fixed autoloading error (thanks to jpathy)
**** Protobuf
- Prompt user to install the =protobuf= layer if a =.proto= file is opened
  (thanks to duianto)
**** Purescript
- Enabled =purescript-decl-scan-mode= when loading =purescript-mode=
  (thanks to Bjarke Vad Andersen)
- Allow adding node_modules/.bin path to exec-path (thanks to Anupam Jain)
- Improved purescript keybinding discoverability & ergonomics.
  (thanks to Jason Walker)
- Added =purescript-mode= to =spacemacs-indent-sensitive-modes=
  (thanks to Hideaki Kawai)
**** Python
- Key bindings:
  - Update invalid cython mode keybindings (thanks to Muneeb Shaikh)
  - New =anaconda-view-mode= keybindings (thanks to Muneeb Shaikh)
    - ~C-j~ for navigating to the next error
    - ~C-k~ for navigating to the previous error
    - ~RET~ to go forward
  - Added keybinding ~SPC m P~ for pip package management with =pippel=
  - Added key binding ~SPC m r f~ to fix missing import statements
  - Added ~SPC m t l~ key binding to re-run the last test command
- Various fixes in =pylookup.py= (thanks to ishestakov and Shitikanth Kashyap)
- Hide =yapf-mode= modeline lighter (thanks to Robert ven der Helm)
- Search for Pylint and Flake8 in the virtualenvs (thanks Alexey Kotlyarov)
- Highlight wdb breakpoints as well as pdb/ipdb/pudb (thanks to Alexey Kotlyarov)
- Made =python-execute-file= use =python-shell-interpreter=
  (thanks to Swaroop C H)
- Trim output from pyenv command (thanks to Eivind Fonn)
- Set VIRTUAL_ENV environment variable when switching to new pyenv
  (thanks to James Gough)
- Use Python executable from active virtual env to compile files
  (thanks to Swaroop C H)
- Fixed arguments to =python-setup-hy= (thanks to Eivind Fonn)
- Fixed ipython version check bug on windows (thanks to lostmarble)
- Fixed =pyenv-executable-find= in presence of =pyenv-which-ext=
  (thanks to Christoph Paulik)
- Fixed broken repl invocation through ~SPC a '~  (thanks to Hans Jang)
- Added =pippel= for python package management (thanks to et2010)
  (thanks to Sylvain Benner)
- Added defvar =python-save-before-test= (thanks to Benoit Coste)
  (thanks to Volodymyr Vitvitskyi)
- Use =python-mode= for SCons script files (thanks to shanemikel)
- Added LSP support, which can be enabled by setting the =python= layer's
  =python-backend= variable to =lsp=
  (thanks to Yuan Fu and Sylvain Benner).
- The LSP backend can use either the =pyls= (default) server or the =mspyls=
  (Microsoft) implementation, which may be selected by setting the
  =python-lsp-server= layer variable to =mspyls=
  (thanks to Cormac Cannon).
  (thanks to Benoit Coste).
- Added support for breakpoints for the =trepan3k= python debugger
  (thanks to dangirsh)
- Added support for =pipenv= with proper keybindings (thanks to jackkamm)
- Fixed bytecomp warning: =reference to free variable 'smartparens-strict-mode'=
  (thanks to Nikita Leshenko and Sylvain Benner)
- Fixed =pyenv=, =pre-init= function and =hy-mode= prefixes
  (thanks to Brandon T. Willard)
- Conditionally remove binding to obsolete keymap (thanks to bmag)
- Improved setup of =lsp-python= and =anaconda-mode= (thanks to Ting Zhou)
- Fixed support of multiple pyenv versions via =spacemacs/pyenv-executable-find=
  (thanks to Guan Xipeng)
- Fixed initialization of =inferior-python-mode= variables
  (thanks to Miciah Masters)
- Fixed bug with out-of-bound index (thanks to EMayej)
- Fixed escaping of shell argument for =spacemacs/python-execute-file=
  (thanks to Riley Levy)
- New variable =python-spacemacs-indent-guess= for guessing correct indentation
  settings (thanks to Benno Fünfstück)
- Fixed pyenv for system Python (thanks to Alexander Eberspächer)
- Replace =anaconda-mode-go-back= with =xref-pop-marker-stack=
  (thanks to JimmyG)
- Highlight python3.7 builtin =breakpoint()= function
  (thanks to Boris Verhovsky)
- Fixed conflict between pipenv directory .venv and pyvenv file .venv
  (thanks to rgb-24bit)
- Support relative path in pyvenv file .venv (thanks to Nam Nguyen)
- Added diminish for importmagic (thanks to Loys Ollivier)
- Added debugger integration via =dap= layer
- Added documentation on installing importmagic and epc (thanks to Trapez Breen)
- Made python-send-shell-* functions faster (thanks to Trapez Breen)
- Added support for 'black' formatter (thanks to Mike Macpherson)
- Enabled =eldoc= for =anaconda-mode= (thanks to Vikash Balasubramanian)
- Various fixes for =lsp-python-ms= setup (thanks to Trapez Breen)
- Added lazy loading of =lsp-python-ms= (thanks to Ying Qu)
- Make pylookup makefile use correct shell (thanks to Koray Al)
- Fix lazy loading of =lsp-python-ms= (thanks to lsp-ableton)
- Fix =Ipython= path on windows (thanks to Daniel K)
- Make =inferior-python-mode= do not use tabs (thanks to tsoernes)
- Automatic use the =lsp= as =python-formater= when =lsp= is enabled
  (thanks sunlin7)
- Fixed directory selection for self compiled mspyls (thanks Jee Lee)
- Add python-test-last support for pytest runner
- Added --last-failed support for pytest (thanks to Jaakko Luttinen)
- Added =spacemacs/python-shell-send-statement= support (thanks to Lin Sun)
- Added =sphinx-doc= support (thanks to Stefan Ruschke)
**** Racket
- Restore smart closing paren behavior in racket-mode (thanks to Don March)
- Updated racket logo (thanks to Vityou)
- Add racket-xp-mode to Racket layer (thanks to Shrutarshi Basu)
- Correctly switch to insert state in REPL
**** Ranger
- Key bindings:
  - Added ~j D~ to jump other window (thanks to Rich Alesi)
  - Added ~-~ to enter (thanks to Rich Alesi)
- Fixed conflict with =golden-ratio= (thanks to Thomas de Beauchêne)
- Load =helm= before =ranger= (thanks to duianto)
- Add instruction to use ranger by default (thanks to Daniel Nicolai)
**** Rcirc
- New variable =rcirc-enable-late-fix= to enable or disable the included
  =rcirc-late-fix= package (disabled by default).
- New variable =rcirc-enable-emojify= to enable or disable emojify-mode
  in rcirc buffers (disabled by default).
- New variable =rcirc-enable-styles= to enable or disable the =rcirc-styles=
  package for displaying and inserting color and text attribute codes (disabled
  by default).
- New variable =rcirc-enable-erc-image= to enable or disable the =erc-image=
  package in rcirc for showing linked images in chat (disabled by default).
- New variable =rcirc-enable-erc-tweet= to enable or disable the =erc-tweet=
  package in rcirc for showing linked tweets in chat (disabled by default).
- New variable =rcirc-enable-erc-yt= to enable or disable the =erc-yt= package
  in rcirc for showing previews for YouTube links (disabled by default).
- Fixed using multiple lines in =.authinfo= (thanks to Jelle Licht)
- Fixed logging where the channel name has =/= in it
  (thanks to Abdo Roig-Maranges)
- Delete rcirc-reconnect in favor of built-in cmd (thanks to Miciah Masters)
- Move config defaults to package :init so they can be overridden
  (thanks to Miciah Masters)
- Fixed compiler warnings in =rcirc-late-fix= (thanks to Miciah Masters)
- Added variable =rcirc-enable-late-fix= (thanks to Miciah Masters)
**** React
- Improvements:
  - Made % work on jsx tags (thanks to Thanh Vuong)
  - Use rjsx-mode for react framework (thanks to Ting Zhou)
  - Prompt user to install the =react= layer if a =.jsx= file is opened
    (thanks to Jon Hermansen)
  - Improved =magic-mode-alist= regular expression to detect =react= files
    (thanks to Jan Zdráhal)
  - Made auto-completion triggers more friendly (thanks to Cheng,Rong)
  - Configure =emmet-mode= to expand classes using =className= instead of =class=
    (thanks to Sylvain Benner)
  - Open =.jsx= files with =rjsx-mode= (thanks to Thomas de Beauchêne)
  - Made =react= layer respect =javascript= layers variable
    =javascript-fmt-on-save= (thanks to Tommy Groshong)
  - Added =eslint_d= support (thanks to Seong Yong-ju)
- Key bindings:
  - Added =import-js= support with key bindings:
    - ~SPC m i i~ to mport the module for the variable under the cursor
    - ~SPC m i f~ to import any missing modules and remove any modules that ar
      not used
    - ~SPC m g i~ to go to the module of the variable under cursor
    (thanks to Seong Yong-ju)
  - Added ~SPC m r l t~ for =js2r-log-this= (thanks to Mike Holm)
- Fixes:
  - Use JSX header without breaking React (thanks to Jam Risser)
  - Fixed React imports when using web beautify. (thanks to Ismael)
  - Made layer depends on node and tern layers (thanks to Sylvain Benner)
**** ReasonML
- Key bindings:
  - ~SPC m g g~ Jump to definition
  - ~SPC m g G~ Jump to definition (other window)
  - ~SPC m g b~ Jump back
  - ~SPC m h t~ Show type
  - ~SPC m h h~ Show docs
  - ~SPC m r d~ Merlin destruct
  - ~SPC m = =~ Refmt
  - ~SPC m t r~ Toggle auto-refmt on save
  - ~SPC m = m r~ Refmt: convert ml syntax to re syntax
  - ~SPC m = r m~ Refmt: convert re syntax to ml syntax
    (thanks to Fredrik Dyrkell and Dave Aitken)
**** Restclient
- Moved key binding for =helm-restclient= from ~SPC m j i~ to ~SPC m j~
  (thanks to Thanh Vuong)
**** Ruby
- Added support for =org-babel= (thanks to Muneeb Shaikh)
- Highlight debugger keywords (thanks to Alexander Berezovsky and Eivind Fonn)
- Adding ruby-refactor package (thanks to Daniel Luna)
  - Key bindings:
    - Added ~SPC m r e m~ for extract to method.
    - Added ~SPC m r e v~ to extract local variable.
    - Added ~SPC m r e c~ to extract constant.
    - Added ~SPC m r e l~ to extract to =let=.
- Added ~SPC m x h~ to toggle between old and new hash syntax in the active
  region (thanks to Paweł Siudak)
- Added gtags to =enh-ruby-mode= as well as =ruby-mode=
  (thanks to David Balatero)
- Added ~SPC m s b~ key binding to send buffer to the Ruby console
  (thanks to Alejandro Arrufat)
- Added ~SPC m s B~ and ~SPC m s L~ key bindings to send buffer or line,
  respectively, to the Ruby console and switch focus to the console
  (thanks to Paweł Siudak)
- Key bindings:
  - Added ~SPC m s l~ to send line to REPL (thanks to Paweł Siudak)
  - Added ~SPC m T~ toggle prefix (thanks to Codruț Constantin Gușoi)
    - ~SPC m T '~ to toggle string quotes
    - ~SPC m T {~ to toggle block style
- Added popwin config for bundler, projectile-rails, and rubocop
  (thanks to Paweł Siudak)
  - Added ~SPC m r R m~ for extract to method.
  - Added ~SPC m r R v~ to extract local variable.
  - Added ~SPC m r R c~ to extract constant.
  - Added ~SPC m r R l~ to extract to =let=.
  - Added ~SPC m s l~ to send line to REPL (thanks to Paweł Siudak)
- Added the =seeing-is-believing= package (thanks to Brandon Conway)
- Added prefixes for ruby major mode keybindings (thanks to Seong Yong-ju)
- Added =lsp= and =dap= support (thanks to Billy Kaplan)
- Fixed lazy loading of =ruby-test-mode= (thanks to Michael Franz Aigner)
- Removed stray =test.rb= file (thanks to Michael Hauser-Raspe)
- Added missing key bindings for =counsel-gtags= in =enh=ruby-mode=
  (thanks to Seong Yong-ju)
- Added =dap= support for =enh-ruby-mode= (thanks to Seong Yong-ju)
- Added missing prefix =seeing-is-believing= for ~SPC m @~
  (thanks to Seong Yong-ju)
**** Ruby on Rails
- Changed leader keys to be configured for the =projectile-rails-mode= minor
  mode instead of =ruby-mode= and =enh-ruby-mode= so that the key bindings will
  work in view file windows (thanks to Adam Sokolnicki)
- Added missing prefixes for =ruby-mode= and =enh-ruby-mode=
- Added key bindings: (thanks to Adam Sokolnicki)
  - ~SPC m f f b~ to find job
  - ~SPC m f f w~ to find webpack config
  - ~SPC m f c d~ to run rails destroy
- Added =rubocopfmt= with the key binding ~SPC m = r~
**** Rust
- Added missing =counsel-gtags= and =smartparens= package declarations
  (thanks to Kalle Lindqvist)
- Fixed loading of the =RUST_SRC_PATH= environment variable
  (thanks to Joshua Santos)
- Enabled eldoc for rust/racer (thanks to yangbo)
- Key bindings:
  - Added ~SPC m c D~ to open Cargo docs (thanks to Matthew J. Berger)
  - Added ~SPC m c l~ to run linter with cargo clippy (thanks to Michael Kohl)
  - Added ~SPC m c t~ to run the current test with Cargo, and fix documentation
    for ~SPC m c f~ to format project files (thanks to Luke Alexander Stein)
  - Added ~SPC m c v~ to run "cargo check" command (thanks to Victor Polevoy)
  - Added key bindings for =cargo-edit= plugin (thanks to Lucius Hu)
    - ~SPC m c a~ for =cargo add=
    - ~SPC m c r~ for =cargo rm=
    - ~SPC m c U~ for =cargo upgrade=
  - Added ~SPC m c A~ for =cargo audit= plugin (thanks to Lucius Hu)
  - Modified ~SPC m c X~ for =cargo run --bin= command, instead of
    =cargo run --example= (thanks to Lucius Hu)
  - Added ~SPC m c E~ for =cargo run --example= (thanks to Lucius Hu)
- Added rust lsp completion with company and bindings (thanks to Justin)
- Added debugger integration via =dap= layer
- Fixed rust dap integration (thanks to Tommi Komulainen)
- Make ~rustup~ call shell agnostic (thanks to Dietrich Daroch)
- Fixed ~rust-quick-run~ command (thanks to Grant Shangreaux)
- Removed compilation buffer string match on =rust-quick-run=
  (thanks to Grant Shangreaux)
- Added/Updated instructions on external dependencies, =cargo-edit=,
  =cargo-audit=, =rustfmt=, and =clippy= (thanks to Lucius Hu)
- Added support for Rusty Object Notation (RON) (thanks to Daniel Hutzley)
**** Sailfish-Developer
- Key bindings:
  - Added =sailfish-scratchbox= key bindings (thanks to Victor Polevoy):
    - ~SPC c s~   Show menu
    - ~SPC c s b~ Invoke mb2 build
    - ~SPC c s d~ Copy rpms to the phone
    - ~SPC c s i~ Install rpms into target
**** Scala
- Move =ensime= to the =java= layer (Tor Hedin Bronner)
- Key bindings:
  - Evilify =ensime= search in insert/normal mode (thanks to Diego Alvarez)
- Remove duplicated code (thanks to Tetsuro Takemoto)
- Added ENSIME jump handlers (thanks to Joao Azevedo)
- Added scala-lsp and metals as an additional backend for scala
  (thanks to Rodolfo Hansen)
- Disabled =sbt-supershell= in =sbt-mode= (thanks to Rodolfo Hansen)
- Enable new DAP and lsp-treemacs integration via metals
  (thanks to Rodolfo Hansen)
- Turned off ability to convert to Unicode arrows deprecated in Scala (and remove
  =scala-use-unicode-arrows= variable) (thanks to Keith Pinson)
- Added =lsp-metals= and remove broken =lsp-treemacs= initialization (Bjarke Vad Andersen)
**** Scheme
- Added missing =parinfer= package declaration (thanks to Kalle Lindqvist)
- Update install docs for Chicken 5 changes (thanks to Grant Shangreaux)
**** Semantic
- Made it possible to exclude stickyfunc (thanks to Sylvain Benner)
- Changed the default throttle for =semanticdb-find= routines. Don't search
  system databases to speed up semantic (thanks to bet4it)
- Disabled =semantic-idle-summary-mode= when =gtags= or =lsp= layer is enabled
  (thanks to bet4it)
- Moved the toggle key bindings to the semantic layer (thanks to duianto)
**** Shell
- Key bindings:
  - Added =vterm= bindings:
    - ~M-n~     =vterm-send-down= (next command)
    - ~M-p~     =vterm-send-up=   (previous command)
    - ~M-y~     =vterm-yank-pop=  (previous paste)
    - ~M-/~     =vterm-send-tab=  (hippie expand)
    Evil insert state:
    - ~C-y~     =vterm-yank=      (paste)
    Evil normal state:
    - ~p~       =vterm-yank=      (paste)
    - ~u~       =vterm-undo=
    (thanks to Ag Ibragimov)
- Make =pop-shell= default mode more configurable (thanks to Tyoma Kostyuk)
- Make =vterm= respect =shell-default-term-shell= (thanks to Tyoma Kostyuk)
- Added support for =vterm= (thanks to deb0ch)
- Improved the integration of =centered-cursor-mode= (thanks to deb0ch)
- Fixed xterm colors filtering bug in =eshell= when eshell buffers are updated
  and are not focused (thanks to Steven Allen)
- Fixed =eshell= clear behavior (thanks to Aidan Nyquist):
  - Made eshell ~clear RET~ similar to ~C-l~
  - Prevent ~C-l~ clearing cycle
  - Prevent ~clear RET~ inserting a page of white-space
  - Prevent duplicate insert lines from ~clear RET~
- Make =eshell auto jump= more intelligent (thanks to Kalle Lindqvist)
- Require company in =eshell-switch-company-frontend=
  (thanks to Benjamin Reynolds)
- Fixed docs for "Fish shell and ansi-term" and explicitly enable
  `truncate-lines`. (thanks to Joe Hillenbrand)
- Fixed ~C-j~ and ~C-k~ in =eshell= while in insert state
  (thanks to Paweł Siudak)
- Restore =auto-completion-idle-delay= value for =company-idle-delay=
  (thanks to Miciah Dashiel Butler Masters)
- Added =auto-completion-minimum-prefix-length= layer variable
  (thanks to Maximilian Wolff)
- Added =shell-default-width= layer variable (thanks to David Balatero)
- Function =resize-shell-to-desired-width= check for shell buffer before
  changing size (thanks to thanhvg)
- Added =shell-default-width= layer variable (thanks to David Balatero and
  Miciah Masters)
- Override read-only when capturing clear in shell (thanks to Alexander Wingård)
- Wrap 'shell' command to start in current buffer (thanks to Valts Liepiņš)
- Fixed shell popup broken on macOS (thanks to Daniel Rivas Perez)
- Fixed broken leader key binding for inferior shell (thanks to Valts Liepiņš)
- Added =term-mode= bindings (Thanks to Emil Petersen):
  - ~SPC m C~ switch multi-term to char mode
  - ~SPC m l~ switch multi-term to line mode
  - ~SPC m N~ go to previous multi-term
- Moved =eshell-z-freq-dir-hash-table-file-name= into cache dir
  (thanks to bb2020)
- Enabled ~TAB~ completion in =eshell= with =Helm= (thanks to bb2020)
- Added =eshell= =Ivy= completion bindings (thanks to bb2020):
  - ~M-l~ =spacemacs/ivy-eshell-history=
  - ~TAB~ =spacemacs/pcomplete-std-complete=
- Enabled mouse based pasting into term shells (thanks to Sheng Yang)
- Set =term-char-mode-point-at-process-mark= to =nil= to allow evil normal-mode
  movement in term shells on emacs 26.1
- Stopped the cursor from jumping to =point-max= when entering insert state from
  a multi line (thanks to Steven Allen)
- Prevented =shell-pop-out= from restoring a dead buffer or window
  (thanks to CeleritasCelery, fauxsoup)
- Made =pop-shell= layout local (thanks to CeleritasCelery, fauxsoup)
- Checked that the following are bound in =spacemacs-base=:
  - variable: =layouts-enable-local-variables=
  - function: =spacemacs/make-variable-layout-local=
  (thanks to JAremko and duianto)
- Better keybindings for ~ESC~ and ~RET~ in vterm =evil-normal-state= (thanks to kenkangxgwe)
**** Shell Scripts
- Added new company-shell environment variable backend
  (thanks to Alexander-Miller)
- Added bashate style checker (thanks to Victor Cuadrado Juan)
- Added insert commands from sh-script package to major mode menu
  (thanks to Maximilian Wolff)
- Added org-mode support (thanks to Josh Santos)
- Added LSP support, which can be used by enabling the =lsp= layer and setting
  the =shell-scripts= layer's =shell-scripts-backend= variable to =lsp=
**** Slack
- Key bindings:
  - ~SPC a C g~ or ~SPC m g~ to join a group (private channel)
    (thanks to Benjamin Reynolds)
  - ~SPC a C r~ or ~SPC m r~ to join a channel, group or direct message
    (thanks to Benjamin Reynolds)
  - ~SPC m )~ to add reaction (thanks to Swaroop C H)
  - ~SPC m (~ to remove reaction (thanks to Swaroop C H)
  - ~SPC m t~ to open message thread (thanks to Swaroop C H)
  - ~SPC m T~ to open all threads in workspace (thanks to wang-d)
  - ~SPC m u~ to open all unreads in workspace (thanks to wang-d)
- New layer variable =slack-spacemacs-layout-name= to customize the name of
  the custom layer for Slack buffers (thanks to Benjamin Reynolds)
- New layer variable =slack-spacemacs-layout-binding= to customize the key used
  to open the Slack custom layout (thanks to Benjamin Reynolds)
- Fixed documentation issues with slack and emoji layers
  (thanks to Benjamin Reynolds)
- Fixed =helm= menu display (thanks to Leslie Shawn Russell)
- Fixed function name bug in react layer fmt-on-save (thanks to Tommy Groshong)
**** Smex
- Fixed ~SPC m :~ for current major mode commands (thanks to tinysong)
**** Solidity
- Key bindings:
  - Added ~SPC m g~ Estimate gas at point
    (thanks to Brooklyn Zelenka and Seong Yong-ju)
**** Source control
- Install orgit only when org package is used (thanks to Boris Buliga)
- Defer git-gutter loading (thanks to Aaron Jensen)
- Remove redundant arg from git-gutter timer (thanks to bmag)
- Added Git Blame Transient State (thanks to duianto)
**** Spotify
- Replaced helm-spotify package with helm-spotify-plus
  (thanks to Leonard Lausen)
- Added counsel-spotify for =ivy= users
  (thanks to Yuki Yoshioka, Deepu Mohan Puthrote)
**** SQL
- Support for keywords auto capitalization (thanks to Kepi)
- Change blacklist to only accept list (thanks to Eivind Fonn)
- Added dumb autocomplete (thanks to Codruț Constantin Gușoi)
- Added leader key prefixes (thanks to Jeremie Pelletier)
- Rebuild =spacemacs-sql-startable= after running =sql-add-product=
  (thanks to Andrew Christianson)
- Fixed sql-indent and defer it (thanks to Sylvain Benner)
- Added alex-hhh's sql-indent in place of mepla sql-indent
  (thanks to Andrew Christianson)
- Added layer variable =sql-auto-indent= to toggle the use of =sql-indent=
  package (thanks to David Chen)
- Added a code formatter for sql-mode (thanks to Seong Yong-ju)
- Added connection between =org-mode= and =SQL layer= (thanks to Magnus Therning)
- Added default jump handlers for SQL layer (thanks to Alex Palaistras)
- Added send line functions/key bindings (thanks to benbotwin):
  - ~SPC m s l~ Send the current line to the SQLi buffer and move to the next
    line =insert state=
  - ~SPC m s L~ Send the current line to the SQLi buffer and move to the next
    line and switch to it in =insert state=
- Added key binding (thanks to Michael Hauser-Raspe):
  ~SPC m b c~ connect to a SQLi buffer from your saved buffer list
- Added ~SPC m g~ prefix: =goto= (thanks to duianto)
- Added regional ~sqlfmt~ invocation, error handling, and formatting bindings
  (thanks to 0x6362)
**** Spell-checking
- Added spell checking transient state (thanks to Francesc Elies Henar)
- Update to flyspell-correct v0.5 (thanks to Boris Buliga)
- Update spell checking ts to flyspell-correct v0.5 (thanks to Bruno Tavares)
- Added key bindings (thanks to Kalle Lindqvist):
  - ~SPC S a b~ Add word to dict (buffer)
  - ~SPC S a g~ Add word to dict (global)
  - ~SPC S a s~ Add word to dict (session)
  Transient State:
  - ~SPC S . B~ Add word to dict (buffer)
  - ~SPC S . G~ Add word to dict (global)
  - ~SPC S . S~ Add word to dict (session)
- Added key bindings (thanks to John Stevenson):
  - ~SPC S s~ Correct word at point
  - Transient State: ~SPC S . s~ Correct word at point
- Added key binding:
  - ~SPC S r~ flyspell-region
  - Transient State: ~SPC S . r~ flyspell-region
**** Syntax-checking
- Key bindings:
  - ~SPC e e~ is now for triggering a syntax check, the old action
    (explain error around point) has been moved to ~SPC e x~.
  - Added ~SPC e y~ to copy error at cursor position into kill ring
    (thanks to Francsec Elies Henar)
- Rename function =add-flycheck-hook= to =enable-flycheck=
- Use correct error list faces when defining error levels with custom bitmaps
  (thanks to Alexander Miller)
- Fixed =goto-flycheck-error-list= (thanks to Thanh Vuong)
- Added lsp support for sqls
  - Added layer variable =sql-lsp-sqls-workspace-config-path= to setting workspace configuration
- Added layer variable =syntax-checking-auto-hide-tooltips= (thanks to Martin Sosic)
**** Swift
- Update Swift REPL key bindings (thanks to Elliot Bulmer)
**** Systemd
- Added support for syntax checking with =flycheck= (thanks to Steven Allen)
- Added support for lazy installation (thanks to Wieland Hoffmann)
**** Terraform
- Added opt-in layer variable =terraform-fmt-on-save= to format buffers on save
  with =terraform fmt= (thanks to Harry Hull)
- Added support for =terraform-company= (thanks to Sylvain Benner)
- Added LSP support for terraform-lsp
**** Templates
- Fixed issue with templates layer ignoring =templates-private-directory=
  (thanks to Seong Yong-ju)
**** Themes
- Added support for more doom themes (thanks to Dela Anthonio, Igor Kupczyński,
  DonHugo69 and Alex)
- Added support for gruvbox theme variants (thanks to Dean Todevski)
- Remove zonokai-theme theme as it is unavailable (thanks to nickclasener)
- Updates to the spacemacs theme (thanks to Nasser Alshammari)
- Fixed the =base16-solarflare= mapping (thanks to Sebastian Nagel)
- Added support for kaolin themes (thanks to William Roe)
- Added support for eziam themes (thanks to Benno Fünfstück)
- Enabled italics in spacemacs theme (thanks to Sylvain Benner)
- Added support for =doom-dark+= theme (thanks to Ivan Yonchovski)
- Added support for =almost-mono-themes= (thanks to Kirill Chernyshov)
**** Visual
     - use the same window for =dap= log window and for compilation buffer.
***** Colors
- Multiple improvements (thanks to SteveJobzniak):
  - Added ability to set default rainbow-identifiers values
  - Improved resetting of rainbow-identifiers transient-state
  - Extended built-in theme list, and added better defaults
  - Major fix to actually render per-theme settings on switch
  - Faster method of redrawing buffer for transient state
  - Tuned defaults to work w. majority of light & dark themes
  - Better way of adding/refreshing themes
**** Themes Megapack
- Added =rebecca-theme= (thanks to Victor Borja)
- Added =white-sand-theme= (thanks to Swaroop C H)
- Added =exotica= theme (thanks to Bharat Joshi)
- Remove themes that were deleted from Melpa (thanks to Henrique Jung)
- Added =eziam-theme= and =kaolin-themes= (thanks to Sylvain Benner)
- Added =doom-themes= (thanks to Codruț Constantin Gușoi)
- Added =chocolate-theme= (thanks to Henrique Jung)
- Updated =doom-themes= list to reflect upstream
  (thanks to Dominic Pearson, Muneeb Shaikh)
- Added highly accessible =modus-themes= (thanks to Muneeb Shaikh)
- Added =doom-gruvbox-light= theme (thanks to John Stevenson)
**** Tmux
- Prevent =tmux-command= at GUI mode (thanks to Isaac Zeng)
- Fixed regression in tmux by setting keybindings using =use-package=
  (thanks to Aaron Jensen)
**** Treemacs
- =Treemacs= replaces =NeoTree= as the default sidebar
- Added missing ~SPC p t~ to =readme.org= (thanks to oo6)
- Remapped =winum-select-window-0-or-10= to =treemacs-select-window= so that
  ~C-x w 0~, ~SPC 0~ and ~M-0~ call the same command (thanks to duianto, Miciah)
- Loaded =treemacs-projectile= key binding ~C-c C-p p~ with Treemacs
  (thanks to duianto)
- Handle ~SPC p t~ when =projectile-project-root= is nil (thanks to Trapez
  Breen)
- Made sure treemacs' minor modes will be disabled when they are configured
  to be off.
- Add =tag= as an accepted value for option =treemacs-use-follow-mode=.
- Deprecated =treemacs-use-collapsed-directories=. Flattening directories should
  be controlled by directly setting =treemacs-collapse-dirs=.
- Fixed "width (un)locked" message appearing when treemacs is loaded.
- Add =persp-mode= integration (thanks to Seong Yong-ju)
- Fixed default sort order (thanks to Michael Peyton Jones)
- Deleted default values to track upstream behavior
  (thanks to Michael Peyton Jones)
- Removed obsolete options (thanks to Michael Peyton Jones)
- Finished =treemacs-persp= integration and made it opt-in. Using the layer
  variable: =treemacs-use-scope-type= with the possible values:
  ='Frames= (default) or ='Perspectives= (thanks to Alexander Miller)
- Added integration with =treemacs-icons-dired= package.
- Loaded =treemacs-icons-dired-mode= earlier (thanks to duianto)
**** Typescript
- Key bindings:
  - ~SPC m E e~ is for =tide-fix= which was originally added as ~SPC m r f~
    (thanks to Simon Altschuler)
  - ~SPC m E d~ to add =tslint-disable-next-line= at point
    (thanks to Daniel Perez Alvarez)
  - ~SPC m g g~ for =tide-jump-to-definition= (thanks to Roy Choo)
  - ~SPC m g t~ remapped to =spacemacs/typescript-jump-to-type-def= from
    =typescript/jump-to-type-def= (thanks to Roy Choo)
  - ~SPC m r i~ to organize imports (thanks to Stéphane Bisinger)
  - ~SPC m r f~ to rename file (thanks to Stéphane Bisinger)
- Call tsfmt with extension of current buffer for TSX formatting
  (thanks to Victor Andrée)
- Declare =tide-jump-to-definition= as async (thanks to Sylvain Benner)
- Added tide keybindings to tsx web mode (thanks to George Miller)
- Rewrite hooks for web-mode (thanks to Sylvain Benner)
- Created a derived mode for TSX files (thanks to Aaron Jensen)
- Fixed eldoc (thanks to Aaron Jensen)
- Isolate eldoc configuration (thanks to Sylvain Benner)
- /rename/ reworded to /refactor/ in =which-key= popup
  (thanks to Simon Altschuler)
- Added LSP support, which can be used by enabling the =lsp= layer and setting
  the =typescript= layer's =typescript-backend= variable to =lsp=
  (thanks to Ting Zhou and Sylvain Benner)
- Changed =company-minimum-prefix-length= from 0 to 2 to avoid spurious
  autocompletion (thanks to Andrea Moretti)
- Enabled snippets using yasnippet (thanks to Andrea Moretti)
- Enabled =smartparens-mode= (thanks to Andrea Moretti)
- Added =prettier= to error msg of =spacemacs/typescript-format=
  (thanks to Matt Kramer)
- Fixed jump handling with multiple backends (thanks to Aaron Jensen)
- Fixed =typescript/jump-to-type-def= for npm modules (thanks to Jam Risser)
- Added the same setup to tsx files as to ts files (thanks to Trapez Breen)
- Configured =emmet-mode= for =typescript-tsx-mode=
- Added a =typescript-linter= variable. Possible values: =eslint= and =tslint=
- Added a =typescript-lsp-linter= variable to allow for disabling =lsp= as a
  linter, when =lsp= is set as the backend (thanks to Thanh Vuong)
- Fix =tide= with =tsx= files (thanks to Aaron Jensen)
- Added =eslint_d= support (thanks to Seong Yong-ju)
- Added =tslint= support for =lsp= backend (thanks to Tommi Komulainen)
**** Vagrant
- Key bindings:
  - move key bindings prefix to ~SPC a V~ (thanks to Thomas de Beauchêne)
  - Move =vagrant-tramp-term= to ~SPC a V t~ (thanks to rakyi)
**** Version-control
- Key bindings:
  - Un-evilify =diff-mode= (thanks to Steven Allen)
  - Evilified the following modes (thanks to dvzubarev):
    - =log-view-mode=
    - =vc-dir-mode=
    - =vc-svn-log-view-mode=
    - =vc-git-log-view-mode=
    - =vc-hg-log-view-mode=
    - =vc-annotate-mode=
  - Added a new version-control prefix under ~SPC g v~ with the following
    bindings: (thanks to dvzubarev)
    - ~SPC g v =~ to open a hunk under the point in the diff buffer
    - ~SPC g v D~ to compare the entire working tree with head
    - ~SPC g v e~ to show diff against current head using ediff
    - ~SPC g v g~ to visually annotate the current file
    - ~SPC g v d~ to open the VC Directory buffer
    - ~SPC g v +~ to update the working copy
    - ~SPC g v i~ to register (add) into a version control system
    - ~SPC g v u~ to revert working copy to their repository contents
    - ~SPC g v l~ to list the change log
    - ~SPC g v L~ to list the change log for the current VC controlled tree
    - ~SPC g v v~ to do the next logical VC operation (=vc-next-action=)
    - ~SPC g v I~ to ignore file (=vc-ignore=)
    - ~SPC g v r~ to resolve conflicts in file
  - Define key bindings with leader key for vim editing style in =diff-mode=
    (thanks to miyabinomuratic)
  - Added smerge transient state diff key bindings (thanks to Wang):
    ~SPC g r <~ diff base/mine
    ~SPC g r =~ diff mine/other
    ~SPC g r >~ diff base/other
  - Added smerge transient state key bindings (thanks to duianto):
    ~SPC g r e >~ ediff
    ~SPC g r K >~ kill current
  - Added current and total conflicts to smerge transient state's hint
    (thanks to Miciah Dashiel Butler Masters)
  - Loaded ~SPC g v~ key bindings on Spacemacs startup (thanks to duianto)
- New packages:
  - =browse-at-remote= which replaces =github-browse-file=
  (thanks Eugene Yaremenko)
- Avoid loading all the diff packages (thanks to Sylvain Benner)
- Avoided installing unused diff packages (thanks to Andriy Kmit)
- Fixed error on =diff-hl-margin-mode= function being nil during startup
  (thanks to Voleking)
- Fixed =git-gutter+= refresh when a buffer is staged or unstaged in Magit
**** Vue
- Added a toggle state minified/full to the transient state (thanks to duianto)
**** Xclipboard
- Added Requirements documentation (thanks to Chris Glass)
- Added =cliphist= with the following bindings: (thanks to Hong Xu)
  - ~SPC x P~ paste item from history (cliphist must be enabled)
  - ~SPC x R~ rectangle paste item from history (cliphist must be enabled)
  - ~SPC x s~ select item from history (cliphist must be enabled)
- Added custom command config variable (thanks to lipengcheng)
**** Yaml
- Improvements:
  - Updated docs to include the =yaml-yamllint= flycheck checker
    (thanks to Nam Nguyen)
  - Add support for lsp server (thanks to Seong Yong-ju)
**** Ycmd
- Search for =compile_commands.json= in build sub-directory
  (thanks to Amos Bird and Eivind Fonn)
- Python3 compatibility fix for =global_conf.py= (thanks to Abdo Roig-Maranges)
- Added manual completion function (thanks to Nir Friedman)
- Remove warning for unset var; always fires (thanks to Nir Friedman)
- Added manual semantic completion function for company (thanks to Nir Friedman)
- Fixed searching for compilation DB in subdirectories
  (thanks to Alexander Dalshov)
**** Zig
- Added syntax highlighting (thanks to Michael Hauser-Raspe)
*** Various improvements
- Lots of improvement with CI and documentation exporting
  (thanks to Eugene Yaremenko)
- New LAYERS.org format (thanks to Anton Latukha && Eugene Yaremenko)
- Various code and style improvements (thanks to bmag, Boris Buliga, duianto,
  Enze Chi, Eivind Fonn, Eugene Yaremenko, Fabien Dubosson, Kalle Lindqvist,
  Sylvain Benner, thanhvg, timor, yuhan0)
- Multiple unit test improvements (thanks to Codruț Constantin Gușoi, et2010 and
  Sylvain Benner)
- Various documentation improvements (thanks Aaron Jensen, Aaron Peckham, Aaron
  Renner, Adam Frey, Adam Kruszewski, ahanwadi, Aleksandr Argunov, Alexander
  Dalshov, Alexander Eberspächer, Alexander Iljin, Alexander Kjeldaas,
  Alexandros Kotzias, Andrew Grangaard, Andrew Vit, Andriy Senyshyn, Anton
  Chevychalov, Anton Latukha, Antonio Miranda, Anurag Sharma, Apromixately,
  Archenoth, Arjan Singh, Ather Sharif, Artur Juraszek, Benjamin Reynolds,
  Bernhard Schommer, Billy Wade, Brian Wignall, bmag, Boris Buliga, Boris Wong,
  Carl Lange, Cazim Hysi, Chase Adams, Christian Bäuerlein, Cibin Mathew,
  CL123123, Codruț Constantin Gușoi, Compro-Prasad, cormacc, Daniel Hodson,
  Daniel Le, Daniel Molina, Darkhan, David Florness, David Parrish, David Vo,
  davidpham87, Deepu Mohan Puthrote, Dela Anthonio, Diego Alvarez, Diego
  Berrocal, Dietrich Daroch, Dinesh Bhosale, Dominik Schrempf, Doug Beardsley,
  dubnde, duianto, eldios, EMayej, Eugene Yaremenko, Evan Klitzke, Evan
  Niessen-Derry, firemiles, Florian Bruhin, Fuqiao Xue, Gabriel Arrillaga,
  Garrett Johnson, Grant Shangreaux, Guido Kraemer, Henrique Jung, Henry Hirsch,
  Henry Marshall, hornuda, Hong Xu, Ilia Kurenkov, Ivan Fedorov, Ivan
  Kryvoruchko, J. Patrick Lanigan, Jaremy Creechley, Jason Axelson, Jesse Cooke,
  Jethro Shuwen Sun, JI Xiang, Jim Deville, Jody Frankowski, Joe Hillenbrand,
  John Eismeier, John Wood, Jon Tippens, Jonas Strømsodd, Jonathan Arnett,
  Jonathan Chen, Jonathan Gillett, Jonta, Josh Greenwood, Joshua Santos, Justin
  Stone, Kainalu Hagiwara, Kalle Lindqvist, Kechao Cai, Keith Simmons, Keith
  Wygant, Kenji Miyazaki ,Kevin Ji, Kristoffer Haugsbakk, lawrsp, Leo Joseph
  Buchignani III, liuchong, Lucius Hu, Luke Winship, Luke Worth, Marco Ieni,
  Marco Zucconelli, mark30247, Martin Sosic, Max Beutelspacher, Max Deineko, Max
  Nordlund, Maximilian Wolff, Miciah Dashiel Butler Masters, mjkramer, Mikhail
  Yakutovich, Miloš Mošić, milserk, Muneeb Shaikh, nanashi0x74, Nasser
  Alshammari, Niko Felger, Nikolai Myllymäki, nikolaiam, Nicolas Forgerit, Oguz
  Serbetci, Olivier Verdier, Pancho Horrillo, Paul Milla, Paulo Schneider, Pawan
  Dubey, Paweł Siudak, Phil Pirozhkov, Philippe Bourdages, Piotr Grzesik, Rafi
  Khan, Rand01ph, rakyi, Raymond Wanyoike, Reverend Homer, Robby O'Connor,
  Robert Roland, Rhommel Lamas, Sam Pablo Kuper, Saulius Menkevičius, sduthil,
  Serghei Iakovlev, Sergio Ugalde, Shane Kilkelly, Sid Kapur, Som Poddar,
  Somelauw, Soobin Rho, sorawee, SteveJobzniak, Sunghyun Hwang, Sunlin7, Swaroop
  C H, Sylvain Benner, Szunti, Thijs Vermeir, Tianyi Wang, Tim Ruffing, Tim
  Stewart, timor, TinySong, Titov Andrey, Thomas de Beauchêne, Tomasz
  Cichocinski, Trey Merkley, tzhao11, Vincent Taing, Ullas Holla, Vlad Bokov,
  Vladimir Kochnev, weihua-lu, wenpin, Wieland Hoffmann, Witoslaw Koczewski,
  Xiang Ji, Yi Liu, Zach Latta, Zane Sterling, zer09, Zhige Xin)
**** Documentation and website
  - DOCUMENTATION.org:
    - Fixed the example for how to change the separator style
      (thanks to Trey Merkley)
  - README.md:
    - Fixed macOS documentation to install fonts (thanks to Sergio Morales)
    - Updated Windows section, suggest official Emacs (thanks to ghost-420)
  - private/local/README.md
    - Improved instructions on how to use private/local directory for packages
      (thanks to Daniel Nicolai)
*** Release notes summarized
  Thanks to: Abhishek(Compro) Prasad, Deepak Khidia, Enze Chi, Grant Shangreaux,
  Igor Almeida, Jiahao Jiang, Miciah Dashiel Butler Masters, Songpeng Zu, Ward
  Harris<|MERGE_RESOLUTION|>--- conflicted
+++ resolved
@@ -2293,20 +2293,14 @@
   - Rebind =SPC s S= from =spacemacs/swiper-all-region-or-symbol= to Ivy native
     =swiper-all-thing-at-point=
     (last two points thanks to Daniel Nicolai)
-<<<<<<< HEAD
-=======
   - Bound =SPC s l= to =ivy-resume= (thanks to Wieland Hoffmann)
   - Rebind =C-k= to =C-M-k= in =ivy-reverse-i-search= (=C-r= at a prompt)
     (thanks to duianto)
->>>>>>> 76849892
 - Removed definitions for =spacemacs/swiper-region-or-symbol= and
   =spacemacs/swiper-all-region-or-symbol= and updated keybindings, because Ivy has
   more advanced implementation via =swiper-thing-at-point= and
   =swiper-all-thing-at-point=
-<<<<<<< HEAD
-=======
   - Add C-RET for ivy-alt-done (thanks to Daniel Nicolai)
->>>>>>> 76849892
 - Limit =ripgrep= results to 150 columns (thanks to Aaron Jensen)
 - Use new API to register additional transient state bindings
   (thanks to Andriy Kmit')
