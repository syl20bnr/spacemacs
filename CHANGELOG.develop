--- conflicted
+++ resolved
@@ -1466,11 +1466,9 @@
   - Replaced obsolete function =doom-modeline-init= with =doom-modeline-mode=
     (thanks to duianto)
   - Fixed searching in the =helm-find-file= actions (thanks to duianto)
-<<<<<<< HEAD
   - Fixed Scrolling Transient State (~SPC N~) in buffers with active
     Centered Point mode (thanks to Andriy Kmit)
 
-=======
   - Fixed =evilified-state=, mapped ~C-w~ to =evil-window-map=
     (thanks to Muneeb Shaikh)
   - Fixed ~SPC h f~ =helm-spacemacs-help-faq= (thanks to duianto)
@@ -1479,7 +1477,6 @@
   - Handled buffer move/select/swap to last window nr +1 (thanks to duianto)
   - Set =evil-undo-system= to =undo-tree= (thanks to duianto)
   - Checked that =evil-undo-system= exists before it's called (thanks to khjcph)
->>>>>>> f2afab0c
 *** Layer changes and fixes
 **** Agda
 - Fixes
