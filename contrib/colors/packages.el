;;; packages.el --- Colors Layer packages File for Spacemacs
;;
;; Copyright (c) 2012-2014 Sylvain Benner
;; Copyright (c) 2014-2015 Sylvain Benner & Contributors
;;
;; Author: Sylvain Benner <sylvain.benner@gmail.com>
;; URL: https://github.com/syl20bnr/spacemacs
;;
;; This file is not part of GNU Emacs.
;;
;;; License: GPLv3

(setq colors-packages
  '(
    ;; not working well for now
    ;; rainbow-blocks
    rainbow-identifiers
    rainbow-mode
    ))

(defun colors/init-rainbow-blocks ()
  (use-package rainbow-blocks
    :disabled t
    :init (add-hook 'emacs-lisp-mode-hook 'rainbow-blocks-mode)))

(defun colors/init-rainbow-identifiers ()
  (use-package rainbow-identifiers
    :if colors-enable-rainbow-identifiers
    :commands rainbow-identifiers-mode
    :init
    (progn
      (setq rainbow-identifiers-choose-face-function 'rainbow-identifiers-cie-l*a*b*-choose-face
            rainbow-identifiers-cie-l*a*b*-saturation 100
            rainbow-identifiers-cie-l*a*b*-lightness 40
            ;; override theme faces
            rainbow-identifiers-faces-to-override '(highlight-quoted-symbol
                                                    font-lock-keyword-face
                                                    font-lock-function-name-face
                                                    font-lock-variable-name-face))

      (spacemacs|add-toggle rainbow-identifier-globally
                            :status rainbow-identifiers-mode
                            :on (rainbow-identifiers-mode)
                            :off (rainbow-identifiers-mode -1)
                            :documentation "Colorize identifiers globally."
                            :evil-leader "tCi")

<<<<<<< HEAD
      (defun colors//tweak-theme-colors-font-lock (&optional restore)
        "Nilify some font locks. If RESTORE in non nil the font locks are
 restored."
        (unless (eq 'spacemacs-mode major-mode)
          ;; To make the variables stand out, keyword coloring is disabled
          (cond
           (restore
            (set-attributes-from-alist
             'font-lock-function-name-face original-font-lock-function-name-face-attributes)
            (set-attributes-from-alist
             'font-lock-keyword-face original-font-lock-keyword-face-attributes))
           (t
            (set-face-attribute 'font-lock-function-name-face nil
                                :foreground nil :slant 'normal :weight 'normal)
            (set-face-attribute 'font-lock-keyword-face nil
                                :foreground nil :slant 'normal :weight 'bold)))
          (font-lock-fontify-buffer)))
=======
      (add-hook 'prog-mode-hook 'rainbow-identifiers-mode)
>>>>>>> 8a6bcacb

      (defun colors//tweak-theme-colors (theme)
        "Tweak color themes by adjusting rainbow-identifiers colors settings an by
disabling some faces in order to make colored identifiers stand out."
        (interactive)
        ;; tweak the saturation and lightness of identifier colors
        (pcase theme
          (`gotham (setq rainbow-identifiers-cie-l*a*b*-saturation 45
                         rainbow-identifiers-cie-l*a*b*-lightness 60))
          (`leuven (setq rainbow-identifiers-cie-l*a*b*-saturation 100
                         rainbow-identifiers-cie-l*a*b*-lightness 40))
          (`material (setq rainbow-identifiers-cie-l*a*b*-saturation 95
                           rainbow-identifiers-cie-l*a*b*-lightness 105))
          (`monokai (setq rainbow-identifiers-cie-l*a*b*-saturation 55
                          rainbow-identifiers-cie-l*a*b*-lightness 60))
          (`solarized-dark (setq rainbow-identifiers-cie-l*a*b*-saturation 65
                                 rainbow-identifiers-cie-l*a*b*-lightness 55))
          (`solarized-light (setq rainbow-identifiers-cie-l*a*b*-saturation 60
                                  rainbow-identifiers-cie-l*a*b*-lightness 55))
          (`zenburn (setq rainbow-identifiers-cie-l*a*b*-saturation 40
                          rainbow-identifiers-cie-l*a*b*-lightness 65))
          (_ (setq rainbow-identifiers-cie-l*a*b*-saturation 80
                   rainbow-identifiers-cie-l*a*b*-lightness 45)))
        ;; backup to original font locks
        (let ((frame (selected-frame)))
          (setq original-font-lock-function-name-face-attributes
                (face-all-attributes font-lock-function-name-face frame))
          (setq original-font-lock-keyword-face-attributes
                (face-all-attributes font-lock-keyword-face frame)))))
    (colors//tweak-theme-colors spacemacs--cur-theme)

    (defadvice spacemacs/post-theme-init (after colors/post-theme-init activate)
      "Adjust lightness and brightness of rainbow-identifiers on post theme init."
      (colors//tweak-theme-colors spacemacs--cur-theme))

    :config
    (progn
      ;; functions to change saturation and lightness of colors
      (defun colors//change-color-mini-mode-doc (component)
        "Display a short documentation in the mini buffer."
        (let ((var (intern (format
                            "rainbow-identifiers-cie-l*a*b*-%s" component))))
          (echo "Change color %s mini-mode (value: %s)
  + to increase %s
  - to decrease %s
  = to reset
Press any other key to exit." component (eval var) component component)))

      (defun colors/change-color-component-overlay-map (component)
        "Set a temporary overlay map to easily change a color COMPONENT from
 rainbow-identifier mode. The color COMPONENT can be 'saturation' or
 'lightness'."
        (set-temporary-overlay-map
         (let ((map (make-sparse-keymap))
               (up-func (intern (format "colors/change-color-%s-up" component)))
               (down-func (intern (format "colors/change-color-%s-down" component)))
               (reset-func (intern (format "colors/change-color-%s-reset" component))))
           (define-key map (kbd "+") up-func)
           (define-key map (kbd "-") down-func)
           (define-key map (kbd "=") reset-func)
           map) t)
           (colors//change-color-mini-mode-doc component))

      (defun colors/start-change-color-saturation ()
        "Initiate the overlay map to change the saturation."
        (interactive)
        (colors/change-color-component-overlay-map "saturation"))
      (defun colors/change-color-saturation-up ()
        "Increase the saturation by 5 units."
        (interactive)
        (colors//change-color-component-func "saturation" 5))
      (defun colors/change-color-saturation-down ()
        "Decrease the saturation by 5 units."
        (interactive)
        (colors//change-color-component-func "saturation" -5))
      (defun colors/change-color-saturation-reset ()
        "Reset the saturation to 100."
        (interactive)
        (colors//change-color-component-func "saturation" 100 t))
      (defun colors/start-change-color-lightness ()
        "Initiate the overlay map to change the lightness."
        (interactive)
        (colors/change-color-component-overlay-map "lightness"))
      (defun colors/change-color-lightness-up ()
        "Increase the lightness by 5 units."
        (interactive)
        (colors//change-color-component-func "lightness" 5))
      (defun colors/change-color-lightness-down ()
        "Decrease the lightness by 5 units."
        (interactive)
        (colors//change-color-component-func "lightness" -5))
      (defun colors/change-color-lightness-reset ()
        "Reset the lightness to 40."
        (interactive)
        (colors//change-color-component-func "lightness" 40 t))

      (defun colors//change-color-component-func
        (component inc &optional reset)
        "Change the color component by adding INC value to it. If RESET is not
 nil the color component is set to INC."
        (let* ((var (intern (format
                             "rainbow-identifiers-cie-l*a*b*-%s" component)))
               (new-value (+ (eval var) inc)))
          (if reset
              (set var inc)
            (progn
              (if (< new-value 0)
                  (setq new-value 0))
              (set var new-value)))
          (font-lock-fontify-buffer)
          (colors/change-color-component-overlay-map component)))
      ;; key bindings
      (evil-leader/set-key "Cis" 'colors/start-change-color-saturation)
      (evil-leader/set-key "Cil" 'colors/start-change-color-lightness))))

(defun colors/init-rainbow-mode ()
  (use-package rainbow-mode
    :commands rainbow-mode
    :init (evil-leader/set-key "tCc" 'rainbow-mode)
    :config (spacemacs|hide-lighter rainbow-mode)))<|MERGE_RESOLUTION|>--- conflicted
+++ resolved
@@ -45,27 +45,7 @@
                             :documentation "Colorize identifiers globally."
                             :evil-leader "tCi")
 
-<<<<<<< HEAD
-      (defun colors//tweak-theme-colors-font-lock (&optional restore)
-        "Nilify some font locks. If RESTORE in non nil the font locks are
- restored."
-        (unless (eq 'spacemacs-mode major-mode)
-          ;; To make the variables stand out, keyword coloring is disabled
-          (cond
-           (restore
-            (set-attributes-from-alist
-             'font-lock-function-name-face original-font-lock-function-name-face-attributes)
-            (set-attributes-from-alist
-             'font-lock-keyword-face original-font-lock-keyword-face-attributes))
-           (t
-            (set-face-attribute 'font-lock-function-name-face nil
-                                :foreground nil :slant 'normal :weight 'normal)
-            (set-face-attribute 'font-lock-keyword-face nil
-                                :foreground nil :slant 'normal :weight 'bold)))
-          (font-lock-fontify-buffer)))
-=======
       (add-hook 'prog-mode-hook 'rainbow-identifiers-mode)
->>>>>>> 8a6bcacb
 
       (defun colors//tweak-theme-colors (theme)
         "Tweak color themes by adjusting rainbow-identifiers colors settings an by
