;;; packages.el --- Emacs Lisp Layer packages File for Spacemacs
;;
;; Copyright (c) 2012-2014 Sylvain Benner
;; Copyright (c) 2014-2015 Sylvain Benner & Contributors
;;
;; Author: Sylvain Benner <sylvain.benner@gmail.com>
;; URL: https://github.com/syl20bnr/spacemacs
;;
;; This file is not part of GNU Emacs.
;;
;;; License: GPLv3

(setq emacs-lisp-packages
      '(
        eldoc
        elisp-slime-nav
        evil
        ielm
        macrostep
        semantic
        smartparens
        srefactor
        ))

(use-package ielm
  :config
  (defun ielm-indent-line ()
    (interactive)
    (let ((current-point (point)))
      (save-restriction
        (narrow-to-region (search-backward-regexp "^ELISP>") (goto-char current-point))
        (lisp-indent-line)))))

(defun emacs-lisp/post-init-eldoc ()
  (add-hook 'emacs-lisp-mode-hook 'eldoc-mode))

(defun emacs-lisp/init-elisp-slime-nav ()
  ;; Elisp go-to-definition with M-. and back again with M-,
  (use-package elisp-slime-nav
    :defer t
    :init
    (progn
      (add-hook 'emacs-lisp-mode-hook 'elisp-slime-nav-mode)
      (evil-leader/set-key-for-mode 'emacs-lisp-mode
        "mgg" 'elisp-slime-nav-find-elisp-thing-at-point
        "mhh" 'elisp-slime-nav-describe-elisp-thing-at-point))))

(defun emacs-lisp/init-macrostep ()
  (use-package macrostep
    :defer t
    :mode ("\\*.el\\'" . emacs-lisp-mode)
    :init
    (progn
      (spacemacs|define-micro-state macrostep
        :doc "[e] expand [c] collapse [n/N] next/previous [q] quit"
        :disable-evil-leader t
        :persistent t
        :evil-leader-for-mode (emacs-lisp-mode . "mdm")
        :bindings
        ("e" macrostep-expand)
        ("c" macrostep-collapse)
        ("n" macrostep-next-macro)
        ("N" macrostep-prev-macro)
        ("q" macrostep-collapse-all :exit t)))))

(defun emacs-lisp/post-init-evil ()
  (add-to-hook 'emacs-lisp-mode
               '(lambda ()
                  (spacemacs|define-text-object ";"
                                                "elisp-comment"
                                                ";; "
                                                ""))))

(defun emacs-lisp/post-init-semantic ()
  (semantic/enable-semantic-mode 'emacs-lisp-mode)
  (eval-after-load 'semantic
    '(semantic-default-elisp-setup)))

(defun emacs-lisp/post-init-srefactor ()
  (add-hook 'emacs-lisp-mode-hook 'spacemacs/lazy-load-srefactor)
  (use-package srefactor-lisp
    :commands (srefactor-lisp-format-buffer
               srefactor-lisp-format-defun
               srefactor-lisp-format-sexp
               srefactor-lisp-one-line)
    :init
    (evil-leader/set-key-for-mode 'emacs-lisp-mode
      "m=b" 'srefactor-lisp-format-buffer
      "m=d" 'srefactor-lisp-format-defun
      "m=o" 'srefactor-lisp-one-line
      "m=s" 'srefactor-lisp-format-sexp
      )))

<<<<<<< HEAD

    (evil-leader/set-key-for-mode 'emacs-lisp-mode
      "mdf" 'edebug-defun
     "mdb" 'edebug-set-breakpoint
      "mbB" 'edebug-unset-breakpoint
      "mdc" 'edebug-continue-mode
      "mdd" 'edebug
      "mdi" 'edebug-var-status
      "mdl" 'edebug--mode-saved-vars
      "mdn" 'edebug-next-mode
      "mdo" 'edebug-step-out
      "mdq" 'edebug-stop
     "mdr" 'edebug-go-mode
      "mds" 'edebug-step-mode
      "mdt" 'edebug-backtrace
      )
=======
!(defun emacs-lisp/post-init-edebug ()
!  (use-package emacs-lisp-mode
!	:commands (edebug-defun
!				edebug-set-breakpoint
!				edebug-unset-breakpoint
!				edebug-continue-mode
!				edebug
!				edebug-var-status
!				edebug--mode-saved-vars
!				edebug-next-mode
!				edebug-step-out
!				edebug-stop
!				edebug-go-mode
!				edebug-step-mode
!				edebug-backtrace)
!	:init
!    (evil-leader/set-key-for-mode 'emacs-lisp-mode
!      "mdf" 'edebug-defun
!      "mdb" 'edebug-set-breakpoint
!      "mbB" 'edebug-unset-breakpoint
!      "mdc" 'edebug-continue-mode
!      "mdd" 'edebug
!      "mdi" 'edebug-var-status
!      "mdl" 'edebug--mode-saved-vars
!      "mdn" 'edebug-next-mode
!      "mdo" 'edebug-step-out
!      "mdq" 'edebug-stop
!      "mdr" 'edebug-go-mode
!      "mds" 'edebug-step-mode
!      "mdt" 'edebug-backtrace))
>>>>>>> 015da1bd
<|MERGE_RESOLUTION|>--- conflicted
+++ resolved
@@ -91,8 +91,6 @@
       "m=s" 'srefactor-lisp-format-sexp
       )))
 
-<<<<<<< HEAD
-
     (evil-leader/set-key-for-mode 'emacs-lisp-mode
       "mdf" 'edebug-defun
      "mdb" 'edebug-set-breakpoint
@@ -107,36 +105,4 @@
      "mdr" 'edebug-go-mode
       "mds" 'edebug-step-mode
       "mdt" 'edebug-backtrace
-      )
-=======
-!(defun emacs-lisp/post-init-edebug ()
-!  (use-package emacs-lisp-mode
-!	:commands (edebug-defun
-!				edebug-set-breakpoint
-!				edebug-unset-breakpoint
-!				edebug-continue-mode
-!				edebug
-!				edebug-var-status
-!				edebug--mode-saved-vars
-!				edebug-next-mode
-!				edebug-step-out
-!				edebug-stop
-!				edebug-go-mode
-!				edebug-step-mode
-!				edebug-backtrace)
-!	:init
-!    (evil-leader/set-key-for-mode 'emacs-lisp-mode
-!      "mdf" 'edebug-defun
-!      "mdb" 'edebug-set-breakpoint
-!      "mbB" 'edebug-unset-breakpoint
-!      "mdc" 'edebug-continue-mode
-!      "mdd" 'edebug
-!      "mdi" 'edebug-var-status
-!      "mdl" 'edebug--mode-saved-vars
-!      "mdn" 'edebug-next-mode
-!      "mdo" 'edebug-step-out
-!      "mdq" 'edebug-stop
-!      "mdr" 'edebug-go-mode
-!      "mds" 'edebug-step-mode
-!      "mdt" 'edebug-backtrace))
->>>>>>> 015da1bd
+      )