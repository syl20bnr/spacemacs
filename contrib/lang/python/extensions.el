--- conflicted
+++ resolved
@@ -20,11 +20,7 @@
   '(
     nose
     pylookup
-<<<<<<< HEAD
-    python-compile
     py-yapf
-=======
->>>>>>> 56de55fb
     ))
 
 ;; Initialize the extensions
