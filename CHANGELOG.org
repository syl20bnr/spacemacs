<<<<<<< HEAD
=======
* Release 0.102.x (in progress)
_(includes all the hot fixes and backports of version 0.101.x)_
** Initial Release
*** New dotfile variables
- `dotspacemacs-search-tools` list of search tool executable names.
  Spacemacs uses the first installed tool of the list. Supported
  tools are `ag`, `pt`, `ack` and `grep`.
*** Various Improvements and Changes
- Startup buffer: beautify widgets by giving them different faces
  (thanks to tuhdo)
>>>>>>> 8a6bcacb
* Release 0.101.x (2015/04/13)
** Hot new features
*** Choose your own editing style
Thanks to the new `holy-mode` Spacemacs can now  be used by Vim users
or Emacs users by setting the `dotspacemacs-editing-style` variable to
`'vim` or `'emacs` in the dotfile. In `Emacs` style the leader is
available on `M-m`. It is possible to dynamically switch between the
two style with `SPC P tab`.
*** Mandatory init function and new Pre and Post init functions
A package is now considered to be used only if there is a corresponding
`<layer>/init-<package>` function explicitly defined.
There is now two new functions to initialize a given package:
- `<layer>/pre-init-<package>` which is called before the init function
- `<layer>/post-init-<package>` which is called after the init function
Even if  a `pre` or `post` function exist for a given package, an `init`
function is still required to consider the package to be used.
*** Auto-completion
Spacemacs now officially support auto-completion. The old layer
`company-mode` has been removed and `auto-complete` has been removed
from the spacemacs layer.
They are now part of a new layer called `auto-completion`.
You'll have to this add layer to your dotfile to enable auto-completion.
*** Syntax checking
Flycheck has been removed from the Spacemacs layer and moved to a new
layer called `syntax-checking`.
You'll have to add this layer to your dotfile to enable the fly syntax
checking.
*** Org
Org packages have been removed from Spacemacs layer and moved to a new
`org` layer.
You'll have to add this layer to your dotfile to enable the Org
configuration of Spacemacs.
*** New shortcuts in startup buffer
Recent files, project and bookmarks can be displayed on the startup
buffer. Check for the new dotfile variable `dotspacemacs-startup-lists`.
(thanks to CarlQLange)
*** New lighter in the mode line
Lighter letters have been updated, now the letter corresponds to the
key binding to toggle the associated mode. For instance auto-completion
is on ⓐ and thus can be toggled with `SPC t a`.
*** Better package update
The package update should now prevent even more errors when upgrading
a batch of packages.
** Initial Release
*** New layers
- evil-commentary: Alternative to `evil-nerd-commenter`
  (thanks to person808)
- better-defaults: layer providing better defaults for Emacs commands,
  rather empty for now. (thanks to tuhdo)
- ERC: an IRC client (thanks to swaroopch)
- Racket: a lisp dialect (thanks to trishume)
- xkcd: browse for XKCD in Emacs (thanks to CestDiego)
- shell-scripts: layer containing shell specific modes like `fish-mode`
- editorconfig: add support for EditorConfig (thanks to jupl)
*** New dotfile variables:
- `dotspacemacs-editing-style` can be either `vim` or `emacs`.
- `dotspacemacs-verbose-loading` if non nil the loading prints logs in
  the `*Messages*` buffer. Default value is `nil`.
- `dotspacemacs-startup-lists` is a list of symbols to display recent
  items in the startup buffer, possible values are:  `recents`,
  `bookmarks` and `projects` (thanks to CarlQLange)
*** Auto-complete
- Move to `auto-completion` layer
*** C/C++
- Add key bindings `SPC m g a` and `SPC m g A` for open alternate file
  (thanks to mijoharas)
*** Clojure
- Add `SPC m e f` eval function at point
- Add `cider-eval-sexp-fu`
- Fix for `cider-send-function-to-repl` (thanks to nashamri)
- Replace `auto-complete` by `company` for auto-completion
- Move `SPC d` commands on `SPC h` to meet Spacemacs convetions (thanks to
  cpaulik)
- Open `cider-doc` without asking for symbol, close it with `q` (thanks to
  cpaulik)
*** Company
- Move to `auto-completion` layer
- Refactoring of `company` configuration, it is now lazy-loaded and the
  `company-backends` list is now a buffer local variable. `company` is
  not enabled globally anymore.
- Set `company-delay` to 0.2 instead of 0
- Ignore `company-quickhelp` for Emacs version < 24.4
- Add support for `company` in various languages (thanks to trishume)
*** Emacs Lisp
- Add `eval-sexp-fu` (thanks to tuhdo)
- Enable eldoc in eval-expression and IELM (thanks to tuhdo)
- New key bindings `SPC m e b`, `SPC m e c` and `SPC m e r` to evaluate
  the buffer, the current form starting by `set` or `def` and the region
  respectively (thanks to ralesi)
*** Ess
- Fix loading of `ess-R-object-popup` and `ess-R-data-view`
  (thanks to jcpetkovich)
*** Extra-Lang layer
- Add `Nim` language (thanks to trishume)
*** Flycheck
- Move to `syntax-checking` layer
- Add `flycheck-pos-tip` (thanks to tuhdo)
- Enable flycheck for `lua` files (thanks rphillips)
*** Git
- Add `gitconfig-mode` and `git-commit-mode` (thanks to ralesi)
- Add `gitattributes-mode` and `gitignore-mode` (thanks to r4ts0n)
- Add key bindings in rebase mode
- Add `git-link` package (thanks to CestDiego)
- Enable Magit authentication on Windows (thanks to tuhdo)
- Loads `magit-gh-pulls` only after requesting it (thanks to cpaulik)
*** Go
- Add `run-package-tests` command on `SPC m t p` (thanks to robmerrell)
- Fix path to `go-oracle` (thanks to Pursuit92)
*** Haskell
- Move `SPC m t` and `SPC m i` under `SPC m h`
- Remove `hi2` (it is now integrated in `haskell-mode`)
- Disable `eletric-indent-mode`
- Fix `flycheck-haskell` autoload (thanks to jcpetkovich)
- Fix `flycheck` loading
- Move `SPC m t` to `SPC m h t` according to Spacemacs conventions (thanks
  to jeremyjh)
- Add C-- `cmm-mode` (thanks to bgamari) 
*** Helm
- Add `helm-colors` key binding on `SPC C l` (thanks to tuhdo)
- Make `helm-ff-doted-directory` consistent (thanks to tuhdo)
- Disable popwin-mode when a Helm session is active (thanks to tuhdo)
- Fix lazy-loading of helm for describe commands
- Add support for `pt` the platinum searcher (thanks to ralesi)
- Add support for `helm-ag-edit`
- Add function `spacemacs/helm-projectile-search-dwim` which select the
  first available external search tool (pt, ag, ack or grep) (thanks to
  ralesi)
- Enable `helm-descbinds` globally  (thanks to tuhdo)
- Add key bindings for useful Helm commands: `helm-info-at-point`,
  `helm-man-woman`, `helm-locate-library` and `helm-minibuffer-history`
  (thanks to tuhdo)
- Add key bindings for searching the web using `helm-suggest` (thanks to
  cpaulik)
*** Holy-mode
- New package providing Emacs edition style to Spacemacs
*** IRC
- rcirc: Create rcirc logging directory during init
  (thanks to jcpetkovich)
- New ERC layer (thanks to swaroopch)
- Add ERC keybindings (thans to cpaulik)
- Move startup key bindings to prefix `SPC a i`
*** Markdown
- Associate `.mkd` with `markdown-mode` (thanks to bgamari)
*** Org
- Move to `org` layer
- Bind evil-leader in org-agenda-map (thanks to luxbock)
- Add `org-pomodoro` on `SPC m p` (thanks to swaroopch)
- Add key bindings for `org-clock-cancel` on `SPC m q`,
  and `org-set-effort` on `SPC m f` (thanks to swaroopch)
- Fix diminish of `org-indent`
*** Perspective
- Rebind `spacemacs/persp-switch-project` to `SPC p p`
  (thanks to CestDiego)
*** Projectile
- Move projectile switch project from `SPC p S` to `SPC p p`
*** Python
- Add helm-pydoc on `SPC m h d` (thanks to danielwuz)
- Fix `pylookup` configuration
*** Racket
- Add key bindings for REPL interaction
*** Ruby
- Lazy-load `projectile-rails`
- Remove mode-line lighter for `robe`
*** Scala
- Do not enable ensime in non-file buffers (thanks to chrisbarrett)
*** SLIME
- Use slime for indentation (thanks to tuhdo)
- Add extension for SBCL (thanks to tuhdo)
- Allow to create a common lisp scratch buffer with slime-scratch
  (thanks to tuhdo)
- Enable fuzzy completion with score (thanks to tuhdo)
- Don't enable SLIME in Emacs Lisp (thanks to tuhdo)
*** Smartparens
- Enable smartparens in eval-expression (thanks to tuhdo)
*** Themes
- Fix `themes-megapack` layer where themes could not be browsed in Helm.
- Add `material` theme (thanks to cpaulik)
- Add `darktooth` theme (thanks to person808)
- Add `gotham` theme (thanks to person808)
*** ycmd
- Set global config only if not already set (thanks naseer)
*** Web
- Add `sass-mode` (thanks to ryanartecona)
- Ensure that less gets loaded (thanks to mijoharas)
*** Various Improvements and Changes
- New `evil` state called `evilified` which is used in _evilified_
  buffers.
- Remove the following packages from Spacemacs layer: `dired+`,
  `fancy-narrow`, `string-edit`, `visual-regexp-steroids` and `wdired`
- Rename `*-declarep` functions to `*-usedp` functions
- Display block selection info in the mode line
  (thanks to emmanueltouzery)
- Bind `K` in normal state to `SPC m h h` if it exists
  (thanks to person808)
- Add key binding for balancing windows on `SPC w =` (thanks to kini)
- Add key binding to indent region on `SPC j =` (thanks to tuhdo)
- Add key binding `SPC w SPC` for `ace-window` (thanks to ralesi)
- Add key binding `SPC b h` to open the startup buffer (thanks to ralesi)
- Add key binding `SPC t ~` to toggle Vim tildes
- Add adaptive wrap which appropriately indents wrapped lines (thanks to
  person808)
- Add mouse support to line number column (thanks to ralesi)
  - single click selects line
  - double click selects text block
  - drag across lines selects all lines dragged across
- Add `highlight-numbers` (thanks to tuhdo)
- Add `highlight-indentation` on `SPC t h i` and `SPC t h c` (thanks to
  cpaulik)
- Add ace-link package to spacemacs layer (thanks to danielwuz)
- Add `indent-guide` on `SPC t i` (thanks to ralesi)
- Add link to cpaulik tutorial to use the Spacemacs icons in Ubuntu Unity
- Add C-w and brackets [] to guide-key-sequence (thanks to ralesi)
- Add `info+` to improve Info reading experience (thanks to tuhdo)
- Add default layers to dotfile template: `auto-completion`,
  `better-defaults`, `git`, `markdown`, `org` and `syntax-checking`
  (thanks to CarlQLange)
- Move some toggles on `SPC T`: fringe, menu bar, tool bar,
  frame maximize, frame fullscreen, frame transparency
- Restore rectangle-mark-mode key binding (thanks to tuhdo)
- Make <escape> quit the isearch-mode like vim (thanks to dsdshcym)
- Enable goto-address-prog-mode which makes URL in code comments clickable
  (thanks to tuhdo)
- Disable aggressive indent for ediff buffers (thanks chrisbarrett)
- Prevent cursor from moving into minibuffer prompt (thanks to tuhdo)
- Remove tildes in Spacemacs buffer and read-only buffers like Info and
  help (thanks to tuhdo)
- Ask user editing style when creating .spacemacs file (thanks to tuhdo)
- Fix for persistent-server if server never got started (thanks to ralesi)
- Fix nyan cat starting rainbow on a light background
- Fix some double loading of some packages
- Fix double loading of `extensions.el` files
- Fix question for preferred coding systems on Microsoft Windows
- Properly enable saveplace (thanks to tuhdo)
- Don't bind `C-d` in `ido-completion-map` to `ido-delete-file-at-head`
  (thanks to segv)
- Don't refer to ~/.emacs.d/ directly at various places
  (thanks to jcpetkovich)
- Don't want paste-micro-state to pop up when pasting in ex command
  prompt (thanks to ralesi)
- Don't cycle when press TAB in eshell (thanks to tuhdo)
- Don't insert extra quote in dotspacemacs-mode (thanks to tuhdo)
- Adapt some micro-states to the micro-state macro (thanks to ralesi)
- Improve smooth scrolling configuration (reduce some point jump)
  (thanks to tuhdo)
- Improve `doge` banner grammar (thanks to mathpunk)
- New `HOTOWs.md` file in `/doc`
- Add `Buy A Drink` badge to README.md
- Typo and documentation updates (thanks to danielwuz, swaroopch,
  CestDiego, IvanMalison, agevelt, nwolfe)
** Hot Fixes
<<<<<<< HEAD
- Don't display the release notes in the startup buffer when Emacs is restarted
  after a fresh install
- Org layer: exclude ox-gfm since it seems problematic for some users.
- Startup buffer: fix widget activation in `holy-mode` (thanks to tuhdo)
- Startup buffer: Don't fontify the startup buffer when `rainbow-identifiers`
  package is used
=======
*** Startup Buffer
- Don't display the release notes in the startup buffer when Emacs is restarted
  after a fresh install
- Startup buffer: fix widget activation in `holy-mode` (thanks to tuhdo)
- Startup buffer: Don't fontify the startup buffer when `rainbow-identifiers`
*** Org
- Org layer: exclude ox-gfm since it seems problematic for some users.
  package is used
*** Ruby
- Fix auto-completion activation.
*** Themes
- Fix conflict between official Spacemacs solarized theme and
  `color-theme-solarized` declared in `themes-megapack` layer.
*** Various Fixes
>>>>>>> 8a6bcacb
- revert back `ag` as the default search tool instead of `pt`, `pt` can
  conflict with `pt` command line tool from TCL parser tools.
** Backports
None
* Previous Releases
- See Github release page

<|MERGE_RESOLUTION|>--- conflicted
+++ resolved
@@ -1,5 +1,3 @@
-<<<<<<< HEAD
-=======
 * Release 0.102.x (in progress)
 _(includes all the hot fixes and backports of version 0.101.x)_
 ** Initial Release
@@ -10,7 +8,6 @@
 *** Various Improvements and Changes
 - Startup buffer: beautify widgets by giving them different faces
   (thanks to tuhdo)
->>>>>>> 8a6bcacb
 * Release 0.101.x (2015/04/13)
 ** Hot new features
 *** Choose your own editing style
@@ -261,14 +258,6 @@
 - Typo and documentation updates (thanks to danielwuz, swaroopch,
   CestDiego, IvanMalison, agevelt, nwolfe)
 ** Hot Fixes
-<<<<<<< HEAD
-- Don't display the release notes in the startup buffer when Emacs is restarted
-  after a fresh install
-- Org layer: exclude ox-gfm since it seems problematic for some users.
-- Startup buffer: fix widget activation in `holy-mode` (thanks to tuhdo)
-- Startup buffer: Don't fontify the startup buffer when `rainbow-identifiers`
-  package is used
-=======
 *** Startup Buffer
 - Don't display the release notes in the startup buffer when Emacs is restarted
   after a fresh install
@@ -283,7 +272,6 @@
 - Fix conflict between official Spacemacs solarized theme and
   `color-theme-solarized` declared in `themes-megapack` layer.
 *** Various Fixes
->>>>>>> 8a6bcacb
 - revert back `ag` as the default search tool instead of `pt`, `pt` can
   conflict with `pt` command line tool from TCL parser tools.
 ** Backports
