;;; packages.el --- Perspectives Layer packages File for Spacemacs
;;
;; Copyright (c) 2012-2014 Sylvain Benner
;; Copyright (c) 2014-2015 Sylvain Benner & Contributors
;;
;; Author: Sylvain Benner <sylvain.benner@gmail.com>
;; URL: https://github.com/syl20bnr/spacemacs
;;
;; This file is not part of GNU Emacs.
;;
;;; License: GPLv3
(setq perspectives-packages
      '(
<<<<<<< HEAD
        spaceline
=======
>>>>>>> ad10503a
        persp-mode
        helm
        helm-projectile))

<<<<<<< HEAD
(defun perspectives/pre-init-spaceline ()
  (spacemacs|use-package-add-hook spaceline-config
    :post-config
    (progn
      (spaceline-define-segment persp-number
        (spacemacs/persp-number)
        :when (and (bound-and-true-p persp-mode)
                   (spacemacs/persp-number)))
      (setq spaceline-left
            (cons '((persp-number workspace-number window-number)
                    :fallback evil-state
                    :separator "|"
                    :face highlight-face)
                  (cdr spaceline-left))))))

=======
>>>>>>> ad10503a
(defun perspectives/init-persp-mode ()
  (use-package persp-mode
    :no-require t
    :diminish persp-mode
    :init
    (setq persp-nil-name spacemacs-persp-nil-name
          persp-save-dir spacemacs-persp-save-dir)
    :config
    (push #'(lambda (b) (with-current-buffer b
                     (cond ((eq major-mode 'erc-mode) t)
                           ((eq major-mode 'rcirc-mode) t)
                           ((eq major-mode 'exwm-mode) t)
                           (t nil)))) persp-filter-save-buffers-functions)
    ;; By default, persp mode wont affect either helm or ido
    (defadvice persp-mode
        (after suppress-buffer-isolation activate)
      (remove-hook 'ido-make-buffer-list-hook #'persp-restrict-ido-buffers))

    ;; quick swtiching between perspectives
    (defvar persp-toggle-perspective persp-nil-name
      "Previously selected perspective. Used with `persp-jump-to-last-persp'.")

    (defun persp-jump-to-last-persp ()
      (interactive)
      (persp-switch persp-toggle-perspective))

    (defadvice persp-activate
        (before save-toggle-persp activate)
      (setq persp-toggle-perspective persp-last-persp-name))

    (defun persp-autosave ()
      "Perspectives mode autosave.
Autosaves perspectives layouts every `persp-autosave-interal' seconds.
Cancels autosave on exiting perspectives mode."
      (if (and persp-mode persp-mode-autosave)
          (progn
            (message "Perspectives mode autosaving enabled.")
            (setq persp-autosave-timer
                  (run-with-timer
                   persp-autosave-interval
                   persp-autosave-interval
                   (lambda ()
                     (message "Saving perspectives to file.")
                     (persp-save-state-to-file)))))
        (when persp-autosave-timer
          (cancel-timer persp-autosave-timer)
          (setq persp-autosave-timer nil))))

    (add-hook 'persp-mode-hook #'persp-autosave)

    ;; activate persp mode
    (persp-mode 1)

    (when spacemacs-persp-show-home-at-startup
      (defadvice dotspacemacs/user-config (after show-spacemacs-home activate)
        "Show Spacemacs Home Buffer after perspectives load."
        (persp-switch persp-nil-name)
        (switch-to-buffer "*spacemacs*")
        (delete-other-windows)))

    (defun persp-curr-name ()
      (interactive)
      (safe-persp-name (get-frame-persp)))

    (defface persp-selected-face
      '((t (:inherit font-lock-keyword-face)))
      "The face used to highlight the current perspective on the modeline.")

    (defun persp-format-name (name)
      "Format the perspective name given by NAME for display in `persp-modestring'."
      (let ((string-name (format "%s" name)))
        (if (equal name (persp-curr-name))
            (propertize string-name 'face 'persp-selected-face)
          string-name)))

<<<<<<< HEAD
    (defun spacemacs/persp-number ()
      "Return the number of the current workspace."
      (let* ((num (position (persp-curr-name)
                            (persp-names-current-frame-fast-ordered)))
             (str (if num (int-to-string num))))
        (cond
         ((not (dotspacemacs|symbol-value
                dotspacemacs-mode-line-unicode-symbols)) str)
         ((equal str "0") "➊")
         ((equal str "1") "➋")
         ((equal str "2") "➌")
         ((equal str "3") "➍")
         ((equal str "4") "➎")
         ((equal str "5") "❻")
         ((equal str "6") "➐")
         ((equal str "7") "➑")
         ((equal str "8") "➒")
         ((equal str "9") "➓"))))

=======
>>>>>>> ad10503a
    (defun spacemacs/persp-switch-by-pos (pos)
      "Switch to perspective of position (1-index)."
      (let ((persp-to-switch
             (nth (1- pos) (persp-names-current-frame-fast-ordered))))
        (if persp-to-switch
            (persp-switch persp-to-switch)
          (when (y-or-n-p (format
                           (concat "Perspective in position %s doesn't exist.\n"
                                   "Do you want to create one? ") pos))
            (persp-switch nil)))))

    (defun spacemacs/persp-ms-switch-by-pos (pos)
      "Switch to perspective by position POS (1-index) and return to micro-state"
      (spacemacs/persp-switch-by-pos pos)
      (spacemacs/perspectives-micro-state))

    (defun spacemacs/persp-switch-to-1 ()
      (interactive)
      (spacemacs/persp-ms-switch-by-pos 1))
    (defun spacemacs/persp-switch-to-2 ()
      (interactive)
      (spacemacs/persp-ms-switch-by-pos 2))
    (defun spacemacs/persp-switch-to-3 ()
      (interactive)
      (spacemacs/persp-ms-switch-by-pos 3))
    (defun spacemacs/persp-switch-to-4 ()
      (interactive)
      (spacemacs/persp-ms-switch-by-pos 4))
    (defun spacemacs/persp-switch-to-5 ()
      (interactive)
      (spacemacs/persp-ms-switch-by-pos 5))
    (defun spacemacs/persp-switch-to-6 ()
      (interactive)
      (spacemacs/persp-ms-switch-by-pos 6))
    (defun spacemacs/persp-switch-to-7 ()
      (interactive)
      (spacemacs/persp-ms-switch-by-pos 7))
    (defun spacemacs/persp-switch-to-8 ()
      (interactive)
      (spacemacs/persp-ms-switch-by-pos 8))
    (defun spacemacs/persp-switch-to-9 ()
      (interactive)
      (spacemacs/persp-ms-switch-by-pos 9))

    (defvar spacemacs--perspectives-ms-doc-toggle 1
      "Display a short doc when nil, full doc otherwise.")

    (defun spacemacs//perspectives-ms-doc ()
      "Return the docstring for the perspectives micro-state."
      (let* ((persp-list           (persp-names-current-frame-fast-ordered))
             (formatted-persp-list (mapconcat
                                    (lambda (persp)
                                      (persp-format-name persp))
                                    (or persp-list (list persp-nil-name)) " | ")))
        (concat formatted-persp-list
                (when (and perspectives-display-help
                           (equal 0 spacemacs--perspectives-ms-doc-toggle))
                  (concat
                   "\n"
                   "[n|p] [next|previous] perspective, "
                   "[tab] jump to last perspective \n"
                   "[s|r] [switch to or create|rename] perspective\n"
                   "[P] Projectile switch to perspective, [o] open custom perspective\n"
                   "[c|C] kill [current|other] perspective, "
                   "[t|K] switch [to|remove] buffer from [other|current] perspective\n"
                   "[a|i] import [one|all] buffer(s) from other perspective\n"
                   "[w|l] [save|load] configuration [to|from] file")))))

    (defun spacemacs//perspectives-ms-toggle-doc ()
      (interactive)
      (setq spacemacs--perspectives-ms-doc-toggle
            (logxor spacemacs--perspectives-ms-doc-toggle 1)))

    (spacemacs|define-micro-state perspectives
      :doc (spacemacs//perspectives-ms-doc)
      :use-minibuffer t
      :evil-leader "L"
      :bindings
      ;; need to exit in case number doesn't exist
      ("?" spacemacs//perspectives-ms-toggle-doc)
      ("1" spacemacs/persp-switch-to-1 :exit t)
      ("2" spacemacs/persp-switch-to-2 :exit t)
      ("3" spacemacs/persp-switch-to-3 :exit t)
      ("4" spacemacs/persp-switch-to-4 :exit t)
      ("5" spacemacs/persp-switch-to-5 :exit t)
      ("6" spacemacs/persp-switch-to-6 :exit t)
      ("7" spacemacs/persp-switch-to-7 :exit t)
      ("8" spacemacs/persp-switch-to-8 :exit t)
      ("9" spacemacs/persp-switch-to-9 :exit t)
      ("<tab>" persp-jump-to-last-persp)
      ("n" persp-next)
      ("N" persp-prev)
      ("p" persp-prev)
      ("P" spacemacs/helm-persp-switch-project :exit t)
      ("L" spacemacs/helm-perspectives :exit t)
      ("s" spacemacs/helm-persp-switch :exit t)
      ("b" spacemacs/persp-helm-mini :exit t)
      ("r" spacemacs/persp-ms-rename :exit t)
      ("x" spacemacs/persp-ms-kill)
      ("X" spacemacs/persp-ms-kill-other :exit t)
      ("c" spacemacs/persp-ms-close)
      ("C" spacemacs/persp-ms-close-other :exit t)
      ("a" persp-add-buffer :exit t)
      ("t" persp-temporarily-display-buffer :exit t)
      ("i" persp-import-buffers :exit t)
      ("K" persp-remove-buffer :exit t)
      ("w" persp-save-state-to-file :exit t)
      ("l" persp-load-state-from-file :exit t)
      ("o" spacemacs/select-custom-persps :exit t))

    (defun spacemacs/persp-ms-rename ()
      "Rename a perspective and get back to the perspectives micro-state."
      (interactive)
      (call-interactively #'persp-rename)
      (spacemacs/perspectives-micro-state))

    (defun spacemacs/persp-ms-close ()
      "Kill current perspective"
      (interactive)
      (persp-kill-without-buffers (persp-curr-name)))

    (defun spacemacs/persp-ms-close-other ()
      (interactive)
      (call-interactively 'spacemacs/helm-persp-close)
      (spacemacs/perspectives-micro-state))

    (defun spacemacs/persp-ms-kill ()
      "Kill current perspective"
      (interactive)
      (persp-kill (persp-curr-name)))

    (defun spacemacs/persp-ms-kill-other ()
      (interactive)
      (call-interactively 'spacemacs/helm-persp-kill)
      (spacemacs/perspectives-micro-state))

    ;; (defun spacemacs/persp-ms-last ()
    ;;   "Switch to the last active perspective"
    ;;   (interactive)
    ;;   (persp-switch persp-last-persp-name))

;;; Custom Perspectives Micro State

    (defvar spacemacs-custom-persp-alist '()
      "List of custom perspectives with their bindkeys.
Do not modify directly, use provided `spacemacs|define-custom-persp'")

    (defun spacemacs/select-custom-persps ()
      "Update the custom-persps microstate and then activate it."
      (interactive)
      (eval (macroexpand '(spacemacs|update-custom-persps)))
      (call-interactively #'spacemacs/custom-persps-micro-state))

    (defun spacemacs//custom-persps-ms-documentation ()
      "Return the docstring for the custom perspectives micro-state."
      (if spacemacs-custom-persp-alist
          (concat (mapconcat (lambda (custom-persp)
                               (format "[%s] %s" (car custom-persp) (cdr custom-persp)))
                             spacemacs-custom-persp-alist
                             " ")
                  "\n[q] quit to perspectives-micro-state")
        (warn (format "`spacemacs-custom-persp-alist' variable is empty" ))))

    (defmacro spacemacs|update-custom-persps ()
      "Ensure the custom-persps micro-state is updated.
Takes each element in the list `spacemacs-custom-persp-alist'
format so they are supported by the
`spacemacs/custom-persps-micro-state' macro."
      (let ((bindings '(("q" spacemacs/perspectives-micro-state :exit t))))
        (dolist (custom-persp spacemacs-custom-persp-alist bindings)
          (let* ((binding (car custom-persp))
                 (name (cdr custom-persp))
                 (func-name (spacemacs//custom-persps-func-name name)))
            (push (list binding func-name) bindings)))
        `(spacemacs|define-micro-state custom-persps
           :doc (spacemacs//custom-persps-ms-documentation)
           :use-minibuffer t
           :bindings
           ,@bindings)))

    (defun spacemacs//custom-persps-func-name (name)
      "Return the name of the custom-perspective function."
      (intern (concat "spacemacs/custom-perspective-" name)))

    (defmacro spacemacs|define-custom-persp (name &rest props)
      "Define a custom-perspective called NAME.

FUNC is a FUNCTION defined using NAME and the result of
`spacemacs//custom-persps-func-name', it takes care of
creating the perspective NAME and executing the expressions given
in the :body property to this macro.

NAME is a STRING.

Available PROPS:

`:binding STRING'
   Key to be bound to the function FUNC

`:body EXPRESSIONS'
  One or several EXPRESSIONS that are going to be evaluated after
  we change into the perspective NAME."
      (declare (indent 1))
      (let* ((func             (spacemacs//custom-persps-func-name name))
             (binding          (car (spacemacs/mplist-get props :binding)))
             (body             (spacemacs/mplist-get props :body))
             (already-defined? (cdr
                                (assoc binding spacemacs-custom-persp-alist))))
        `(progn
           (defun ,func ()
             ,(format "Open custom perspective %s" name)
             (interactive)
             (let ((initialize (not (gethash ,name *persp-hash*))))
               (persp-switch ,name)
               (when initialize ,@body)))
           ;; Check for Clashes
           (if ,already-defined?
               (unless (equal ,already-defined? ,name)
                 (warn "Replacing existing binding \"%s\" for %s with %s"
                       ,binding ,already-defined? ,name )
                 (push '(,binding . ,name) spacemacs-custom-persp-alist))
             (push '(,binding . ,name) spacemacs-custom-persp-alist)))))

    (spacemacs|define-custom-persp "@Spacemacs"
      :binding "e"
      :body
      (spacemacs/find-dotfile))

    (when (configuration-layer/layer-usedp 'org)
      (spacemacs|define-custom-persp "@Org"
        :binding "o"
        :body
        (find-file (first org-agenda-files))))

    (when (configuration-layer/layer-usedp 'erc)
      (spacemacs|define-custom-persp "@ERC"
        :binding "E"
        :body
        (call-interactively 'erc)))))


(defun perspectives/post-init-helm ()
  (defun spacemacs/persp-helm-mini ()
    "As `helm-mini' but restricts visible buffers by perspective."
    (interactive)
    (with-persp-buffer-list ()
                            (helm-mini)))
  (defun spacemacs/helm-perspectives-source ()
    (helm-build-in-buffer-source
        (concat "Current Perspective: " (persp-curr-name))
      :data (persp-names)
      :fuzzy-match t
      :action
      '(("Switch to perspective" . persp-switch)
        ("Close perspective(s)" . (lambda (candidate)
                                    (mapcar
                                     'persp-kill-without-buffers
                                     (helm-marked-candidates))))
        ("Kill perspective(s)" . (lambda (candidate)
                                   (mapcar 'persp-kill
                                           (helm-marked-candidates)))))))
  (defun spacemacs/helm-perspectives ()
    "Control Panel for perspectives. Has many actions.
If match is found
f1: (default) Select perspective
f2: Close Perspective(s) <- mark with C-SPC to close more than one-window
f3: Kill Perspective(s)

If match is not found
<enter> Creates perspective

Closing doesn't kill buffers inside the perspective while killing
perspectives does."
    (interactive)
    (helm
     :buffer "*Helm Perspectives*"
     :sources `(,(spacemacs/helm-perspectives-source)
                ,(helm-build-dummy-source "Create new perspective"
                   :requires-pattern t
                   :action #'persp-switch))))
  (defun spacemacs/helm-persp-switch ()
    "Selects or creates perspective."
    (interactive)
    (helm
     :buffer "*Helm Switch Perspectives*"
     :sources `(,(helm-build-in-buffer-source
                     (concat "Current Perspective: " (persp-curr-name))
                   :data (persp-names)
                   :fuzzy-match t
                   :action #'persp-switch)
                ,(helm-build-dummy-source "Create new perspective"
                   :requires-pattern t
                   :action #'persp-switch))))
  ;; ability to use helm find files but also adds to current perspective
  (defun spacemacs/helm-persp-close ()
    "Kills perspectives without killing the buffers"
    (interactive)
    (helm
     :buffer "*Helm Kill Perspectives (without killing buffers)*"
     :sources (helm-build-in-buffer-source
                  (concat "Current Perspective: " (persp-curr-name))
                :data (persp-names)
                :fuzzy-match t
                :action
                '(("Close perspective(s)" . (lambda (candidate)
                                              (mapcar
                                               'persp-kill-without-buffers
                                               (helm-marked-candidates))))))))
  (defun spacemacs/helm-persp-kill ()
    "Kills perspectives with all their buffers"
    (interactive)
    (helm
     :buffer "*Helm Kill Perspectives with all their buffers*"
     :sources (helm-build-in-buffer-source
                  (s-concat "Current Perspective: "
                            (persp-curr-name))
                :data (persp-names)
                :fuzzy-match t
                :action
                '(("Kill perspective(s)" . (lambda (candidate)
                                             (mapcar 'persp-kill
                                                     (helm-marked-candidates)))))))))

(defun perspectives/post-init-helm-projectile ()
  (defun spacemacs/helm-persp-switch-project (arg)
    (interactive "P")
    (helm
     :sources (helm-build-in-buffer-source "*Helm Switch Project Perspective*"
                :data (lambda ()
                        (if (projectile-project-p)
                            (cons (abbreviate-file-name (projectile-project-root))
                                  (projectile-relevant-known-projects))
                          projectile-known-projects))
                :fuzzy-match helm-projectile-fuzzy-match
                :mode-line helm-read-file-name-mode-line-string
                :action '(("Switch to Project Perspective" .
                           (lambda (project)
                             (persp-switch project)
                             (let ((projectile-completion-system 'helm))
                               (projectile-switch-project-by-name project)))
                           )))
     :buffer "*Projectile Perspectives*")))<|MERGE_RESOLUTION|>--- conflicted
+++ resolved
@@ -11,32 +11,10 @@
 ;;; License: GPLv3
 (setq perspectives-packages
       '(
-<<<<<<< HEAD
-        spaceline
-=======
->>>>>>> ad10503a
         persp-mode
         helm
         helm-projectile))
 
-<<<<<<< HEAD
-(defun perspectives/pre-init-spaceline ()
-  (spacemacs|use-package-add-hook spaceline-config
-    :post-config
-    (progn
-      (spaceline-define-segment persp-number
-        (spacemacs/persp-number)
-        :when (and (bound-and-true-p persp-mode)
-                   (spacemacs/persp-number)))
-      (setq spaceline-left
-            (cons '((persp-number workspace-number window-number)
-                    :fallback evil-state
-                    :separator "|"
-                    :face highlight-face)
-                  (cdr spaceline-left))))))
-
-=======
->>>>>>> ad10503a
 (defun perspectives/init-persp-mode ()
   (use-package persp-mode
     :no-require t
@@ -112,28 +90,6 @@
             (propertize string-name 'face 'persp-selected-face)
           string-name)))
 
-<<<<<<< HEAD
-    (defun spacemacs/persp-number ()
-      "Return the number of the current workspace."
-      (let* ((num (position (persp-curr-name)
-                            (persp-names-current-frame-fast-ordered)))
-             (str (if num (int-to-string num))))
-        (cond
-         ((not (dotspacemacs|symbol-value
-                dotspacemacs-mode-line-unicode-symbols)) str)
-         ((equal str "0") "➊")
-         ((equal str "1") "➋")
-         ((equal str "2") "➌")
-         ((equal str "3") "➍")
-         ((equal str "4") "➎")
-         ((equal str "5") "❻")
-         ((equal str "6") "➐")
-         ((equal str "7") "➑")
-         ((equal str "8") "➒")
-         ((equal str "9") "➓"))))
-
-=======
->>>>>>> ad10503a
     (defun spacemacs/persp-switch-by-pos (pos)
       "Switch to perspective of position (1-index)."
       (let ((persp-to-switch
