;;; packages.el --- spacemacs-org layer packages file for Spacemacs.
;;
;; Copyright (c) 2012-2021 Sylvain Benner & Contributors
;;
;; Author: Boris Buliga <d12frosted@d12frosted.local>
;; URL: https://github.com/syl20bnr/spacemacs
;;
;; This file is not part of GNU Emacs.
;;
;; This program is free software; you can redistribute it and/or modify
;; it under the terms of the GNU General Public License as published by
;; the Free Software Foundation, either version 3 of the License, or
;; (at your option) any later version.
;;
;; This program is distributed in the hope that it will be useful,
;; but WITHOUT ANY WARRANTY; without even the implied warranty of
;; MERCHANTABILITY or FITNESS FOR A PARTICULAR PURPOSE.  See the
;; GNU General Public License for more details.
;;
;; You should have received a copy of the GNU General Public License
;; along with this program.  If not, see <http://www.gnu.org/licenses/>.


;;; Commentary:

;;; Code:

(defconst spacemacs-org-packages
  '(
    flyspell
    ;; default-org package does not exist, we invent this package name
    ;; to allow the `org' layer to own the `org' package instead of this
    ;; layer. So it is easier for users to steal the ownership of the
    ;; `org' package.
    (default-org-config :location built-in)
    org-superstar
    (space-doc :location local)
    toc-org
    ))

(defun spacemacs-org/post-init-flyspell ()
  (spell-checking/add-flyspell-hook 'org-mode-hook))

(defun spacemacs-org/init-default-org-config ()
  (use-package org
    :commands (org-clock-out org-occur-in-agenda-files org-agenda-files)
    :defer t
    :init
    (progn
      ;; FIXME: This check has been disabled pending a resolution of
      ;; https://github.com/syl20bnr/spacemacs/issues/3933
      ;; (when (featurep 'org)
      ;;   (configuration-layer//set-error)
      ;;   (spacemacs-buffer/append
      ;;    (concat
      ;;     "Org features were loaded before the `org' layer initialized.\n"
      ;;     "Try removing org code from user initialization and private layers.") t))
      (setq org-startup-with-inline-images t
            org-src-fontify-natively t
            ;; this is consistent with the value of
            ;; `helm-org-headings-max-depth'.
            org-imenu-depth 8)
<<<<<<< HEAD
    :config
    (progn
      ;; (font-lock-add-keywords
      ;;  'org-mode '(("\\(@@html:<kbd>@@\\) \\(.*\\) \\(@@html:</kbd>@@\\)"
      ;;               (1 font-lock-comment-face prepend)
      ;;               (2 font-lock-function-name-face)
      ;;               (3 font-lock-comment-face prepend))))
      ;; Open links and files with RET in normal state
      (evil-define-key 'normal org-mode-map (kbd "RET") 'org-open-at-point)))))
=======
      :config
      (progn
        (font-lock-add-keywords
         'org-mode '(("\\(@@html:<kbd>@@\\) \\(.*\\) \\(@@html:</kbd>@@\\)"
                      (1 font-lock-comment-face prepend)
                      (2 font-lock-function-name-face)
                      (3 font-lock-comment-face prepend))))
        ;; Open links and files with RET in normal state
        (evil-define-key 'normal org-mode-map (kbd "RET") 'org-open-at-point)))))
>>>>>>> d78d8282

(defun spacemacs-org/init-org-superstar ()
  (use-package org-superstar
    :defer t
    :init (add-hook 'org-mode-hook 'org-superstar-mode)))

(defun spacemacs-org/init-toc-org ()
  (use-package toc-org
    :defer t
    :init
    (progn
      (setq toc-org-max-depth 10)
      (add-hook 'org-mode-hook 'toc-org-enable))))

(defun spacemacs-org/init-space-doc ()
  (add-hook 'org-mode-hook 'dotspacemacs//prettify-spacemacs-docs))

;;; packages.el ends here<|MERGE_RESOLUTION|>--- conflicted
+++ resolved
@@ -60,17 +60,6 @@
             ;; this is consistent with the value of
             ;; `helm-org-headings-max-depth'.
             org-imenu-depth 8)
-<<<<<<< HEAD
-    :config
-    (progn
-      ;; (font-lock-add-keywords
-      ;;  'org-mode '(("\\(@@html:<kbd>@@\\) \\(.*\\) \\(@@html:</kbd>@@\\)"
-      ;;               (1 font-lock-comment-face prepend)
-      ;;               (2 font-lock-function-name-face)
-      ;;               (3 font-lock-comment-face prepend))))
-      ;; Open links and files with RET in normal state
-      (evil-define-key 'normal org-mode-map (kbd "RET") 'org-open-at-point)))))
-=======
       :config
       (progn
         (font-lock-add-keywords
@@ -80,7 +69,6 @@
                       (3 font-lock-comment-face prepend))))
         ;; Open links and files with RET in normal state
         (evil-define-key 'normal org-mode-map (kbd "RET") 'org-open-at-point)))))
->>>>>>> d78d8282
 
 (defun spacemacs-org/init-org-superstar ()
   (use-package org-superstar
