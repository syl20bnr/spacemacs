;;; packages.el --- spacemacs-org layer packages file for Spacemacs.
;;
;; Copyright (c) 2012-2018 Sylvain Benner & Contributors
;;
;; Author: Boris Buliga <d12frosted@d12frosted.local>
;; URL: https://github.com/syl20bnr/spacemacs
;;
;; This file is not part of GNU Emacs.
;;
;;; License: GPLv3

;;; Commentary:

;;; Code:

(defconst spacemacs-org-packages
  '(
    flyspell
    ;; default-org package does not exist, we invent this package name
    ;; to allow the `org' layer to own the `org' package instead of this
    ;; layer. So it is easier for users to steal the ownership of the
    ;; `org' package.
    (default-org-config :location built-in)
    (org-plus-contrib :step pre)
<<<<<<< HEAD
=======
    org-superstar
>>>>>>> 04b80d61
    (space-doc :location local)
    toc-org
    ))

(defun spacemacs-org/post-init-flyspell ()
  (spell-checking/add-flyspell-hook 'org-mode-hook))

;; dummy init function to force installation of `org-plus-contrib'
(defun spacemacs-org/init-org-plus-contrib ())

(defun spacemacs-org/init-default-org-config ()
  (use-package org
    :commands (org-clock-out org-occur-in-agenda-files org-agenda-files)
    :defer t
    :init
    (progn
      ;; FIXME: This check has been disabled pending a resolution of
      ;; https://github.com/syl20bnr/spacemacs/issues/3933
      ;; (when (featurep 'org)
      ;;   (configuration-layer//set-error)
      ;;   (spacemacs-buffer/append
      ;;    (concat
      ;;     "Org features were loaded before the `org' layer initialized.\n"
      ;;     "Try removing org code from user initialization and private layers.") t))
      (setq org-startup-with-inline-images t
            org-src-fontify-natively t
            ;; this is consistent with the value of
            ;; `helm-org-headings-max-depth'.
            org-imenu-depth 8)
    :config
    (progn
      ;; (font-lock-add-keywords
      ;;  'org-mode '(("\\(@@html:<kbd>@@\\) \\(.*\\) \\(@@html:</kbd>@@\\)"
      ;;               (1 font-lock-comment-face prepend)
      ;;               (2 font-lock-function-name-face)
      ;;               (3 font-lock-comment-face prepend))))
      ;; Open links and files with RET in normal state
      (evil-define-key 'normal org-mode-map (kbd "RET") 'org-open-at-point)))))

<<<<<<< HEAD
=======
(defun spacemacs-org/init-org-superstar ()
  (use-package org-super-star
    :defer t
    :init (add-hook 'org-mode-hook 'org-superstar-mode)))

>>>>>>> 04b80d61
(defun spacemacs-org/init-toc-org ()
  (use-package toc-org
    :defer t
    :init
    (progn
      (setq toc-org-max-depth 10)
      (add-hook 'org-mode-hook 'toc-org-enable))))

(defun spacemacs-org/init-space-doc ()
  (add-hook 'org-mode-hook 'dotspacemacs//prettify-spacemacs-docs))

;;; packages.el ends here<|MERGE_RESOLUTION|>--- conflicted
+++ resolved
@@ -22,10 +22,7 @@
     ;; `org' package.
     (default-org-config :location built-in)
     (org-plus-contrib :step pre)
-<<<<<<< HEAD
-=======
     org-superstar
->>>>>>> 04b80d61
     (space-doc :location local)
     toc-org
     ))
@@ -65,14 +62,11 @@
       ;; Open links and files with RET in normal state
       (evil-define-key 'normal org-mode-map (kbd "RET") 'org-open-at-point)))))
 
-<<<<<<< HEAD
-=======
 (defun spacemacs-org/init-org-superstar ()
   (use-package org-super-star
     :defer t
     :init (add-hook 'org-mode-hook 'org-superstar-mode)))
 
->>>>>>> 04b80d61
 (defun spacemacs-org/init-toc-org ()
   (use-package toc-org
     :defer t
