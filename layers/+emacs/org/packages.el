--- conflicted
+++ resolved
@@ -261,13 +261,8 @@
         "C-S-k" 'org-shiftcontrolup
 
         ;; Subtree editing
-<<<<<<< HEAD
         "sA" 'org-toggle-archive-tag
         "sa" 'org-archive-subtree
-=======
-        "sa" 'org-toggle-archive-tag
-        "sA" 'org-archive-subtree-default
->>>>>>> 04b80d61
         "sb" 'org-tree-to-indirect-buffer
         "sd" 'org-cut-subtree
         "sh" 'org-promote-subtree
