;;; packages.el --- Source Control Layer packages File for Spacemacs
;;
;; Copyright (c) 2012-2018 Sylvain Benner & Contributors
;;
;; Author: Sylvain Benner <sylvain.benner@gmail.com>
;; URL: https://github.com/syl20bnr/spacemacs
;;
;; This file is not part of GNU Emacs.
;;
;;; License: GPLv3

(setq version-control-packages
      '(
        browse-at-remote
        (vc :location built-in)
        diff-mode
        diff-hl
        evil-unimpaired
        git-gutter
        git-gutter+
        git-gutter-fringe
        git-gutter-fringe+
        (smerge-mode :location built-in)
        ))

(defun version-control/init-vc ()
  (use-package vc
    :defer t
    :init
    (spacemacs/declare-prefix "gv" "version-control")
    :config
    (progn
      (spacemacs/set-leader-keys
        "gvv" 'vc-next-action
        "gvg" 'vc-annotate
        "gvD" 'vc-root-diff
        "gve" 'vc-ediff
        "gvd" 'vc-dir
        "gv+" 'vc-update
        "gvi" 'vc-register
        "gvu" 'vc-revert
        "gvl" 'vc-print-log
        "gvL" 'vc-print-root-log
        "gvI" 'vc-ignore
        "gvr" 'vc-resolve-conflicts)

      (evilified-state-evilify vc-dir-mode vc-dir-mode-map
        "j" 'vc-dir-next-line
        (kbd "M-n") 'vc-dir-next-line
        "k" 'vc-dir-previous-line
        (kbd "M-p") 'vc-dir-previous-line
        "gj" 'vc-dir-next-directory
        (kbd "<tab>") 'vc-dir-next-directory
        "gk" 'vc-dir-previous-directory
        (kbd "<backtab>") 'vc-dir-previous-directory
        "l" 'vc-print-log
        "c" 'vc-next-action
        "a" 'vc-annotate
        "r" 'vc-dir-refresh
        "E" 'vc-dir-ignore)

      (evilified-state-evilify log-view-mode log-view-mode-map
        (kbd "M-n") 'log-view-msg-next
        (kbd "M-p") 'log-view-msg-prev
        (kbd "C-j") 'log-view-msg-next
        (kbd "C-k") 'log-view-msg-prev
        "J" 'log-view-file-next
        (kbd "<tab>") 'log-view-file-next
        "gj" 'log-view-file-next
        "K" 'log-view-file-prev
        "gk" 'log-view-file-prev
        (kbd "<backtab>") 'log-view-file-prev
        (kbd "<return>") 'log-view-find-revision
        "H" 'log-view-toggle-entry-display
        "o" 'ace-link-woman)
      (evilified-state-evilify vc-svn-log-view-mode vc-svn-log-view-mode-map)
      (evilified-state-evilify vc-git-log-view-mode vc-git-log-view-mode-map)
      (evilified-state-evilify vc-hg-log-view-mode vc-git-log-view-mode-map)
      (evilified-state-evilify vc-annotate-mode vc-annotate-mode-map
        "J" 'vc-annotate-next-revision
        "K" 'vc-annotate-prev-revision
        "L" 'vc-annotate-show-log-revision-at-line
        "H" 'vc-annotate-toggle-annotation-visibility
        "a" 'vc-annotate-revision-at-line
        "p" 'vc-annotate-revision-previous-to-line))))


(defun version-control/init-diff-mode ()
  (use-package diff-mode
    :defer t
    :config
    (progn
      (spacemacs/declare-prefix-for-mode 'diff-mode "mf" "format")
      (spacemacs/set-leader-keys-for-major-mode 'diff-mode
        "a" 'diff-apply-hunk
        "d" 'diff-hunk-kill
        "D" 'diff-file-kill
        "e" 'diff-ediff-patch
        "fc" 'diff-unified->context
        "fr" 'diff-reverse-direction
        "fu" 'diff-context->unified
        "g" 'diff-goto-source
        "j" 'diff-hunk-next
        "J" 'diff-file-next
        "k" 'diff-hunk-prev
        "K" 'diff-file-prev
        "r" 'spacemacs/diff-mode-revert-hunk
        "s" 'diff-split-hunk
        "u" 'diff-undo
        "q" 'quit-window)
      (spacemacs|define-transient-state diff-mode
        :title "Diff-mode Transient State"
        :evil-leader-for-mode (diff-mode . ".")
        :bindings
        ("j" diff-hunk-next "next hunk")
        ("J" diff-file-next "next file")
        ("k" diff-hunk-prev "previous hunk")
        ("K" diff-file-prev "previous file")
        ("q" nil "quit" :exit t)
        ("<escape>" nil nil :exit t)))))

(defun version-control/init-diff-hl ()
  (use-package diff-hl
    :if (eq version-control-diff-tool 'diff-hl)
    :defer t
    :init
    (progn
      (spacemacs/set-leader-keys "gv=" 'diff-hl-diff-goto-hunk)
      (if version-control-global-margin
          (progn
            (add-hook 'magit-post-refresh-hook 'diff-hl-magit-post-refresh)
            (run-with-idle-timer 1 nil 'global-diff-hl-mode))
        (run-with-idle-timer 1 nil 'diff-hl-margin-mode)))
    :config
    (progn
      (spacemacs|do-after-display-system-init
       (setq diff-hl-side (if (eq version-control-diff-side 'left)
                              'left 'right))
       (diff-hl-margin-mode -1)))))

(defun version-control/post-init-evil-unimpaired ()
  (define-key evil-normal-state-map (kbd "[ h") 'spacemacs/vcs-previous-hunk)
  (define-key evil-normal-state-map (kbd "] h") 'spacemacs/vcs-next-hunk))

(defun version-control/init-git-gutter ()
  (use-package git-gutter
    :if (eq version-control-diff-tool 'git-gutter)
    :defer t
    :init
    (progn
      ;; If you enable global minor mode
<<<<<<< HEAD
      (when (and (eq version-control-diff-tool 'git-gutter)
                 version-control-global-margin)
        (run-with-idle-timer 1 nil 'global-git-gutter-mode t))
=======
      (when version-control-global-margin
        (run-with-idle-timer 1 nil 'global-git-gutter-mode))
>>>>>>> 5b2e969b
      (setq git-gutter:update-interval 2
            git-gutter:modified-sign " "
            git-gutter:added-sign "+"
            git-gutter:deleted-sign "-"
            git-gutter:diff-option "-w"
            git-gutter:hide-gutter t
            git-gutter:ask-p nil
            git-gutter:verbosity 0
            git-gutter:handled-backends '(git hg bzr svn)
            git-gutter:hide-gutter t))
    :config
    (spacemacs|hide-lighter git-gutter-mode)))

(defun version-control/init-git-gutter-fringe ()
  (use-package git-gutter-fringe
    :if (eq version-control-diff-tool 'git-gutter)
    :defer t
    :init
    (progn
      (spacemacs|do-after-display-system-init
       (with-eval-after-load 'git-gutter
         (require 'git-gutter-fringe)))
      (setq git-gutter-fr:side (if (eq version-control-diff-side 'left)
                                   'left-fringe 'right-fringe)))
    :config
    (progn
      ;; custom graphics that works nice with half-width fringes
      (fringe-helper-define 'git-gutter-fr:added nil
        "..X...."
        "..X...."
        "XXXXX.."
        "..X...."
        "..X...."
        )
      (fringe-helper-define 'git-gutter-fr:deleted nil
        "......."
        "......."
        "XXXXX.."
        "......."
        "......."
        )
      (fringe-helper-define 'git-gutter-fr:modified nil
        "..X...."
        ".XXX..."
        "XX.XX.."
        ".XXX..."
        "..X...."
        ))))

(defun version-control/init-git-gutter+ ()
  (use-package git-gutter+
    :if (eq version-control-diff-tool 'git-gutter+)
    :defer t
    :init
    (progn
      ;; If you enable global minor mode
      (when version-control-global-margin
        (add-hook 'magit-pre-refresh-hook 'git-gutter+-refresh)
        (run-with-idle-timer 1 nil 'global-git-gutter+-mode t))
      (setq
       git-gutter+-modified-sign " "
       git-gutter+-added-sign "+"
       git-gutter+-deleted-sign "-"
       git-gutter+-diff-option "-w"
       git-gutter+-hide-gutter t))
    ;; identify magit changes
    :config
    (spacemacs|hide-lighter git-gutter+-mode)
    ))

(defun version-control/init-git-gutter-fringe+ ()
  (use-package git-gutter-fringe+
    :if (eq version-control-diff-tool 'git-gutter+)
    :defer t
    :init
    (progn
      (spacemacs|do-after-display-system-init
       (with-eval-after-load 'git-gutter+
         (require 'git-gutter-fringe+)))
      (setq git-gutter-fr+-side (if (eq version-control-diff-side 'left)
                                    'left-fringe 'right-fringe)))
    :config
    (progn
      ;; custom graphics that works nice with half-width fringes
      (fringe-helper-define 'git-gutter-fr+-added nil
        "..X...."
        "..X...."
        "XXXXX.."
        "..X...."
        "..X...."
        )
      (fringe-helper-define 'git-gutter-fr+-deleted nil
        "......."
        "......."
        "XXXXX.."
        "......."
        "......."
        )
      (fringe-helper-define 'git-gutter-fr+-modified nil
        "..X...."
        ".XXX..."
        "XX.XX.."
        ".XXX..."
        "..X...."
        ))))


(defun version-control/init-smerge-mode ()
  (use-package smerge-mode
    :defer t
    :diminish smerge-mode
    :commands spacemacs/smerge-transient-state/body
    :init
    (spacemacs/set-leader-keys
      "gr" 'spacemacs/smerge-transient-state/body)
    :config
    (progn
      (spacemacs|define-transient-state smerge
        :title "smerge transient state"
        :doc "
 movement^^^^               merge action^^           other
 ---------------------^^^^  -------------------^^    -----------
 [_n_]^^    next hunk       [_b_] keep base          [_u_] undo
 [_N_/_p_]  prev hunk       [_m_] keep mine          [_r_] refine
 [_j_/_k_]  move up/down    [_a_] keep all           [_q_] quit
 ^^^^                       [_o_] keep other
 ^^^^                       [_c_] keep current
 ^^^^                       [_C_] combine with next"
        :bindings
        ("n" smerge-next)
        ("p" smerge-prev)
        ("N" smerge-prev)
        ("j" evil-next-line)
        ("k" evil-previous-line)
        ("a" smerge-keep-all)
        ("b" smerge-keep-base)
        ("m" smerge-keep-mine)
        ("o" smerge-keep-other)
        ("c" smerge-keep-current)
        ("C" smerge-combine-with-next)
        ("r" smerge-refine)
        ("u" undo-tree-undo)
        ("q" nil :exit t)))))

(defun version-control/init-browse-at-remote ()
  (use-package browse-at-remote
    :defer t
    :init (spacemacs/set-leader-keys "gho" 'browse-at-remote)))<|MERGE_RESOLUTION|>--- conflicted
+++ resolved
@@ -149,14 +149,9 @@
     :init
     (progn
       ;; If you enable global minor mode
-<<<<<<< HEAD
       (when (and (eq version-control-diff-tool 'git-gutter)
                  version-control-global-margin)
         (run-with-idle-timer 1 nil 'global-git-gutter-mode t))
-=======
-      (when version-control-global-margin
-        (run-with-idle-timer 1 nil 'global-git-gutter-mode))
->>>>>>> 5b2e969b
       (setq git-gutter:update-interval 2
             git-gutter:modified-sign " "
             git-gutter:added-sign "+"
