;;; packages.el --- PHP Layer packages File for Spacemacs
;;
;; Copyright (c) 2012-2016 Sylvain Benner & Contributors
;;
;; Author: Sylvain Benner <sylvain.benner@gmail.com>
;; URL: https://github.com/syl20bnr/spacemacs
;;
;; This file is not part of GNU Emacs.
;;
;;; License: GPLv3

(setq php-packages
      '(
        ac-php
        company
        feature-mode
        drupal-mode
        eldoc
        flycheck
        ggtags
        helm-gtags
        php-auto-yasnippets
        (ede-php-autoload :location (recipe :fetcher github :repo "stevenremot/ede-php-autoload"))
        (semantic-php :location (recipe :fetcher github :repo "jorissteyn-semantic-php"))
        (php-extras :location (recipe :fetcher github :repo "arnested/php-extras"))
        php-mode
        phpcbf
        phpunit
        ))

<<<<<<< HEAD
(when (configuration-layer/layer-usedp 'auto-completion)
  (defun php/post-init-company ()
    (spacemacs|add-company-hook php-mode))

  (defun php/post-init-php-extras ()
    (push 'php-extras-company company-backends-php-mode))

  (defun php/post-init-ac-php ()
    (push 'company-ac-php-backend company-backends-php-mode)))

(defun php/init-feature-mode ()
  "Initialize feature mode for Behat"
  (use-package feature-mode
    :mode (("\\.feature\\'" . feature-mode))))
=======
(defun php/post-init-company ()
  (spacemacs|add-company-hook php-mode))
>>>>>>> 84aee08b

(defun php/init-drupal-mode ()
  (use-package drupal-mode
    :defer t))

(defun php/init-ac-php ()
  (use-package ac-php
    :defer t
    :init (progn
            (use-package ac-php-company
              :defer t)
            )))

(defun php/init-semantic-php ()
  (use-package semantic-php
    ;; :init (load "~/src/jorissteyn-semantic-php/loaddefs.el")
    :config (add-hook 'php-mode-hook #'semantic-mode)))

(defun php/init-ede-php-autoload-mode ()
  (use-package ede-php-autoload-mode
    :init (progn
            (add-hook 'php-mode-hook #'ede-php-autoload-mode))))

(defun php/post-init-eldoc ()
  (add-hook 'php-mode-hook 'eldoc-mode)
  (when (configuration-layer/package-usedp 'ggtags)
    (spacemacs/ggtags-enable-eldoc 'php-mode)))

(defun php/post-init-flycheck ()
  (add-hook 'php-mode-hook 'flycheck-mode))

(defun php/post-init-ggtags ()
  (add-hook 'php-mode-hook 'ggtags-mode))

(defun php/post-init-helm-gtags ()
  (spacemacs/helm-gtags-define-keys-for-mode 'php-mode))

(defun php/init-php-auto-yasnippets ()
  (use-package php-auto-yasnippets
    :defer t))

(defun php/init-php-extras ()
  (use-package php-extras
    :defer t))

(defun php/init-php-mode ()
  (use-package php-mode
    :defer t
    :mode ("\\.php\\'" . php-mode)))

(defun php/init-phpcbf ()
  (use-package phpcbf
    :defer t))

(defun php/init-phpunit ()
  (use-package phpunit
    :defer t))<|MERGE_RESOLUTION|>--- conflicted
+++ resolved
@@ -28,7 +28,6 @@
         phpunit
         ))
 
-<<<<<<< HEAD
 (when (configuration-layer/layer-usedp 'auto-completion)
   (defun php/post-init-company ()
     (spacemacs|add-company-hook php-mode))
@@ -43,10 +42,6 @@
   "Initialize feature mode for Behat"
   (use-package feature-mode
     :mode (("\\.feature\\'" . feature-mode))))
-=======
-(defun php/post-init-company ()
-  (spacemacs|add-company-hook php-mode))
->>>>>>> 84aee08b
 
 (defun php/init-drupal-mode ()
   (use-package drupal-mode
