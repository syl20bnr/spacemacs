;;; packages.el --- Ruby Layer packages File for Spacemacs
;;
;; Copyright (c) 2012-2016 Sylvain Benner & Contributors
;;
;; Author: Sylvain Benner <sylvain.benner@gmail.com>
;; URL: https://github.com/syl20bnr/spacemacs
;;
;; This file is not part of GNU Emacs.
;;
;;; License: GPLv3

(setq ruby-packages
<<<<<<< HEAD
  '(
    bundler
    company
    enh-ruby-mode
    evil-matchit
    flycheck
    robe
    ruby-test-mode
    ruby-tools
    seeing-is-believing))

(when ruby-version-manager
  (add-to-list 'ruby-packages ruby-version-manager))
=======
      '(
        bundler
        chruby
        company
        (enh-ruby-mode :toggle ruby-enable-enh-ruby-mode)
        evil-matchit
        flycheck
        popwin
        rbenv
        robe
        rspec-mode
        rubocop
        (ruby-mode :location built-in :toggle (not ruby-enable-enh-ruby-mode))
        ruby-test-mode
        ruby-tools
        rvm
        smartparens
        rake
        ))
>>>>>>> 5ee970f0

(defun ruby/init-bundler ()
  (use-package bundler
    :defer t
    :init
    (dolist (mode '(ruby-mode enh-ruby-mode))
      (spacemacs/declare-prefix-for-mode mode "mb" "ruby/bundle")
      (spacemacs/set-leader-keys-for-major-mode mode
        "bc" 'bundle-check
        "bi" 'bundle-install
        "bs" 'bundle-console
        "bu" 'bundle-update
        "bx" 'bundle-exec
        "bo" 'bundle-open))))

(when (configuration-layer/layer-usedp 'auto-completion)
  (defun ruby/post-init-company ()
    (spacemacs|add-company-hook ruby-mode)
    (spacemacs|add-company-hook enh-ruby-mode)

    (with-eval-after-load 'company-dabbrev-code
      (dolist (mode '(ruby-mode enh-ruby-mode))
        (push mode company-dabbrev-code-modes)))))

(defun ruby/init-chruby ()
  (use-package chruby
    :if (equal ruby-version-manager 'chruby)
    :commands chruby-use-corresponding
    :defer t
    :init
    (progn
      (spacemacs/add-to-hooks 'chruby-use-corresponding
                              '(ruby-mode-hook enh-ruby-mode-hook)))))

(defun ruby/init-enh-ruby-mode ()
  (use-package enh-ruby-mode
    :mode (("\\(Rake\\|Thor\\|Guard\\|Gem\\|Cap\\|Vagrant\\|Berks\\|Pod\\|Puppet\\)file\\'" . enh-ruby-mode)
           ("\\.\\(rb\\|rabl\\|ru\\|builder\\|rake\\|thor\\|gemspec\\|jbuilder\\)\\'" . enh-ruby-mode))
    :interpreter "ruby"
    :config
    (progn
      (setq enh-ruby-deep-indent-paren nil
            enh-ruby-hanging-paren-deep-indent-level 2))))

(defun ruby/post-init-evil-matchit ()
  (dolist (hook '(ruby-mode-hook enh-ruby-mode-hook))
    (add-hook hook `turn-on-evil-matchit-mode)))

(defun ruby/post-init-flycheck ()
  (spacemacs/add-flycheck-hook 'ruby-mode)
  (spacemacs/add-flycheck-hook 'enh-ruby-mode))

(defun ruby/post-init-popwin ()
  (push '("*rspec-compilation*" :dedicated t :position bottom :stick t :noselect t :height 0.4)
        popwin:special-display-config)
  (push '("*rake-compilation*" :dedicated t :position bottom :stick t :noselect t :height 0.4)
        popwin:special-display-config))

(defun ruby/init-rbenv ()
  (use-package rbenv
    :if (equal ruby-version-manager 'rbenv)
    :defer t
    :init
    (progn
      (defun spacemacs//enable-rbenv ()
        "Enable rbenv, use .ruby-version if exists."
        (require 'rbenv)
        (let ((version-file-path (rbenv--locate-file ".ruby-version")))
          (global-rbenv-mode)
          ;; try to use the ruby defined in .ruby-version
          (if version-file-path
              (progn
                (rbenv-use (rbenv--read-version-from-file
                            version-file-path))
                (message (concat "[rbenv] Using ruby version "
                                 "from .ruby-version file.")))
            (message "[rbenv] Using the currently activated ruby."))))
      (spacemacs/add-to-hooks 'spacemacs//enable-rbenv
                              '(ruby-mode-hook enh-ruby-mode-hook)))))

(defun ruby/init-robe ()
  (use-package robe
    :defer t
    :init
    (progn
      (spacemacs/register-repl 'robe 'robe-start "robe")
      (dolist (hook '(ruby-mode-hook enh-ruby-mode-hook))
        (add-hook hook 'robe-mode))
      (when (configuration-layer/layer-usedp 'auto-completion)
        (push 'company-robe company-backends-enh-ruby-mode)
        (push 'company-robe company-backends-ruby-mode)))
    :config
    (progn
      (spacemacs|hide-lighter robe-mode)

      (dolist (mode '(ruby-mode enh-ruby-mode))
        (spacemacs/declare-prefix-for-mode mode "mg" "ruby/goto")
        (spacemacs/declare-prefix-for-mode mode "mh" "ruby/docs")
        (spacemacs/declare-prefix-for-mode mode "ms" "ruby/repl")
        (spacemacs/set-leader-keys-for-major-mode mode
          "'" 'robe-start
          ;; robe mode specific
          "gg" 'robe-jump
          "hd" 'robe-doc
          "rsr" 'robe-rails-refresh
          ;; inf-enh-ruby-mode
          "sf" 'ruby-send-definition
          "sF" 'ruby-send-definition-and-go
          "si" 'robe-start
          "sr" 'ruby-send-region
          "sR" 'ruby-send-region-and-go
          "ss" 'ruby-switch-to-inf)))))

(defun ruby/init-rspec-mode ()
  (use-package rspec-mode
    :defer t
    ;; there is no :init block to add the hooks since rspec-mode
    ;; setup the hook via an autoload
    :config
    (progn
      (spacemacs|hide-lighter rspec-mode)
      (dolist (mode '(ruby-mode enh-ruby-mode))
        (spacemacs/set-leader-keys-for-major-mode mode
          "ta"    'rspec-verify-all
          "tb"    'rspec-verify
          "tc"    'rspec-verify-continue
          "te"    'rspec-toggle-example-pendingness
          "tf"    'rspec-verify-method
          "tl"    'rspec-run-last-failed
          "tm"    'rspec-verify-matching
          "tr"    'rspec-rerun
          "tt"    'rspec-verify-single
          "t~"    'rspec-toggle-spec-and-target-find-example
          "t TAB" 'rspec-toggle-spec-and-target)))))

(defun ruby/init-rubocop ()
  (use-package rubocop
    :defer t
    :init (spacemacs/add-to-hooks 'rubocop-mode '(ruby-mode-hook
                                                  enh-ruby-mode-hook))
    :config
    (progn
      (dolist (mode '(ruby-mode enh-ruby-mode))
        (spacemacs/declare-prefix-for-mode mode "mrr" "ruby/RuboCop")
        (spacemacs/set-leader-keys-for-major-mode mode
          "rrd" 'rubocop-check-directory
          "rrD" 'rubocop-autocorrect-directory
          "rrf" 'rubocop-check-current-file
          "rrF" 'rubocop-autocorrect-current-file
          "rrp" 'rubocop-check-project
          "rrP" 'rubocop-autocorrect-project)))))

(defun ruby/init-ruby-mode ()
  (use-package ruby-mode
    :defer t
    :mode "Puppetfile"
    :init (spacemacs/declare-prefix-for-mode 'ruby-mode "mt" "ruby/test")
    :config
    (progn
      (spacemacs/set-leader-keys-for-major-mode 'ruby-mode
        "'" 'ruby-toggle-string-quotes
        "{" 'ruby-toggle-block))))

(defun ruby/init-ruby-tools ()
  (use-package ruby-tools
    :defer t
    :init
    (dolist (hook '(ruby-mode-hook enh-ruby-mode-hook))
      (add-hook hook 'ruby-tools-mode))
    :config
    (progn
      (spacemacs|hide-lighter ruby-tools-mode)
      (dolist (mode '(ruby-mode enh-ruby-mode))
        (spacemacs/declare-prefix-for-mode mode "mx" "ruby/text")
        (spacemacs/set-leader-keys-for-major-mode mode
          "x\'" 'ruby-tools-to-single-quote-string
          "x\"" 'ruby-tools-to-double-quote-string
          "x:" 'ruby-tools-to-symbol)))))

(defun ruby/init-ruby-test-mode ()
  "Define keybindings for ruby test mode"
  (use-package ruby-test-mode)
    :defer t
    :init
    (progn
      (defun spacemacs//ruby-enable-ruby-test-mode ()
        "Conditionally enable `ruby-test-mode'"
        (when (eq 'ruby-test ruby-test-runner)
          (ruby-test-mode)))
      (spacemacs/add-to-hooks
       'spacemacs//ruby-enable-ruby-test-mode '(ruby-mode-hook
                                                enh-ruby-mode-hook)))
    :config
    (progn
      (spacemacs|hide-lighter ruby-test-mode)
      (dolist (mode '(ruby-mode enh-ruby-mode))
        (spacemacs/set-leader-keys-for-major-mode mode
          "tb" 'ruby-test-run
          "tt" 'ruby-test-run-at-point))))

<<<<<<< HEAD
(when (configuration-layer/layer-usedp 'auto-completion)
  (defun ruby/post-init-company ()
    (spacemacs|add-company-hook enh-ruby-mode)
    (with-eval-after-load 'company-dabbrev-code
      (push 'enh-ruby-mode company-dabbrev-code-modes))))

(defun seeing-is-believing/init-seeing-is-believing ()
  (use-package seeing-is-believing
    :defer t
    :commands (seeing-is-believing seeing-is-believing-run seeing-is-believing-clear)
    :if (executable-find "seeing_is_believing")
    :init
    (progn
      (add-hook 'ruby-mode-hook 'seeing-is-believing)
      (evil-leader/set-key-for-mode 'ruby-mode "msb" 'seeing-is-believing-run)
      (evil-leader/set-key-for-mode 'enh-ruby-mode "msb" 'seeing-is-believing-run)
      (evil-leader/set-key-for-mode 'ruby-mode "msc" 'seeing-is-believing-clear)
      (evil-leader/set-key-for-mode 'enh-ruby-mode "msc" 'seeing-is-believing-clear))))
=======
(defun ruby/init-rvm ()
  (use-package rvm
    :if (equal ruby-version-manager 'rvm)
    :defer t
    :init
    (progn
      (setq rspec-use-rvm t)
      (spacemacs/add-to-hooks 'rvm-activate-corresponding-ruby
                              '(ruby-mode-hook enh-ruby-mode-hook)))))

(defun ruby/post-init-smartparens ()
  (spacemacs|use-package-add-hook smartparens
    :post-config
    (sp-with-modes (if ruby-enable-enh-ruby-mode 'enh-ruby-mode 'ruby-mode)
      (sp-local-pair
       "{" "}"
       :pre-handlers '(sp-ruby-pre-handler)
       :post-handlers '(sp-ruby-post-handler
                        (spacemacs/smartparens-pair-newline-and-indent "RET"))
       :suffix ""))))

(defun ruby/init-rake ()
  (use-package rake
    :defer t
    :init (setq rake-cache-file (concat spacemacs-cache-directory "rake.cache"))
    :config
    (dolist (mode '(ruby-mode enh-ruby-mode))
      (spacemacs/set-leader-keys-for-major-mode mode
        "kk"    'rake
        "kr"    'rake-rerun
        "kR"    'rake-regenerate-cache
        "kf"    'rake-find-task))))
>>>>>>> 5ee970f0
<|MERGE_RESOLUTION|>--- conflicted
+++ resolved
@@ -10,21 +10,6 @@
 ;;; License: GPLv3
 
 (setq ruby-packages
-<<<<<<< HEAD
-  '(
-    bundler
-    company
-    enh-ruby-mode
-    evil-matchit
-    flycheck
-    robe
-    ruby-test-mode
-    ruby-tools
-    seeing-is-believing))
-
-(when ruby-version-manager
-  (add-to-list 'ruby-packages ruby-version-manager))
-=======
       '(
         bundler
         chruby
@@ -40,11 +25,11 @@
         (ruby-mode :location built-in :toggle (not ruby-enable-enh-ruby-mode))
         ruby-test-mode
         ruby-tools
+        seeing-is-believing
         rvm
         smartparens
         rake
         ))
->>>>>>> 5ee970f0
 
 (defun ruby/init-bundler ()
   (use-package bundler
@@ -68,6 +53,19 @@
     (with-eval-after-load 'company-dabbrev-code
       (dolist (mode '(ruby-mode enh-ruby-mode))
         (push mode company-dabbrev-code-modes)))))
+
+(defun seeing-is-believing/init-seeing-is-believing ()
+  (use-package seeing-is-believing
+    :defer t
+    :commands (seeing-is-believing seeing-is-believing-run seeing-is-believing-clear)
+    :if (executable-find "seeing_is_believing")
+    :init
+    (progn
+      (add-hook 'ruby-mode-hook 'seeing-is-believing)
+      (evil-leader/set-key-for-mode 'ruby-mode "msb" 'seeing-is-believing-run)
+      (evil-leader/set-key-for-mode 'enh-ruby-mode "msb" 'seeing-is-believing-run)
+      (evil-leader/set-key-for-mode 'ruby-mode "msc" 'seeing-is-believing-clear)
+      (evil-leader/set-key-for-mode 'enh-ruby-mode "msc" 'seeing-is-believing-clear))))
 
 (defun ruby/init-chruby ()
   (use-package chruby
@@ -245,26 +243,6 @@
           "tb" 'ruby-test-run
           "tt" 'ruby-test-run-at-point))))
 
-<<<<<<< HEAD
-(when (configuration-layer/layer-usedp 'auto-completion)
-  (defun ruby/post-init-company ()
-    (spacemacs|add-company-hook enh-ruby-mode)
-    (with-eval-after-load 'company-dabbrev-code
-      (push 'enh-ruby-mode company-dabbrev-code-modes))))
-
-(defun seeing-is-believing/init-seeing-is-believing ()
-  (use-package seeing-is-believing
-    :defer t
-    :commands (seeing-is-believing seeing-is-believing-run seeing-is-believing-clear)
-    :if (executable-find "seeing_is_believing")
-    :init
-    (progn
-      (add-hook 'ruby-mode-hook 'seeing-is-believing)
-      (evil-leader/set-key-for-mode 'ruby-mode "msb" 'seeing-is-believing-run)
-      (evil-leader/set-key-for-mode 'enh-ruby-mode "msb" 'seeing-is-believing-run)
-      (evil-leader/set-key-for-mode 'ruby-mode "msc" 'seeing-is-believing-clear)
-      (evil-leader/set-key-for-mode 'enh-ruby-mode "msc" 'seeing-is-believing-clear))))
-=======
 (defun ruby/init-rvm ()
   (use-package rvm
     :if (equal ruby-version-manager 'rvm)
@@ -296,5 +274,4 @@
         "kk"    'rake
         "kr"    'rake-rerun
         "kR"    'rake-regenerate-cache
-        "kf"    'rake-find-task))))
->>>>>>> 5ee970f0
+        "kf"    'rake-find-task))))