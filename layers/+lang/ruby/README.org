--- conflicted
+++ resolved
@@ -10,17 +10,13 @@
    - [[#test-runner][Test runner]]
  - [[#key-bindings][Key bindings]]
    - [[#ruby-enh-ruby-mode-robe-inf-ruby-ruby-tools][Ruby (enh-ruby-mode, robe, inf-ruby, ruby-tools)]]
-<<<<<<< HEAD
-   - [[#ruby-test-mode][ruby-test-mode]]
-   - [[#seeing-is-believing][seeing-is-believing]]
-=======
    - [[#bundler][Bundler]]
    - [[#rubocop][RuboCop]]
    - [[#tests][Tests]]
      - [[#rspec-mode][RSpec-mode]]
      - [[#ruby-test-mode][Ruby-test-mode]]
+   - [[#seeing-is-believing][seeing-is-believing]]
    - [[#rake][Rake]]
->>>>>>> 5ee970f0
 
 * Description
 This layer provides support for the Ruby language with the following feature:
@@ -52,11 +48,8 @@
 
 - =pry= and =pry-doc= are required for *jump to definition* and *code documentation* (=robe-mode=)
 - =ruby_parser= is required for *goto-step_definition* in =feature-mode=
-<<<<<<< HEAD
+- =rubocop= is required for rubocop integration
 - =seeing_is_believing= helps you evaluate code inline
-=======
-- =rubocop= is required for rubocop integration
->>>>>>> 5ee970f0
 
 You can install the gems in the context of your current project by
 adding them to the =Gemfile=, e.g.:
@@ -173,14 +166,13 @@
 | ~SPC m t b~ | run test file       |
 | ~SPC m t t~ | run test at pointer |
 
-<<<<<<< HEAD
 ** seeing-is-believing
 
 | Key Binding     | Description                      |
 |-----------------+----------------------------------|
 | ~<SPC> m s b~   | Run seeing is believing          |
 | ~<SPC> m s c~   | Clear seeing is believing output |
-=======
+
 ** Rake
 
 | Key binding | Description                     |
@@ -188,5 +180,4 @@
 | ~SPC m k k~ | Runs rake                       |
 | ~SPC m k r~ | Re-runs the last rake task      |
 | ~SPC m k R~ | Regenerates the rake cache      |
-| ~SPC m k f~ | Finds definition of a rake task |
->>>>>>> 5ee970f0
+| ~SPC m k f~ | Finds definition of a rake task |