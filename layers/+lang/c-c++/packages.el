;;; packages.el --- C/C++ Layer packages File for Spacemacs
;;
;; Copyright (c) 2012-2017 Sylvain Benner & Contributors
;;
;; Author: Sylvain Benner <sylvain.benner@gmail.com>
;; URL: https://github.com/syl20bnr/spacemacs
;;
;; This file is not part of GNU Emacs.
;;
;;; License: GPLv3

(setq c-c++-packages
  '(
    cc-mode
    disaster
    clang-format
    cmake-mode
    company
    (company-c-headers :requires company)
    company-ycmd
    flycheck
    gdb-mi
    ggtags
    helm-cscope
    helm-gtags
    realgud
    semantic
    srefactor
    stickyfunc-enhance
    ycmd
    xcscope
    ))

(defun c-c++/init-cc-mode ()
  (use-package cc-mode
    :defer t
    :init
    (progn
      (add-to-list 'auto-mode-alist
                   `("\\.h\\'" . ,c-c++-default-mode-for-headers)))
    :config
    (progn
      (require 'compile)
      (c-toggle-auto-newline 1)
      (dolist (mode c-c++-modes)
        (spacemacs/declare-prefix-for-mode mode "mg" "goto")
        (spacemacs/set-leader-keys-for-major-mode mode
          "ga" 'projectile-find-other-file
          "gA" 'projectile-find-other-file-other-window)))))

(defun c-c++/init-disaster ()
  (use-package disaster
    :defer t
    :commands (disaster)
    :init
    (progn
      (dolist (mode c-c++-modes)
        (spacemacs/set-leader-keys-for-major-mode mode
          "D" 'disaster)))))

(defun c-c++/init-clang-format ()
  (use-package clang-format
    :if c-c++-enable-clang-support
    :init
    (when c-c++-enable-clang-format-on-save
      (spacemacs/add-to-hooks 'spacemacs/clang-format-on-save c-c++-mode-hooks))))

(defun c-c++/init-cmake-mode ()
  (use-package cmake-mode
    :mode (("CMakeLists\\.txt\\'" . cmake-mode) ("\\.cmake\\'" . cmake-mode))))

(defun c-c++/post-init-company ()
  (when (configuration-layer/package-used-p 'cmake-mode)
    (spacemacs|add-company-backends :backends company-cmake :modes cmake-mode))
  (when c-c++-enable-clang-support
    (spacemacs|add-company-backends :backends company-clang
      :modes c-mode-common)
    (setq company-clang-prefix-guesser 'spacemacs/company-more-than-prefix-guesser)
    (spacemacs/add-to-hooks 'spacemacs/c-c++-load-clang-args c-c++-mode-hooks)))

(defun c-c++/init-company-c-headers ()
  (use-package company-c-headers
    :defer t
    :init (spacemacs|add-company-backends
            :backends company-c-headers
            :modes c-mode-common)))

(defun c-c++/post-init-flycheck ()
  (dolist (mode c-c++-modes)
    (spacemacs/enable-flycheck mode))
  (when c-c++-enable-clang-support
    (spacemacs/add-to-hooks 'spacemacs/c-c++-load-clang-args c-c++-mode-hooks)))

(defun c-c++/post-init-ggtags ()
  (add-hook 'c-mode-local-vars-hook #'spacemacs/ggtags-mode-enable)
  (add-hook 'c++-mode-local-vars-hook #'spacemacs/ggtags-mode-enable))

(defun c-c++/init-gdb-mi ()
  (use-package gdb-mi
    :defer t
    :init
    (setq
     ;; use gdb-many-windows by default when `M-x gdb'
     gdb-many-windows t
     ;; Non-nil means display source file containing the main routine at startup
     gdb-show-main t)))

(defun c-c++/post-init-helm-gtags ()
  (dolist (mode c-c++-modes)
    (spacemacs/helm-gtags-define-keys-for-mode mode)))

<<<<<<< HEAD
(defun c-c++/pre-init-realgud()
  (dolist (mode '(c-mode c++-mode))
    (spacemacs|add-realgud-debugger mode "gdb")))
=======
(defun c-c++/init-realgud()
  (use-package realgud
    :defer t
    :commands (realgud:gdb)
    :init
    (progn
      (dolist (mode c-c++-modes)
        (spacemacs/set-leader-keys-for-major-mode mode
          "dd" 'realgud:gdb
          "de" 'realgud:cmd-eval-dwim))
      (advice-add 'realgud-short-key-mode-setup
                  :before #'spacemacs//short-key-state)
      (evilified-state-evilify-map realgud:shortkey-mode-map
        :eval-after-load realgud
        :mode realgud-short-key-mode
        :bindings
        "s" 'realgud:cmd-next
        "i" 'realgud:cmd-step
        "b" 'realgud:cmd-break
        "B" 'realgud:cmd-clear
        "o" 'realgud:cmd-finish
        "c" 'realgud:cmd-continue
        "e" 'realgud:cmd-eval
        "r" 'realgud:cmd-restart
        "q" 'realgud:cmd-quit
        "S" 'realgud-window-cmd-undisturb-src))))
>>>>>>> a0cdccac

(defun c-c++/post-init-semantic ()
  (spacemacs/add-to-hooks 'semantic-mode c-c++-mode-hooks))

(defun c-c++/post-init-srefactor ()
  (dolist (mode c-c++-modes)
    (spacemacs/set-leader-keys-for-major-mode mode "r" 'srefactor-refactor-at-point))
  (spacemacs/add-to-hooks 'spacemacs/lazy-load-srefactor c-c++-mode-hooks))

(defun c-c++/post-init-stickyfunc-enhance ()
  (spacemacs/add-to-hooks 'spacemacs/lazy-load-stickyfunc-enhance c-c++-mode-hooks))

(defun c-c++/post-init-ycmd ()
  (spacemacs/add-to-hooks 'ycmd-mode c-c++-mode-hooks)
  (add-to-list 'spacemacs-jump-handlers-c++-mode '(ycmd-goto :async t))
  (add-to-list 'spacemacs-jump-handlers-c-mode '(ycmd-goto :async t))
  (dolist (mode c-c++-modes)
    (spacemacs/set-leader-keys-for-major-mode mode
      "gG" 'ycmd-goto-imprecise)))

(defun c-c++/post-init-company-ycmd ()
  (spacemacs|add-company-backends :backends company-ycmd :modes c-mode-common))

(defun c-c++/pre-init-xcscope ()
  (spacemacs|use-package-add-hook xcscope
    :post-init
    (dolist (mode c-c++-modes)
      (spacemacs/set-leader-keys-for-major-mode mode "gi" 'cscope-index-files))))

(defun c-c++/pre-init-helm-cscope ()
  (spacemacs|use-package-add-hook xcscope
    :post-init
    (dolist (mode c-c++-modes)
      (spacemacs/setup-helm-cscope mode))))<|MERGE_RESOLUTION|>--- conflicted
+++ resolved
@@ -45,7 +45,7 @@
       (dolist (mode c-c++-modes)
         (spacemacs/declare-prefix-for-mode mode "mg" "goto")
         (spacemacs/set-leader-keys-for-major-mode mode
-          "ga" 'projectile-find-other-file
+        "ga" 'projectile-find-other-file
           "gA" 'projectile-find-other-file-other-window)))))
 
 (defun c-c++/init-disaster ()
@@ -109,38 +109,9 @@
   (dolist (mode c-c++-modes)
     (spacemacs/helm-gtags-define-keys-for-mode mode)))
 
-<<<<<<< HEAD
 (defun c-c++/pre-init-realgud()
   (dolist (mode '(c-mode c++-mode))
     (spacemacs|add-realgud-debugger mode "gdb")))
-=======
-(defun c-c++/init-realgud()
-  (use-package realgud
-    :defer t
-    :commands (realgud:gdb)
-    :init
-    (progn
-      (dolist (mode c-c++-modes)
-        (spacemacs/set-leader-keys-for-major-mode mode
-          "dd" 'realgud:gdb
-          "de" 'realgud:cmd-eval-dwim))
-      (advice-add 'realgud-short-key-mode-setup
-                  :before #'spacemacs//short-key-state)
-      (evilified-state-evilify-map realgud:shortkey-mode-map
-        :eval-after-load realgud
-        :mode realgud-short-key-mode
-        :bindings
-        "s" 'realgud:cmd-next
-        "i" 'realgud:cmd-step
-        "b" 'realgud:cmd-break
-        "B" 'realgud:cmd-clear
-        "o" 'realgud:cmd-finish
-        "c" 'realgud:cmd-continue
-        "e" 'realgud:cmd-eval
-        "r" 'realgud:cmd-restart
-        "q" 'realgud:cmd-quit
-        "S" 'realgud-window-cmd-undisturb-src))))
->>>>>>> a0cdccac
 
 (defun c-c++/post-init-semantic ()
   (spacemacs/add-to-hooks 'semantic-mode c-c++-mode-hooks))
