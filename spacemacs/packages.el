--- conflicted
+++ resolved
@@ -1037,20 +1037,11 @@
     (setq fci-enabled 1)
     (fci-mode 1))
 
-<<<<<<< HEAD
-=======
-  (setq fill-column 100)
->>>>>>> d3da7929
-
   (defun toggle-fill-column-indicator-custom  ()
     (interactive)
     (make-local-variable 'fci-enabled)
     (if (> fci-enabled 0) (deactivate-fci) (activate-fci fill-column)))
 
-<<<<<<< HEAD
-
-=======
->>>>>>> d3da7929
   (defun deactivate-fci ()
     (setq fci-enabled 0)
     (fci-mode 0))
