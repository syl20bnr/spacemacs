(defvar spacemacs-packages
  '(
    ac-ispell
    ace-jump-mode
    anzu
    auto-complete
    auto-complete-clang
    auto-dictionary
    auto-highlight-symbol
    bookmark
    buffer-move
    cc-mode
    cmake-mode
    csharp-mode
    coffee-mode
    dash
    diminish
    dired+
    edts
    elisp-slime-nav
    elixir-mix
    elixir-mode
    ensime
    epc
    erlang
    ess
    ess-R-data-view
    ess-R-object-popup
    ess-smart-underscore
    evil
    evil-exchange
    evil-leader
    evil-lisp-state
    evil-nerd-commenter
    evil-surround
    evil-terminal-cursor-changer
    evil-visualstar
    exec-path-from-shell
    expand-region
    fill-column-indicator
    fish-mode
    flx-ido
    flycheck
    flycheck-ledger
    flyspell
    fringe-helper
    gist
    git-gutter-fringe
    git-messenger
    git-timemachine
    ghc
    golden-ratio
    google-translate
    guide-key-tip
    haskell-mode
    helm
    helm-css-scss
    helm-c-yasnippet
    helm-descbinds
    helm-make
    helm-mode-manager
    ;; not working for now
    ;; helm-proc
    helm-projectile
    helm-swoop
    helm-themes
    hy-mode
    ido-vertical-mode
    jedi
    js2-mode
    json-mode
    ledger-mode
    less-css-mode
    magit
    magit-gitflow
    markdown-mode
    markdown-toc
    monokai-theme
    move-text
    multi-term
    neotree
    org
    org-bullets
    ;; annoying error message, disable it for now
    ;; org-trello
    p4
    page-break-lines
    popup
    popwin
    powerline
    powershell
    powershell-mode
    projectile
    puppet-mode
    python
    ;; not working well for now
    ;; rainbow-blocks
    rainbow-delimiters
    ;; install fail on windows
    ;; rainbow-mode
    rcirc
    rcirc-color
    recentf
    rfringe
    ruby-end
    ruby-mode
    ruby-test-mode
    s
    sbt-mode
    scala-mode2
    scss-mode
    smartparens
    smeargle
    string-edit
    subword
    tagedit
    tern-auto-complete
    undo-tree
    vi-tilde-fringe
    visual-regexp-steroids
    volatile-highlights
    wand
    web-mode
    wdired
    window-numbering
    yasnippet
    zenburn-theme
    )
  "List of all packages to install and/or initialize. Built-in packages
which require an initialization must be listed explicitly in the list.")

;; Initialization of packages

(defun spacemacs/init-evil ()
  (use-package evil
    :init
    (progn
      (defun spacemacs/state-color-face (state)
        "Return the symbol of the face for the given STATE."
        (intern (format "spacemacs-%s-face" (symbol-name state))))

      (defun spacemacs/defface-state-color (state color)
        "Define a face for the given STATE and background COLOR."
        (eval `(defface ,(spacemacs/state-color-face state) '((t ()))
                 ,(format "%s state face." (symbol-name state))
                 :group 'spacemacs))
        (set-face-attribute (spacemacs/state-color-face state) nil
                            :background color
                            :foreground (face-background 'mode-line)
                            :box (face-attribute 'mode-line :box)
                            :inherit 'mode-line))

      (defun spacemacs/state-color (state)
        "Return the color string associated to STATE."
        (face-background (spacemacs/state-color-face state)))

      (defun spacemacs/current-state-color ()
        "Return the color string associated to the current state."
        (face-background (spacemacs/state-color-face evil-state)))

      (defun spacemacs/state-face (state)
        "Return the face associated to the STATE."
        (spacemacs/state-color-face state))

      (defun spacemacs/current-state-face ()
        "Return the face associated to the current state."
        (let ((state (if (eq evil-state 'operator)
                         evil-previous-state
                       evil-state)))
          (spacemacs/state-color-face state)))

      (defun spacemacs/set-state-faces ()
        "Define or set the state faces."
        (mapcar (lambda (x) (spacemacs/defface-state-color (car x) (cdr x)))
                '((normal . "DarkGoldenrod2")
                  (insert . "chartreuse3")
                  (emacs  . "SkyBlue2")
                  (visual . "gray")
                  (motion . "plum3")
                  (lisp   . "HotPink1"))))
      (spacemacs/set-state-faces)

      (defun set-default-evil-emacs-state-cursor ()
        (setq evil-emacs-state-cursor `(,(spacemacs/state-color 'emacs) box)))
      (defun set-default-evil-normal-state-cursor ()
        (setq evil-normal-state-cursor `(,(spacemacs/state-color 'normal) box)))
      (defun set-default-evil-insert-state-cursor ()
        (setq evil-insert-state-cursor `(,(spacemacs/state-color 'insert) (bar . 2))))
      (defun set-default-evil-visual-state-cursor ()
        (setq evil-visual-state-cursor `(,(spacemacs/state-color 'visual) (hbar . 2))))
      (defun set-default-evil-motion-state-cursor ()
        (setq evil-motion-state-cursor `(,(spacemacs/state-color 'motion) box)))
      (defun set-default-evil-lisp-state-cursor ()
        (setq evil-lisp-state-cursor `(,(spacemacs/state-color 'lisp) box)))
      (defun evil-insert-state-cursor-hide ()
        (setq evil-insert-state-cursor `(,(spacemacs/state-color 'insert) (hbar . 0))))
      (set-default-evil-emacs-state-cursor)
      (set-default-evil-normal-state-cursor)
      (set-default-evil-insert-state-cursor)
      (set-default-evil-visual-state-cursor)
      (set-default-evil-motion-state-cursor)
      (set-default-evil-lisp-state-cursor)
      (evil-mode 1))
    :config
    (progn
      (defvar spacemacs-last-base-state 'normal
        "Last base state, the current value of this variable is used to
determine the state to enable when escaping from the insert state.")
      (make-variable-buffer-local 'spacemacs-last-base-state)
      (defadvice evil-normal-state (before spacemacs/evil-normal-state activate)
        "Advice to keep track of the last base state."
        (setq spacemacs-last-base-state 'normal))
      (defadvice evil-lisp-state (before spacemacs/evil-lisp-state activate)
        "Advice to keep track of the last base state."
        (setq spacemacs-last-base-state 'lisp))

      (defun spacemacs/escape-state-default-insert-func (key)
        "Insert KEY in current isearch minibuffer."
        (let* ((insertp (not buffer-read-only)))
          (insert key)))

      (defun spacemacs/escape-state-isearch-insert-func (key)
        "Insert KEY in current buffer if not read only."
        (isearch-printing-char))

      (defun spacemacs/escape-state-term-insert-func (key)
        "Insert KEY in current term buffer."
        (term-send-raw))

      (defun spacemacs/escape-state-default-delete-func ()
        "Delete char in current buffer if not read only."
        (let* ((insertp (not buffer-read-only)))
          (delete-char -1)))

      (evil-define-command spacemacs/escape-state
        (keys shadowed insert? delete? callback &optional insert-func delete-func)
        "Allows to execute the passed CALLBACK using KEYS. KEYS is a cons cell
of 2 characters.

If INSERT? is not nil then the first key pressed is inserted using the function
INSERT-FUNC.

If DELETE? is not nil then the first key is deleted using the function
DELETE-FUNC when calling CALLBACK.
"
        :repeat change
        (let* ((modified (buffer-modified-p))
               (insertf
                (if insert-func
                    insert-func 'spacemacs/escape-state-default-insert-func))
               (deletef
                (if delete-func
                    delete-func 'spacemacs/escape-state-default-delete-func))
               (fkey (car keys))
               (fkeystr (char-to-string fkey))
               (skey (cdr keys)))
          (if insert? (funcall insertf fkey))
          (let* ((evt (read-event nil nil spacemacs-normal-state-sequence-delay)))
            (cond
             ((null evt)
              (unless (eq 'insert evil-state)
                (if shadowed (call-interactively shadowed))))
             ((and (integerp evt)
                   (char-equal evt skey))
              ;; remove the f character
              (if delete? (funcall deletef))
              (set-buffer-modified-p modified)
              (funcall callback))
             (t ; otherwise
              (setq unread-command-events
                    (append unread-command-events (list evt)))
              (if shadowed (call-interactively shadowed)))))))
      ;; easier toggle for emacs-state
      (evil-set-toggle-key "s-`")
      ;; moves `evil-insert-digraph' to C-i in order to free up C-k for
      ;; candidate selection in auto-complete.
      (define-key evil-insert-state-map (kbd "C-k") nil)
      (define-key evil-insert-state-map (kbd "C-i") 'evil-insert-digraph)
      ;; escape state with a better key sequence than ESC
      (let* ((seq spacemacs-normal-state-sequence)
             (key (char-to-string (car spacemacs-normal-state-sequence)))
             (shadowed (lookup-key evil-motion-state-map key)))
        ;; 'fd' triggers to escape from a state to the base state
        (global-set-key key `(lambda () (interactive)
                               (spacemacs/escape-state ',seq nil nil nil 'keyboard-quit)))
        (mapc (lambda (map)
                (define-key (eval map) key
                  `(lambda () (interactive)
                     (spacemacs/escape-state ',seq nil t nil 'abort-recursive-edit))))
              '(minibuffer-local-map
                minibuffer-local-ns-map
                minibuffer-local-completion-map
                minibuffer-local-must-match-map
                minibuffer-local-isearch-map))
        (define-key isearch-mode-map key
          `(lambda () (interactive)
             (spacemacs/escape-state
              ',seq nil t t 'isearch-abort 'spacemacs/escape-state-isearch-insert-func
              'isearch-delete-char)))
        (define-key evil-ex-completion-map key
          `(lambda () (interactive)
             (spacemacs/escape-state
              ',seq nil t nil 'abort-recursive-edit nil 'evil-ex-delete-backward-char)))
        ;; Note: we keep emacs state untouched in order to always have a
        ;; fallback for modes that uses the `f' key (ie. magit-gitflow)
        (define-key evil-insert-state-map key
          `(lambda () (interactive)
             (let ((insertf (if (eq 'term-mode major-mode)
                                'spacemacs/escape-state-term-insert-func)))
               (spacemacs/escape-state
                ',seq nil t t (intern (format "evil-%s-state" spacemacs-last-base-state)) insertf))))
        (define-key evil-visual-state-map key
          `(lambda () (interactive)
             (spacemacs/escape-state ',seq ',shadowed nil nil 'evil-exit-visual-state)))
        (define-key evil-motion-state-map key
          `(lambda () (interactive)
             (let ((exit-func (cond ((eq 'help-mode major-mode)
                                     'quit-window)
                                    ((eq 'neotree-mode major-mode)
                                     'neotree-hide)
                                    (t 'evil-normal-state))))
               (spacemacs/escape-state ',seq ',shadowed nil nil exit-func))))
        (eval-after-load 'evil-lisp-state
          `(define-key evil-lisp-state-map ,key
             (lambda () (interactive)
               (spacemacs/escape-state ',seq ',shadowed nil nil 'evil-normal-state))))
        (eval-after-load "helm-mode"
          `(define-key helm-map ,key
             (lambda () (interactive)
               (spacemacs/escape-state ',seq nil t nil 'helm-keyboard-quit)))))

      ;; manage the base state target when leaving the insert state
      (define-key evil-insert-state-map [escape]
        (lambda () (interactive)
          (let ((state (intern (format "evil-%s-state" spacemacs-last-base-state))))
            (funcall state))))
      ;; Make evil-mode up/down operate in screen lines instead of logical lines
      (define-key evil-normal-state-map "j" 'evil-next-visual-line)
      (define-key evil-normal-state-map "k" 'evil-previous-visual-line)
      ;; quick navigation
      (define-key evil-normal-state-map (kbd "L")
        (lambda () (interactive)
          (evil-window-bottom)
          (evil-scroll-line-to-center nil)))
      (define-key evil-normal-state-map (kbd "H")
        (lambda () (interactive)
          (evil-window-top)
          (evil-scroll-line-to-center nil)))
      ;; load evil-leader
      (use-package evil-leader
        :init
        (progn
          (setq evil-leader/in-all-states t
                evil-leader/leader "SPC"
                evil-leader/non-normal-prefix "s-")
          (global-evil-leader-mode))
        :config
        (progn
          ;; Unset shortcuts which shadow evil leader
          (eval-after-load "compile"
            '(progn
              (define-key compilation-mode-map (kbd "SPC") nil)
              (define-key compilation-mode-map (kbd "h") nil)))
          (eval-after-load "dired"
            '(define-key dired-mode-map (kbd "SPC") nil))
          ;; make leader available in visual mode
          (define-key evil-visual-state-map (kbd "SPC") evil-leader--default-map)
          (define-key evil-motion-state-map (kbd "SPC") evil-leader--default-map)
          (define-key evil-emacs-state-map  (kbd "SPC") evil-leader--default-map)))
      ;; load surround
      (use-package evil-surround
        :init (global-evil-surround-mode 1))
      ;; load evil-exchange
      (use-package evil-exchange
        :init (evil-exchange-install))
      (unless (display-graphic-p)
        (require 'evil-terminal-cursor-changer))
      ;; initiate a search of the selected text
      (use-package evil-visualstar)
      ;; add a lisp state
      (use-package evil-lisp-state
        :init
        (evil-leader/set-key-for-mode 'emacs-lisp-mode "ml" 'evil-lisp-state)))))

(defun spacemacs/init-powerline ()
  (use-package powerline
    :init
    (progn
      (use-package window-numbering
        :ensure window-numbering
        :init
        (progn
          (evil-leader/set-key
            "0" 'select-window-0
            "1" 'select-window-1
            "2" 'select-window-2
            "3" 'select-window-3
            "4" 'select-window-4
            "5" 'select-window-5
            "6" 'select-window-6
            "7" 'select-window-7
            "8" 'select-window-8
            "9" 'select-window-9)
          (window-numbering-mode 1)))

      (defun spacemacs/window-number ()
        "Return the number of the window."
        (let ((num (window-numbering-get-number-string)))
          (cond ((not (display-graphic-p)) (concat "(" num ")"))
                ((equal num "1")  " ➊ ")
                ((equal num "2")  " ➋ ")
                ((equal num "3")  " ➌ ")
                ((equal num "4")  " ➍ ")
                ((equal num "5")  " ➎ ")
                ((equal num "6")  " ❻ ")
                ((equal num "7")  " ➐ ")
                ((equal num "8")  " ➑ ")
                ((equal num "9")  " ➒ ")
                ((equal num "0")  " ➓ ")
                (t (concat " (" num ") ")))))

      (defvar spacemacs-mode-line-minor-modesp t
        "If not nil, minor modes lighter are displayed in the mode-line.")
      (defun spacemacs/mode-line-minor-modes-toggle ()
        "Toggle display of minor modes."
        (interactive)
        (if spacemacs-mode-line-minor-modesp
            (setq spacemacs-mode-line-minor-modesp nil)
          (setq spacemacs-mode-line-minor-modesp t)))
      (evil-leader/set-key "tmm" 'spacemacs/mode-line-minor-modes-toggle)

      (defvar spacemacs-mode-line-flycheckp t
        "If not nil, flycheck info are displayed in the mode-line.")
      (defun spacemacs/mode-line-flycheck-info-toggle ()
        "Toggle display of flycheck info."
        (interactive)
        (if spacemacs-mode-line-flycheckp
            (setq spacemacs-mode-line-flycheckp nil)
          (setq spacemacs-mode-line-flycheckp t)))
      (evil-leader/set-key "tmf" 'spacemacs/mode-line-flycheck-info-toggle)
      ;; for now we hardcode the height value of powerline depending on the
      ;; window system, a better solution would be to compute it correctly
      ;; in powerline package.
      (let ((height (if (eq 'w32 window-system) 18 17)))
        (setq-default powerline-height height))
      (setq-default powerline-default-separator 'wave)
      (setq-default mode-line-format '("%e" (:eval
          (let* ((active (powerline-selected-window-active))
                 (line-face (if active 'mode-line 'mode-line-inactive))
                 (face1 (if active 'powerline-active1 'powerline-inactive1))
                 (face2 (if active 'powerline-active2 'powerline-inactive2))
                 (state-face (if active (spacemacs/current-state-face) face2))
                 (flycheckp (and spacemacs-mode-line-flycheckp
                                 (boundp 'flycheck-mode)
                                 (symbol-value flycheck-mode)
                                 (or flycheck-current-errors
                                     (eq 'running flycheck-last-status-change))))
                 (vc-face (if (or flycheckp spacemacs-mode-line-minor-modesp)
                               face1 line-face))
                 (separator-left (intern (format "powerline-%s-%s"
                                                 powerline-default-separator
                                                 (car powerline-default-separator-dir))))
                 (separator-right (intern (format "powerline-%s-%s"
                                                  powerline-default-separator
                                                  (cdr powerline-default-separator-dir))))
                 (lhs (append (list
                      ;; window number
                      ;; (funcall separator-left state-face face1)
                      (powerline-raw (spacemacs/window-number) state-face))
                      (if (and active anzu--state)
                          (list
                           (funcall separator-right state-face face1)
                           (powerline-raw (anzu--update-mode-line) face1)
                           (funcall separator-right face1 line-face))
                        (list (funcall separator-right state-face line-face)))
                      ;; evil state
                      ;; (powerline-raw evil-mode-line-tag state-face)
                      ;; (funcall separator-right state-face line-face)
                      ;; buffer name
                      (list
                       (powerline-raw "%*" line-face 'l)
                       (powerline-buffer-size line-face 'l)
                       (powerline-buffer-id line-face 'l)
                       (powerline-raw " " line-face)
                       ;; major mode
                       (funcall separator-left line-face face1)
                       (powerline-major-mode face1 'l)
                       (powerline-raw " " face1)
                       (funcall separator-right face1 line-face))
                      ;; flycheck
                      (if flycheckp
                          (list
                           (powerline-raw " " line-face)
                           (powerline-raw (spacemacs//custom-flycheck-lighter error)
                                          'spacemacs-mode-line-error-face)
                           (powerline-raw (spacemacs//custom-flycheck-lighter warning)
                                          'spacemacs-mode-line-warning-face)
                           (powerline-raw (spacemacs//custom-flycheck-lighter info)
                                          'spacemacs-mode-line-info-face)))
                      ;; separator between flycheck and minor modes
                      (if (and flycheckp spacemacs-mode-line-minor-modesp)
                          (list
                           (funcall separator-left line-face face1)
                           (powerline-raw "  " face1)
                           (funcall separator-right face1 line-face)))
                      ;; minor modes
                      (if spacemacs-mode-line-minor-modesp
                          (list
                           (powerline-minor-modes line-face 'l)
                           (powerline-raw mode-line-process line-face 'l)
                           (powerline-raw " " line-face)))
                      ;; version control
                      (if (or flycheckp spacemacs-mode-line-minor-modesp)
                          (list (funcall separator-left (if vc-face line-face face1) vc-face)))
                      (list
                       (powerline-vc vc-face)
                       (powerline-raw " " vc-face)
                       (funcall separator-right vc-face face2))))
                 (rhs (list
                       (funcall separator-right face2 face1)
                       (powerline-raw " " face1)
                       (powerline-raw "%l:%2c" face1 'r)
                       (funcall separator-left face1 line-face)
                       (powerline-raw " " line-face)
                       (powerline-raw "%p" line-face 'r)
                       (powerline-chamfer-left line-face face1)
                       ;; display hud only if necessary
                       (let ((progress (format-mode-line "%p")))
                         (if (string-match "\%" progress)
                             (powerline-hud state-face face1))))))
            (concat (powerline-render lhs)
                    (powerline-fill face2 (powerline-width rhs))
                    (powerline-render rhs))))))
      )))

(defun spacemacs/init-ac-ispell ()
  (use-package ac-ispell
    :defer t
    :init
    (progn
      (custom-set-variables
       '(ac-ispell-requires 4))
      (eval-after-load "auto-complete"
        '(progn
           (ac-ispell-setup)))
      (add-hook 'markdown-mode-hook 'ac-ispell-ac-setup))))

(defun spacemacs/init-ace-jump-mode ()
  (use-package ace-jump-mode
    :defer t
    :init
    (progn
      (add-hook 'ace-jump-mode-end-hook 'golden-ratio)
      (evil-leader/set-key "SPC" 'evil-ace-jump-char-mode)
      (evil-leader/set-key "l" 'evil-ace-jump-line-mode))
    :config
    (progn
      (setq ace-jump-mode-scope 'global)
      (evil-leader/set-key "`" 'ace-jump-mode-pop-mark))))

(defun spacemacs/init-anzu ()
  (use-package anzu
    :init
    (global-anzu-mode t)
    :config
    (progn
      (spacemacs//hide-lighter anzu-mode)

      (defun spacemacs/anzu-update-mode-line (here total)
        "Custom update function which does not propertize the status."
        (when anzu--state
          (let ((status (cl-case anzu--state
                          (search (format "(%s/%d%s)"
                                          (anzu--format-here-position here total)
                                          total (if anzu--overflow-p "+" "")))
                          (replace-query (format "(%d replace)" total))
                          (replace (format "(%d/%d)" here total)))))
            status)))

      (defvar spacemacs-anzu-timer nil
        "The current timer for ephemeral anzu display.")
      (defun spacemacs/anzu-ephemeral-display ()
        "Show anzu status for a limited amount of time."
        (interactive)
        (setq spacemacs-anzu-timer nil)
        (anzu--reset-mode-line))
      (defun spacemacs/anzu-evil-search (arg func)
        "Show anzu status when pressing `n` or `N`"
        (anzu--cons-mode-line-search)
        (funcall func arg)
        (anzu--update)
        (if spacemacs-anzu-timer (cancel-timer spacemacs-anzu-timer))
        (setq spacemacs-anzu-timer
              (run-at-time "2 sec" nil 'spacemacs/anzu-ephemeral-display)))
      (defun spacemacs/anzu-evil-search-next (arg)
        "Show anzu status when executing evil-search-next"
        (interactive "P")
        (spacemacs/anzu-evil-search arg 'evil-search-next))
      (defun spacemacs/anzu-evil-search-previous (arg)
        "Show anzu status when executing evil-search-previous"
        (interactive "P")
        (spacemacs/anzu-evil-search arg 'evil-search-previous))
      (define-key evil-normal-state-map "n" 'spacemacs/anzu-evil-search-next)
      (define-key evil-normal-state-map "N" 'spacemacs/anzu-evil-search-previous)
      (define-key evil-motion-state-map "n" 'spacemacs/anzu-evil-search-next)
      (define-key evil-motion-state-map "N" 'spacemacs/anzu-evil-search-previous)
      (eval-after-load 'evil-lisp-state
        '(progn
           (define-key evil-lisp-state-map "n" 'spacemacs/anzu-evil-search-next)
           (define-key evil-lisp-state-map "N" 'spacemacs/anzu-evil-search-previous)))

      (setq anzu-search-threshold 1000
            anzu-cons-mode-line-p nil
            anzu-mode-line-update-function 'spacemacs/anzu-update-mode-line))))

(defun spacemacs/init-auto-complete ()
  (use-package auto-complete
    :commands global-auto-complete-mode
    :init
    (add-to-hooks 'auto-complete-mode '(org-mode-hook
                                        prog-mode-hook
                                        erlang-mode-hook))
    :idle (global-auto-complete-mode)
    :idle-priority 1
    :config
    (progn
      (require 'auto-complete-config)
      (ac-config-default)
      (add-to-list 'completion-styles 'initials t)
      (evil-leader/set-key "ta" 'auto-complete-mode)
<<<<<<< HEAD
      (define-key ac-mode-map (kbd "C-j") 'ac-next)
      (define-key ac-mode-map (kbd "C-k") 'ac-previous)
      (define-key ac-mode-map (kbd "<S-tab>") 'ac-previous)
=======
      (define-key ac-completing-map (kbd "C-j") 'ac-next)
      (define-key ac-completing-map (kbd "C-k") 'ac-previous)
      (define-key ac-completing-map (kbd "<S-tab>") 'ac-previous)
>>>>>>> f4471a64
      ;; customization
      (setq ac-auto-start 2
            ac-delay 0.
            ac-quick-help-delay 1.
            ac-use-fuzzy t
            ac-fuzzy-enable t
            tab-always-indent 'complete ; use 'complete when auto-complete is disabled
            ac-dwim t)
      (spacemacs//diminish auto-complete-mode " Ⓐ"))))

(defun spacemacs/init-auto-complete-clang ()
  (use-package auto-complete-clang
    :defer t
    :config
    (progn
      (setq ac-clang-flags
            (mapcar (lambda (item)(concat "-I" item))
                    (split-string
                     "
 /usr/include/c++/4.7
 /usr/include/i386-linux-gnu/c++/4.7/.
 /usr/include/c++/4.7/backward
 /usr/lib/gcc/i686-linux-gnu/4.7/include
 /usr/local/include
 /usr/lib/gcc/i686-linux-gnu/4.7/include-fixed
 /usr/include/i386-linux-gnu
 /usr/include
 "
                     ))))))

(defun spacemacs/init-auto-dictionary ()
  (use-package auto-dictionary
    :disabled t
    :defer t
    :init
    (progn
      (add-hook 'flyspell-mode-hook '(lambda () (auto-dictionary-mode 1)))
      (evil-leader/set-key
        "Sd" 'adict-change-dictionary))))

(defun spacemacs/init-auto-highlight-symbol ()
  (use-package auto-highlight-symbol
    :commands auto-highlight-symbol-mode
    :init
    (add-to-hooks 'auto-highlight-symbol-mode '(erlang-mode-hook
                                                prog-mode-hook
                                                org-mode-hook
                                                markdown-mode-hook))
    :config
    (progn
      (custom-set-variables
       '(ahs-case-fold-search nil)
       '(ahs-default-range (quote ahs-range-whole-buffer))
       '(ahs-idle-interval 0.25))
      (eval-after-load "evil-leader"
        '(evil-leader/set-key
           "sC"  (lambda () (interactive) (eval '(ahs-change-range ahs-default-range) nil))
           "scb" (lambda () (interactive) (eval '(ahs-change-range 'ahs-range-whole-buffer) nil))
           "scd" (lambda () (interactive) (eval '(ahs-change-range 'ahs-range-display) nil))
           "scf" (lambda () (interactive) (eval '(ahs-change-range 'ahs-range-beginning-of-defun) nil))
           "se"  'ahs-edit-mode
           "ss"  (lambda () (interactive) (eval '(progn (ahs-highlight-now) (ahs-back-to-start)) nil))
           "sn"  (lambda () (interactive) (eval '(progn (ahs-highlight-now) (ahs-forward)) nil))
           "sN"  (lambda () (interactive) (eval '(progn (ahs-highlight-now) (ahs-backward)) nil))
           "ts" 'auto-highlight-symbol-mode))
      (spacemacs//hide-lighter auto-highlight-symbol-mode)
      ;; micro-state to easily jump from a highlighted symbol to the others
      (dolist (sym '(ahs-forward
                     ahs-forward-definition
                     ahs-backward
                     ahs-backward-definition
                     ahs-back-to-start
                     ahs-change-range))
        (let* ((advice (intern (format "spacemacs/%s" (symbol-name sym)))))
          (eval `(defadvice ,sym (after ,advice activate)
                   (ahs-highlight-now)
                   (spacemacs/auto-highlight-symbol-overlay-map)))))
      (defun spacemacs/auto-highlight-symbol-overlay-map ()
        "Set a temporary overlay map to easily jump from highlighted symbols to
 the nexts."
        (interactive)
        (set-temporary-overlay-map
         (let ((map (make-sparse-keymap)))
           (define-key map (kbd "c") (lambda () (interactive)
                                       (eval '(ahs-change-range) nil)))
           (define-key map (kbd "d") 'ahs-forward-definition)
           (define-key map (kbd "D") 'ahs-backward-definition)
           (define-key map (kbd "e") 'ahs-edit-mode)
           (define-key map (kbd "n") 'ahs-forward)
           (define-key map (kbd "N") 'ahs-backward)
           (define-key map (kbd "r") 'ahs-back-to-start)
           map) nil)
        (let* ((i 0)
               (overlay-count (length ahs-overlay-list))
               (overlay (format "%s" (nth i ahs-overlay-list)))
               (current-overlay (format "%s" ahs-current-overlay))
               (st (ahs-stat))
               (plighter (ahs-current-plugin-prop 'lighter))
               (plugin (format " <%s> " (cond ((string= plighter "HS") "D")
                                              ((string= plighter "HSA") "B")
                                              ((string= plighter "HSD") "F"))))
               (propplugin (propertize plugin 'face `(
                    :foreground "#ffffff"
                    :background ,(face-attribute
                                  'ahs-plugin-defalt-face :foreground)))))
          (while (not (string= overlay current-overlay))
            (setq i (1+ i))
            (setq overlay (format "%s" (nth i ahs-overlay-list))))
          (let* ((x/y (format "[%s/%s]" (- overlay-count i) overlay-count))
                 (propx/y (propertize x/y 'face ahs-plugin-whole-buffer-face))
                 (hidden (if (< 0 (- overlay-count (nth 4 st))) "*" ""))
                 (prophidden (propertize hidden 'face '(:weight bold))))
            (message "%s %s%s press (n) or (N) to navigate, (r) for reset, (c) to change scope"
                     propplugin propx/y prophidden)))))))

(defun spacemacs/init-bookmark ()
  (use-package bookmark
    :commands (bookmark-delete
               bookmark-jump
               bookmark-rename
               bookmark-set)
    :config
    (setq
     bookmark-default-file "~/.emacs.d/bookmarks" ; keep my ~/ clean
     bookmark-save-flag 1)))                      ; autosave each change

(defun spacemacs/init-buffer-move ()
  (use-package buffer-move
    :defer t
    :init
    (evil-leader/set-key
      "bmh" 'buf-move-left
      "bmj" 'buf-move-down
      "bmk" 'buf-move-up
      "bml" 'buf-move-right)))

(defun spacemacs/init-cc-mode ()
  (use-package cc-mode
    :defer t
    :config
    (progn
      (add-hook 'c-mode-hook '(lambda () (c-toggle-auto-state t)))
      (add-hook 'c++-mode-hook '(lambda () (c-toggle-auto-state t))))))

(defun spacemacs/init-cmake-mode ()
(use-package cmake-mode
  :defer t
  :init
  (setq auto-mode-alist
        (append '(("CMakeLists\\.txt\\'" . cmake-mode)
                  ("\\.cmake\\'" . cmake-mode))
                auto-mode-alist))))

(defun spacemacs/init-csharp-mode ()
  (use-package csharp-mode
    :defer t))

(defun spacemacs/init-diminish ()
  (require 'diminish)
  ;; Minor modes abbrev --------------------------------------------------------
  (when (display-graphic-p)
    (eval-after-load "eproject"
      '(diminish 'eproject-mode " eⓅ"))
    (eval-after-load "flymake"
      '(diminish 'flymake-mode " Ⓕ2")))
  ;; Minor Mode (hidden) ------------------------------------------------------
  (eval-after-load 'elisp-slime-nav
    '(diminish 'elisp-slime-nav-mode))
  (eval-after-load "hi-lock"
    '(diminish 'hi-lock-mode))
  (eval-after-load "abbrev"
    '(diminish 'abbrev-mode))
  (eval-after-load "subword"
    '(diminish 'subword-mode)))

(defun spacemacs/init-dired+ ()
  (use-package dired+
    :defer t))

(defun spacemacs/init-elisp-slime-nav ()
  ;; Elisp go-to-definition with M-. and back again with M-,
  (use-package elisp-slime-nav
    :defer t
    :config
    (add-hook 'emacs-lisp-mode-hook (lambda () (elisp-slime-nav-mode t)))))

(defun spacemacs/init-elixir-mix ()
  (use-package elixir-mix
    :defer t
    :init
    (global-elixir-mix-mode)))

(defun spacemacs/init-elixir-mode ()
  (use-package elixir-mode
    :defer t
    :config
    (progn
      (require 'ruby-end)
      (add-to-list 'elixir-mode-hook
                   (defun auto-activate-ruby-end-mode-for-elixir-mode ()
                     (set (make-variable-buffer-local 'ruby-end-expand-keywords-before-re)
                          "\\(?:^\\|\\s-+\\)\\(?:do\\)")
                     (set (make-variable-buffer-local 'ruby-end-check-statement-modifiers) nil)
                     (ruby-end-mode +1)))
      (spacemacs//hide-lighter ruby-end-mode))))

(defun spacemacs/init-ensime ()
  (use-package ensime
    :defer t))

(defun spacemacs/init-erlang ()
  (use-package erlang
    :mode (("\\.erl?$" . erlang-mode)
           ("\\.hrl?$" . erlang-mode)
           ("\\.spec?$" . erlang-mode))
    :config
    (progn
      (setq erlang-root-dir "/usr/lib/erlang/erts-5.10.3")
      (add-to-list 'exec-path "/usr/lib/erlang/erts-5.10.3/bin")
      (setq erlang-man-root-dir "/usr/lib/erlang/erts-5.10.3/man")
      (setq erlang-compile-extra-opts '(debug_info))
      (require 'erlang-start)
      (add-hook 'erlang-mode-hook
                (lambda ()
                  (setq mode-name "Erlang")
                  ;; when starting an Erlang shell in Emacs, with a custom node name
                  (setq inferior-erlang-machine-options '("-sname" "syl20bnr"))
                  ))
      (unless (eq window-system 'w32)
          (require 'edts-start))
      ;; (setq edts-log-level 'debug)
      ;; (setq edts-face-inhibit-mode-line-updates t)
      (evil-leader/set-key-for-mode 'erlang-mode
        "md" 'edts-find-doc
        "me" 'edts-code-next-issue
        "mG" 'edts-find-global-function
        "mg" 'edts-find-source-under-point
        "mh" 'edts-find-header-source
        "ml" 'edts-find-local-function
        "mm" 'edts-find-macro-source
        "mr" 'edts-find-record-source)))

  ;; not needed using EDTS
  ;; (require 'erlang-flymake)
  ;; (erlang-flymake-only-on-save)
)

(defun spacemacs/init-ess ()
  ;; ESS is not quick to load so we just load it when
  ;; we need it (see my-keybindings.el for the associated
  ;; keybinding)
  (defun load-ess-on-demand ()
    (interactive)
    (use-package ess-site)
    (use-package ess-smart-underscore)
    (use-package ess-R-object-popup)
    (use-package ess-R-data-view)
    )
  (evil-leader/set-key "ess" 'load-ess-on-demand)

  ;; R --------------------------------------------------------------------------
  (eval-after-load "ess-site"
    '(progn
       (evil-leader/set-key-for-mode 'ess-mode
         "mB" 'ess-eval-buffer-and-go
         "mb" 'ess-eval-buffer
         "mF" 'ess-eval-function-and-go
         "mf" 'ess-eval-function
         "mi" 'R
         "mL" 'ess-eval-line-and-go
         "ml" 'ess-eval-line
         "mp" 'ess-R-object-popup
         "mR" 'ess-eval-region-and-go
         "mr" 'ess-eval-region
         "mS" 'ess-eval-function-or-paragraph-and-step
         "ms" 'ess-eval-region-or-line-and-step
         "mvp" 'ess-R-dv-pprint
         "mvt" 'ess-R-dv-ctable
         )
       (define-key inferior-ess-mode-map (kbd "C-j") 'comint-next-input)
       (define-key inferior-ess-mode-map (kbd "C-k") 'comint-previous-input))))

(defun spacemacs/init-evil-nerd-commenter ()
  (use-package evil-nerd-commenter
    :init
    (progn
      (evil-leader/set-key
        "ncl" 'evilnc-comment-or-uncomment-lines
        "nct" 'evilnc-quick-comment-or-uncomment-to-the-line
        "ncy" 'evilnc-copy-and-comment-lines
        "ncp" 'evilnc-comment-or-uncomment-paragraphs
        "ncr" 'comment-or-uncomment-region
        "nci" 'evilnc-toggle-invert-comment-line-by-line
        "ncc" 'evilnc-comment-operator))))

(defun spacemacs/init-exec-path-from-shell ()
  (use-package exec-path-from-shell
    :init (when (memq window-system '(mac ns))
            (exec-path-from-shell-initialize))))

(defun spacemacs/init-expand-region ()
  (use-package expand-region
    :defer t
    :init
    (evil-leader/set-key "v" 'er/expand-region)
    :config
    (custom-set-variables
     '(expand-region-contract-fast-key "V")
     '(expand-region-reset-fast-key "r"))))

(defun spacemacs/init-fill-column-indicator ()
  (setq fci-rule-width 1)
  (setq fci-enabled 0)

  (defun toggle-fill-column-indicator ()
    (interactive)
    (make-local-variable 'fci-enabled)
    (if (> fci-enabled 0) (deactivate-fci) (activate-fci)))

  (defun activate-fci ()
    (setq fci-rule-column 79)
    (setq fci-enabled 1)
    (fci-mode 1))

  (defun deactivate-fci ()
    (setq fci-enabled 0)
    (fci-mode 0))

  (use-package fill-column-indicator
    :commands toggle-fill-column-indicator))

(defun spacemacs/init-flx-ido ()
  (use-package flx-ido
    :init (flx-ido-mode 1)
    :config
    ;; disable ido faces to see flx highlights.
    ;; (setq ido-use-faces nil)
    ))

(defun spacemacs/init-flycheck ()
  (use-package flycheck
    :defer t
    :init
    (progn
      (dolist (mode '(c
                      coffee
                      elixir
                      js
                      json
                      python
                      ruby
                      scss
                      web))
        (add-hook (intern (concat (symbol-name mode) "-mode-hook"))
                  'flycheck-mode)))
    :config
    (progn
      (spacemacs//diminish flycheck-mode " Ⓕ")

      (setq flycheck-check-syntax-automatically '(save mode-enabled)
            flycheck-standard-error-navigation nil)

      ;; color mode line faces
      (defun spacemacs/defface-flycheck-mode-line-color (state)
        "Define a face for the given Flycheck STATE."
        (let* ((fname (intern (format "spacemacs-mode-line-%s-face"
                                      (symbol-name state))))
              (foreground (face-foreground
                           (intern (format "flycheck-fringe-%s" state))))
              (boxcolor (face-foreground 'mode-line)))
          (eval `(defface ,fname '((t ()))
                   ,(format "Color for Flycheck %s feedback in mode line."
                            (symbol-name state))
                   :group 'spacemacs))
          (set-face-attribute fname nil
                              :foreground foreground
                              :box (face-attribute 'mode-line :box))))

      (defun spacemacs/set-flycheck-mode-line-faces ()
        "Define or set the flycheck info mode-line faces."
        (mapcar 'spacemacs/defface-flycheck-mode-line-color
                '(error warning info)))
      (spacemacs/set-flycheck-mode-line-faces)

      (defmacro spacemacs//custom-flycheck-lighter (error)
        "Return a formatted string for the given ERROR (error, warning, info)."
        `(let* ((error-counts (flycheck-count-errors
                               flycheck-current-errors))
                (errorp (flycheck-has-current-errors-p ',error))
                (err (or (cdr (assq ',error error-counts)) "?"))
                (running (eq 'running flycheck-last-status-change)))
           (if (or errorp running) (format "•%s " err))))

      ;; Custom fringe indicator
      (when (fboundp 'define-fringe-bitmap)
        (define-fringe-bitmap 'my-flycheck-fringe-indicator
          (vector #b00000000
                  #b00000000
                  #b00000000
                  #b00000000
                  #b00000000
                  #b00000000
                  #b00000000
                  #b00011100
                  #b00111110
                  #b00111110
                  #b00111110
                  #b00011100
                  #b00000000
                  #b00000000
                  #b00000000
                  #b00000000
                  #b01111111)))

      (flycheck-define-error-level 'error
        :overlay-category 'flycheck-error-overlay
        :fringe-bitmap 'my-flycheck-fringe-indicator
        :fringe-face 'flycheck-fringe-error)

      (flycheck-define-error-level 'warning
        :overlay-category 'flycheck-warning-overlay
        :fringe-bitmap 'my-flycheck-fringe-indicator
        :fringe-face 'flycheck-fringe-warning)

      (flycheck-define-error-level 'info
        :overlay-category 'flycheck-info-overlay
        :fringe-bitmap 'my-flycheck-fringe-indicator
        :fringe-face 'flycheck-fringe-info)

      ;; key bindings
      (evil-leader/set-key
        "fc" 'flycheck-clear
        "fl" 'flycheck-list-errors
        "fn" 'flycheck-next-error
        "fp" 'flycheck-previous-error))))

(defun spacemacs/init-flycheck-ledger ()
  (eval-after-load 'flycheck
    '(require 'flycheck-ledger)))

(defun spacemacs/init-flyspell ()
  (use-package flyspell
    :defer t
    :init
    (progn
      (setq-default ispell-program-name "aspell")
      (setq-default ispell-dictionary "english")
      (add-hook 'markdown-mode-hook '(lambda () (flyspell-mode 1)))
      (add-hook 'text-mode-hook '(lambda () (flyspell-mode 1))))
    :config
    (spacemacs//diminish flyspell-mode " Ⓢ")))

(defun spacemacs/init-gist ()
  (use-package gist
    :defer t))

(defun spacemacs/init-git-gutter-fringe ()
  (use-package git-gutter-fringe
    :commands git-gutter-mode
    :init
    (add-to-hooks 'git-gutter-mode '(erlang-mode-hook
                                     markdown-mode-hook
                                     org-mode-hook
                                     prog-mode-hook
                                     ))
    :config
    (progn
      (setq git-gutter:hide-gutter t)
      ;; Don't need log/message.
      (setq git-gutter:verbosity 0)
      (setq git-gutter-fr:side 'right-fringe)
      ;; (setq git-gutter:update-hooks '(after-save-hook after-revert-hook))
      ;; custom graphics that works nice with half-width fringes
      (fringe-helper-define 'git-gutter-fr:added nil
        "..X...."
        "..X...."
        "XXXXX.."
        "..X...."
        "..X...."
        )
      (fringe-helper-define 'git-gutter-fr:deleted nil
        "......."
        "......."
        "XXXXX.."
        "......."
        "......."
        )
      (fringe-helper-define 'git-gutter-fr:modified nil
        "..X...."
        ".XXX..."
        "XXXXX.."
        ".XXX..."
        "..X...."
        )
      (spacemacs//hide-lighter git-gutter-mode))))

(defun spacemacs/init-git-messenger ()
  (use-package git-messenger
    :defer t
    :init
    (evil-leader/set-key
      "gm" 'git-messenger:popup-message)))

(defun spacemacs/init-git-timemachine ()
  (use-package git-timemachine
    :defer t
    :init
    (evil-leader/set-key
      "gt" 'git-timemachine)))

(defun spacemacs/init-golden-ratio ()
  (use-package golden-ratio
    :defer t
    :init
    (progn
      (defun spacemacs/toggle-golden-ratio ()
        "Toggle golden-ratio mode on and off."
        (interactive)
        (if (symbol-value golden-ratio-mode)
            (progn (golden-ratio-mode -1)(balance-windows))
          (golden-ratio-mode)))
      (evil-leader/set-key "tg" 'spacemacs/toggle-golden-ratio))
    :config
    (progn
      (setq golden-ratio-extra-commands
            (append golden-ratio-extra-commands
                    '(evil-window-left
                      evil-window-right
                      evil-window-up
                      evil-window-down
                      select-window-0
                      select-window-1
                      select-window-2
                      select-window-3
                      select-window-4
                      select-window-5
                      select-window-6
                      select-window-7
                      select-window-8
                      select-window-9
                      ace-jump-mode-pop-mark
                      buf-move-left
                      buf-move-right
                      buf-move-up
                      buf-move-down
                      ess-eval-buffer-and-go
                      ess-eval-function-and-go
                      ess-eval-line-and-go)))

      ;; Disable auto-resizing for some buffers
      (defun spacemacs/no-golden-ratio-for-buffers (bufname)
        "Disable golden-ratio if BUFNAME is the name of a visible buffer."
        (and (get-buffer bufname) (get-buffer-window bufname 'visible)))
      (defun spacemacs/no-golden-ratio-guide-key ()
        "Disable golden-ratio for guide-key popwin buffer."
        (or (spacemacs/no-golden-ratio-for-buffers " *guide-key*")
            (spacemacs/no-golden-ratio-for-buffers " *popwin-dummy*")))
      (add-to-list 'golden-ratio-inhibit-functions
                   'spacemacs/no-golden-ratio-guide-key)
      (add-to-list 'golden-ratio-exclude-buffer-names " *NeoTree*")

      (spacemacs//diminish golden-ratio-mode " ⊞"))))

(defun spacemacs/init-google-translate ()
  (use-package google-translate
    :commands (google-translate-query-translate
               google-translate-at-point
               google-translate-query-translate-reverse
               google-translate-at-point-reverse)
    :init
    (evil-leader/set-key
      "xgQ" 'google-translate-query-translate-reverse
      "xgq" 'google-translate-query-translate
      "xgT" 'google-translate-at-point-reverse
      "xgt" 'google-translate-at-point)
    :config
    (progn
      (require 'google-translate-default-ui)
      (setq google-translate-enable-ido-completion t)
      (setq google-translate-show-phonetic t)
      (setq google-translate-default-source-language "En")
      (setq google-translate-default-target-language "Fr"))))

(defun spacemacs/init-guide-key-tip ()
  (use-package guide-key-tip
    :init
    (progn
      (defun spacemacs/toggle-guide-key ()
        "Toggle golden-ratio mode on and off."
        (interactive)
        (if (symbol-value guide-key-mode)
            (guide-key-mode -1)
          (guide-key-mode)))
      (evil-leader/set-key "tG" 'spacemacs/toggle-guide-key)
      (setq guide-key/guide-key-sequence '("C-x" "C-c" "SPC" "g" "z" "C-h")
            guide-key/recursive-key-sequence-flag t
            guide-key/popup-window-position 'right
            guide-key/idle-delay 1
            guide-key/text-scale-amount 0
            ;; use this in your ~/.spacemacs file to enable tool tip in a
            ;; graphical envrionment
            ;; guide-key-tip/enabled (if window-system t)
            guide-key-tip/enabled nil)
      (guide-key-mode 1)
      (spacemacs//diminish guide-key-mode " Ⓖ"))))

(defun spacemacs/init-haskell-mode ()
  (require 'haskell-yas)
  (use-package haskell-mode
    :defer t
    :config
    (progn
      ;; Customization
      (custom-set-variables
       ;; Use cabal-dev for the GHCi session. Ensures our dependencies are in scope.
       '(haskell-process-type 'cabal-dev)

       ;; Use notify.el (if you have it installed) at the end of running
       ;; Cabal commands or generally things worth notifying.
       '(haskell-notify-p t)

       ;; To enable tags generation on save.
       '(haskell-tags-on-save t)

       ;; To enable stylish on save.
       '(haskell-stylish-on-save t))

      (add-hook 'haskell-mode-hook 'haskell-hook)
      (add-hook 'haskell-cabal-mode-hook 'haskell-cabal-hook)

      ;; Haskell main editing mode key bindings.
      (defun haskell-hook ()
        ;; Use simple indentation.
        (turn-on-haskell-simple-indent)
        (define-key haskell-mode-map (kbd "<return>") 'haskell-simple-indent-newline-same-col)
        (define-key haskell-mode-map (kbd "C-<return>") 'haskell-simple-indent-newline-indent)

        ;; Load the current file (and make a session if not already made).
        (define-key haskell-mode-map [?\C-c ?\C-l] 'haskell-process-load-file)
        (define-key haskell-mode-map [f5] 'haskell-process-load-file)

        ;; Switch to the REPL.
        (define-key haskell-mode-map [?\C-c ?\C-z] 'haskell-interactive-switch)
        ;; “Bring” the REPL, hiding all other windows apart from the source
        ;; and the REPL.
        (define-key haskell-mode-map (kbd "C-`") 'haskell-interactive-bring)

        ;; Build the Cabal project.
        (define-key haskell-mode-map (kbd "C-c C-c") 'haskell-process-cabal-build)
        ;; Interactively choose the Cabal command to run.
        (define-key haskell-mode-map (kbd "C-c c") 'haskell-process-cabal)

        ;; Get the type and info of the symbol at point, print it in the
        ;; message buffer.
        (define-key haskell-mode-map (kbd "C-c C-t") 'haskell-process-do-type)
        (define-key haskell-mode-map (kbd "C-c C-i") 'haskell-process-do-info)

        ;; Contextually do clever things on the space key, in particular:
        ;;   1. Complete imports, letting you choose the module name.
        ;;   2. Show the type of the symbol after the space.
        (define-key haskell-mode-map (kbd "SPC") 'haskell-mode-contextual-space)

        ;; Jump to the imports. Keep tapping to jump between import
        ;; groups. C-u f8 to jump back again.
        (define-key haskell-mode-map [f8] 'haskell-navigate-imports)

        ;; Jump to the definition of the current symbol.
        (define-key haskell-mode-map (kbd "M-.") 'haskell-mode-tag-find)

        ;; Indent the below lines on columns after the current column.
        (define-key haskell-mode-map (kbd "C-<right>")
          (lambda ()
            (interactive)
            (haskell-move-nested 1)))
        ;; Same as above but backwards.
        (define-key haskell-mode-map (kbd "C-<left>")
          (lambda ()
            (interactive)
            (haskell-move-nested -1))))

      ;; Useful to have these keybindings for .cabal files, too.
      (defun haskell-cabal-hook ()
        (define-key haskell-cabal-mode-map (kbd "C-c C-c") 'haskell-process-cabal-build)
        (define-key haskell-cabal-mode-map (kbd "C-c c") 'haskell-process-cabal)
        (define-key haskell-cabal-mode-map (kbd "C-`") 'haskell-interactive-bring)
        (define-key haskell-cabal-mode-map [?\C-c ?\C-z] 'haskell-interactive-switch)))))

(defun spacemacs/init-helm ()
  (use-package helm
    :defer t
    :init
    (setq helm-split-window-in-side-p nil
          helm-always-two-windows     t)
    (evil-leader/set-key
        ":"   'helm-M-x
        "bs"  'helm-mini
        "sl"  'helm-semantic-or-imenu
        "hb"  'helm-bookmarks
        "kil" 'helm-show-kill-ring)
    :config
    (progn
      (helm-mode +1)
      ;; alter helm-bookmark key bindings to be simpler
      (defun simpler-helm-bookmark-keybindings ()
        (define-key helm-bookmark-map (kbd "C-d") 'helm-bookmark-run-delete)
        (define-key helm-bookmark-map (kbd "C-e") 'helm-bookmark-run-edit)
        (define-key helm-bookmark-map (kbd "C-f") 'helm-bookmark-toggle-filename)
        (define-key helm-bookmark-map (kbd "C-o") 'helm-bookmark-run-jump-other-window)
        (define-key helm-bookmark-map (kbd "C-/") 'helm-bookmark-help))
      (add-hook 'helm-mode-hook 'simpler-helm-bookmark-keybindings)
      ;; helm navigation on hjkl
      (define-key helm-map (kbd "C-j") 'helm-next-line)
      (define-key helm-map (kbd "C-k") 'helm-previous-line)
      (define-key helm-map (kbd "C-h") 'helm-next-source)
      (define-key helm-map (kbd "C-l") 'helm-previous-source)
      (eval-after-load "helm-mode" ; required
        '(spacemacs//hide-lighter helm-mode)))))

(defun spacemacs/init-helm-css-scss ()
  (use-package helm-css-scss
    :defer t
    :init
    (eval-after-load 'scss-mode
      '(evil-leader/set-key-for-mode 'scss-mode "mh" 'helm-css-scss))))

(defun spacemacs/init-helm-descbinds ()
  (use-package helm-descbinds
    :defer t
    :init
    (evil-leader/set-key "?" 'helm-descbinds)))

(defun spacemacs/init-helm-make ()
  (use-package helm-make
    :defer t
    :init
    (evil-leader/set-key "hk" 'helm-make)))

(defun spacemacs/init-helm-mode-manager ()
  (use-package helm-mode-manager
    :defer t
    :init
    (evil-leader/set-key
      "hM"    'helm-switch-major-mode
      "hm"    'helm-disable-minor-mode
      "h C-m" 'helm-enable-minor-mode)))

(defun spacemacs/init-helm-projectile ()
  (use-package helm-projectile
    :defer t
    :init (evil-leader/set-key "pf" 'helm-projectile)))

(defun spacemacs/init-helm-swoop ()
  (use-package helm-swoop
    :defer t
    :init
    (evil-leader/set-key
      "hS"    'helm-multi-swoop
      "hs"    'helm-swoop
      "h C-s" 'helm-multi-swoop-all)))

(defun spacemacs/init-helm-themes ()
  (use-package helm-themes
    :defer t
    :init
    (evil-leader/set-key "ht" 'helm-themes)))

(defun spacemacs/init-hy-mode ()
  (use-package hy-mode
    :defer t))

(defun spacemacs/init-ido-vertical-mode ()
  (use-package ido-vertical-mode
    :init
    (progn
      (ido-vertical-mode t)
      (defadvice ido-vertical-define-keys (after spacemacs/ido-vertical-define-keys activate)
        ;; overwrite the key bindings for ido vertical mode only
        (define-key ido-completion-map (kbd "C-d") 'ido-delete-file-at-head)
        (define-key ido-completion-map (kbd "C-k") 'ido-prev-match)
        (define-key ido-completion-map (kbd "C-<return>") 'ido-select-text)
        (define-key ido-completion-map (kbd "C-h") 'ido-delete-backward-updir)
        (define-key ido-completion-map (kbd "C-j") 'ido-next-match)
        (define-key ido-completion-map (kbd "C-l") 'ido-exit-minibuffer)
        (define-key ido-completion-map (kbd "C-S-j") 'ido-next-match-dir)
        (define-key ido-completion-map (kbd "C-S-k") 'ido-prev-match-dir)
        ;; more natural navigation keys: up, down to change current item
        ;; left to go up dir
        ;; right to open the selected item
        (define-key ido-completion-map (kbd "<up>") 'ido-prev-match)
        (define-key ido-completion-map (kbd "<down>") 'ido-next-match)
        (define-key ido-completion-map (kbd "<left>") 'ido-delete-backward-updir)
        (define-key ido-completion-map (kbd "<right>") 'ido-exit-minibuffer)))))

(defun spacemacs/init-js2-mode ()
  (use-package js2-mode
    :commands (js2-minor-mode)
    :init
    (add-to-list 'auto-mode-alist '("\\.js\\'" . js2-mode))))

(defun spacemacs/init-json-mode ()
  (use-package json-mode
    :defer t))

(defun spacemacs/init-ledger-mode ()
  (use-package ledger-mode
    :mode ("\\.\\(ledger\\|ldg\\)\\'" . ledger-mode)
    :init
    (progn
      (setq ledger-post-amount-alignment-column 62)
      (evil-leader/set-key-for-mode 'ledger-mode
        "md" 'ledger-delete-current-transaction
        "ma" 'ledger-add-transaction))))

(defun spacemacs/init-magit ()
  (use-package magit
    :defer t
    :init
    (evil-leader/set-key "gs" 'magit-status)
    :config
    (progn
      (spacemacs//hide-lighter magit-auto-revert-mode)
      ;; full screen magit-status
      (defadvice magit-status (around magit-fullscreen activate)
        (window-configuration-to-register :magit-fullscreen)
        ad-do-it
        (delete-other-windows))

      (evil-add-hjkl-bindings magit-branch-manager-mode-map 'emacs
        "K" 'magit-discard-item
        "L" 'magit-key-mode-popup-logging)
      (evil-add-hjkl-bindings magit-commit-mode-map 'emacs)
      (evil-add-hjkl-bindings magit-log-mode-map 'emacs)
      (evil-add-hjkl-bindings magit-process-mode-map 'emacs)
      (evil-add-hjkl-bindings magit-status-mode-map 'emacs
        "f" 'magit-key-mode-popup-fetching
        "K" 'magit-discard-item
        "l" 'magit-key-mode-popup-logging
        "h" 'magit-toggle-diff-refine-hunk)

      (defun magit-quit-session ()
        "Restores the previous window configuration and kills the magit buffer"
        (interactive)
        (kill-buffer)
        (jump-to-register :magit-fullscreen))
      (define-key magit-status-mode-map (kbd "q") 'magit-quit-session)

      (defun magit-toggle-whitespace ()
        (interactive)
        (if (member "-w" magit-diff-options)
            (magit-dont-ignore-whitespace)
          (magit-ignore-whitespace)))

      (defun magit-ignore-whitespace ()
        (interactive)
        (add-to-list 'magit-diff-options "-w")
        (magit-refresh))

      (defun magit-dont-ignore-whitespace ()
        (interactive)
        (setq magit-diff-options (remove "-w" magit-diff-options))
        (magit-refresh))
      (define-key magit-status-mode-map (kbd "W") 'magit-toggle-whitespace))))

(defun spacemacs/init-magit-gitflow ()
  (use-package magit-gitflow
    :commands turn-on-magit-gitflow
    :init
    (add-hook 'magit-mode-hook 'turn-on-magit-gitflow)))

(defun spacemacs/init-markdown-mode ()
  (use-package markdown-mode
    :mode ("\\.md" . markdown-mode)))

(defun spacemacs/init-markdown-toc ()
  (use-package markdown-toc
    :defer t))

(defun spacemacs/init-move-text ()
  (use-package move-text
    :defer t
    :init
    (evil-leader/set-key
      "xmj" 'move-text-down
      "xmk" 'move-text-up)))

(defun spacemacs/init-multi-term ()
  (use-package multi-term
    :defer t
    :init
    (evil-leader/set-key "ast" 'multi-term)
    :config
    (progn
      (setq multi-term-program "/bin/zsh")

      (defun term-send-tab ()
        "Send tab in term mode."
        (interactive)
        (term-send-raw-string "\t"))

      (add-to-list 'term-bind-key-alist '("<tab>" . term-send-tab)))))

(defun spacemacs/init-neotree ()
  (use-package neotree
    :defer t
    :init
    (progn
      (add-to-list 'evil-motion-state-modes 'neotree-mode)
      (setq neo-create-file-auto-open t
            neo-dont-be-alone t
            neo-banner-message "File Tree browser"
            neo-smart-open t
            neo-persist-show nil)
      (evil-leader/set-key "ft" 'neotree-toggle))
    :config
    (add-hook 'neotree-mode-hook
              (lambda ()
                (define-key evil-motion-state-local-map (kbd "TAB") 'neotree-enter)
                (define-key evil-motion-state-local-map (kbd "RET") 'neotree-enter)
<<<<<<< HEAD
                (define-key evil-motion-state-local-map (kbd "D") 'neotree-delete-node)
                (define-key evil-motion-state-local-map (kbd "H") 'neotree-hidden-file-toggle)
                (define-key evil-motion-state-local-map (kbd "a") 'neotree-stretch-toggle)
                (define-key evil-motion-state-local-map (kbd "A") 'neotree-stretch-toggle)
                (define-key evil-motion-state-local-map (kbd "R") 'neotree-rename-node)
                (define-key evil-motion-state-local-map (kbd "C") 'neotree-create-node)
                (define-key evil-motion-state-local-map (kbd "g") 'neotree-refresh)
                (define-key evil-motion-state-local-map (kbd "q") 'neotree-hide)
                (define-key evil-motion-state-local-map (kbd "?") 'evil-search-backward)
                (define-key evil-motion-state-local-map (kbd "Q") 'kill-this-buffer)))
=======
                (define-key evil-motion-state-local-map (kbd "?") 'evil-search-backward)
                (define-key evil-motion-state-local-map (kbd "a") 'neotree-stretch-toggle)
                (define-key evil-motion-state-local-map (kbd "c") 'neotree-create-node)
                (define-key evil-motion-state-local-map (kbd "d") 'neotree-delete-node)
                (define-key evil-motion-state-local-map (kbd "g") 'neotree-refresh)
                (define-key evil-motion-state-local-map (kbd "H") 'neotree-hidden-file-toggle)
                (define-key evil-motion-state-local-map (kbd "K") 'kill-this-buffer)
                (define-key evil-motion-state-local-map (kbd "q") 'neotree-hide)
                (define-key evil-motion-state-local-map (kbd "r") 'neotree-rename-node)
                ))
>>>>>>> f4471a64
    ))

(defun spacemacs/init-org ()
  (use-package org
    :mode ("\\.org$" . org-mode)
    :config
    (progn
      (require 'org-install)
      (define-key global-map "\C-cl" 'org-store-link)
      (define-key global-map "\C-ca" 'org-agenda)
      (setq org-log-done t)
      (setq org-agenda-files '("~/Dropbox/org"))
      (use-package org-bullets
        :config
        (add-hook 'org-mode-hook (lambda () (org-bullets-mode 1))))
      (use-package org-trello
        :config
        (add-hook 'org-mode-hook 'org-trello-mode))))

  (eval-after-load "org-agenda"
    '(progn
       (define-key org-agenda-mode-map "j" 'org-agenda-next-line)
       (define-key org-agenda-mode-map "k" 'org-agenda-previous-line))))

(defun spacemacs/init-p4 ()
  (use-package p4
    :commands (p4-add
               p4-delete
               p4-describe
               p4-edit
               p4-revert)
    :init
    (evil-leader/set-key
      "p4a" 'p4-add
      "p4d" 'p4-delete
      "p4D" 'p4-describe
      "p4e" 'p4-edit
      "p4R" 'p4-revert
      "p4r" 'p4-rename
      "p4S" 'p4-submit)))

(defun spacemacs/init-page-break-lines ()
  (use-package page-break-lines
    :init
    (global-page-break-lines-mode t)
    (spacemacs//hide-lighter page-break-lines-mode)))

(defun spacemacs/init-popup ()
  (use-package popup
    :defer t))

(defun spacemacs/init-popwin ()
  (use-package popwin
    :init
    (progn
      (popwin-mode 1)
      (evil-leader/set-key "wpm" 'popwin:messages)
      (evil-leader/set-key "wpp" 'popwin:close-popup-window)
      (push '("*ert*"                      :dedicated t :position bottom :stick t :noselect t) popwin:special-display-config)
      (push '("*grep*"                     :dedicated t :position bottom :stick t :noselect t) popwin:special-display-config)
      (push '("*nosetests*"                :dedicated t :position bottom :stick t :noselect t) popwin:special-display-config)
      (push '("^\*Flycheck.+\*$" :regexp t :dedicated t :position bottom :stick t :noselect t) popwin:special-display-config)
      (push '("^\*WoMan.+\*$"    :regexp t              :position bottom                     ) popwin:special-display-config)
      (defun spacemacs/remove-popwin-display-config (str)
        "Removes the popwin display configurations that matches the passed STR"
        (setq popwin:special-display-config
              (-remove (lambda (x) (if (and (listp x) (stringp (car x)))
                                       (string-match str (car x))))
                       popwin:special-display-config))))))

(defun spacemacs/init-powershell ()
  (use-package powershell
    :commands powershell))

(defun spacemacs/init-powershell-mode ()
  (use-package powershell-mode
    :defer t
    :mode ("\\.ps1\\'" . powershell-mode)))

(defun spacemacs/init-projectile ()
  (use-package projectile
    :defer t
    :init
    (progn
      (setq-default projectile-enable-caching t)
      (evil-leader/set-key "p" 'projectile-commander))
    :config
    (progn
      (projectile-global-mode)
      (def-projectile-commander-method ?h
        "Find file in project using helm."
        (helm-projectile))
      (spacemacs//hide-lighter projectile-mode))))

(defun spacemacs/init-python ()
  (use-package python
    :defer t
    :init
    (progn
      (add-hook 'python-mode-hook
                '(lambda() (setq mode-name "Python"
                                 tab-width 4)))
      ;; from http://pedrokroger.net/2010/07/configuring-emacs-as-a-python-ide-2/
      (defun annotate-pdb ()
        "Highlight break point lines."
        (interactive)
        (highlight-lines-matching-regexp "import pdb")
        (highlight-lines-matching-regexp "pdb.set_trace()"))
      (add-hook 'python-mode-hook 'annotate-pdb)
      (setq
       python-shell-interpreter "ipython"
       ;; python-shell-interpreter-args (if (system-is-mac)
       ;;                                   "--gui=osx --matplotlib=osx --colors=Linux"
       ;;                                 (if (system-is-linux)
       ;;                                     "--gui=wx --matplotlib=wx --colors=Linux"))
       python-shell-prompt-regexp "In \\[[0-9]+\\]: "
       python-shell-prompt-output-regexp "Out\\[[0-9]+\\]: "
       python-shell-completion-setup-code "from IPython.core.completerlib import module_completion"
       python-shell-completion-module-string-code "';'.join(module_completion('''%s'''))\n"
       python-shell-completion-string-code "';'.join(get_ipython().Completer.all_completions('''%s'''))\n")
      (use-package jedi
        :defer t
        :init
        (progn
          (setq jedi:setup-keys t)
          (add-hook 'python-mode-hook 'jedi:setup))
        :config
        (progn
          (setq jedi:complete-on-dot t))))
    :config
    (progn
      ;; from http://pedrokroger.net/2010/07/configuring-emacs-as-a-python-ide-2/
      (defun python-add-breakpoint ()
        "Add a break point, highlight it and save the buffer."
        (interactive)
        (evil-end-of-line)
        (newline-and-indent)
        (insert "import pdb; pdb.set_trace()")
        (save-buffer))
      ;; add support for `ahs-range-beginning-of-defun' for python-mode
      (eval-after-load 'auto-highlight-symbol
        '(add-to-list 'ahs-plugin-bod-modes 'python-mode))
      (evil-leader/set-key-for-mode 'python-mode
        "mB"  (lambda ()
                " Send buffer content to shell and switch to it in insert mode."
                (interactive)
                (python-shell-send-buffer)
                (python-shell-switch-to-shell)
                (evil-insert-state))
        "mb"  'python-shell-send-buffer
        "md"  'pylookup-lookup
        "mF"  (lambda ()
                " Send function content to shell and switch to it in insert mode."
                (interactive)
                (python-shell-send-defun nil)
                (python-shell-switch-to-shell)
                (evil-insert-state))
        "mf"  'python-shell-send-defun
        "mg"  'jedi:goto-definition
        "mi"  (lambda ()
                " Switch to shell in insert mode."
                (interactive)
                (python-shell-switch-to-shell)
                (evil-insert-state))
        "mp"  'python-add-breakpoint
        "mR"  (lambda (start end)
                " Send region content to shell and switch to it in insert mode."
                (interactive "r")
                (python-shell-send-region start end)
                (python-shell-switch-to-shell)
                (evil-insert-state))
        "mr"  'python-shell-send-region)
      (define-key inferior-python-mode-map (kbd "C-j") 'comint-next-input)
      (define-key inferior-python-mode-map (kbd "C-k") 'comint-previous-input))))

(defun spacemacs/init-rainbow-blocks ()
  (use-package rainbow-blocks
    :disabled t
    :init
    (progn (add-hook 'emacs-lisp-mode-hook 'rainbow-blocks-mode))))

(defun spacemacs/init-rainbow-delimiters ()
  (use-package rainbow-delimiters
    :defer t
    :init
    (progn
      (defun turn-on-rainbow-delimiters-mode ()
        (interactive)
        (rainbow-delimiters-mode 1))
      (add-to-hooks
       'turn-on-rainbow-delimiters-mode '(prog-mode-hook
                                          erlang-mode-hook
                                          )))))

(defun spacemacs/init-rainbow-mode ()
  (use-package rainbow-mode
    :defer t
    :init (evil-leader/set-key "tc" 'rainbow-mode)
    :config
    (spacemacs//hide-lighter rainbow-mode)))

(defun spacemacs/init-rcirc ()
  (use-package rcirc
    :commands irc
    :init
    (progn
      (add-to-hook 'rcirc-mode-hook '(rcirc-track-minor-mode
                                      rcirc-omit-mode
                                      ;; rcirc-reconnect-mode
                                      flyspell-mode))
      (setq evil-normal-state-modes
            (cons 'rcirc-mode evil-normal-state-modes)))
    :config
    (progn
      (setq rcirc-fill-column 80
            rcirc-buffer-maximum-lines 2048
            rcirc-omit-responses '("JOIN" "PART" "QUIT" "NICK" "AWAY")
            rcirc-omit-threshold 20)
      (require 'rcirc-color)
      (let* ((layer (assq 'spacemacs spacemacs-config-layers))
             (dir (plist-get (cdr layer) :ext-dir)))
            (require 'rcirc-reconnect
                     (concat dir "rcirc-reconnect/rcirc-reconnect.el")))
      ;; identify info are stored in a separate location, skip errors
      ;; if the feature cannot be found.
      (require 'pinit-rcirc nil 'noerror)
      (define-key rcirc-mode-map (kbd "C-j") 'rcirc-insert-prev-input)
      (define-key rcirc-mode-map (kbd "C-k") 'rcirc-insert-next-input)
      )))

(defun spacemacs/init-recentf ()
  (use-package recentf
    :defer t
    :config
    (progn
      (setq recentf-exclude '("~/.emacs.d/.recentf"))
      (setq recentf-save-file (concat user-emacs-directory "/.recentf"))
      (setq recentf-max-saved-items 100)
      (setq recentf-auto-cleanup 'never)
      (setq recentf-auto-save-timer (run-with-idle-timer 600 t 'recentf-save-list)))))

(defun spacemacs/init-rfringe ()
  (use-package rfringe
    :defer t))

(defun spacemacs/init-ruby-end ()
  (use-package ruby-end
    :defer t))

(defun spacemacs/init-ruby-mode ()
  (use-package ruby-mode
    :mode (("\\(rake\\|thor\\|guard\\|gem\\|cap\\|vagrant\\)file\\'" . ruby-mode)
           ("\\.\\(rb\\|ru\\|builder\\|rake\\|thor\\|gemspec\\)\\'" . ruby-mode))))

(defun spacemacs/init-scss-mode ()
  (use-package scss-mode
    :mode ("\\.scss\\'" . scss-mode)))

(defun spacemacs/init-smartparens ()
  (use-package smartparens
    :defer t
    :init
    (progn
      (add-to-hooks 'smartparens-mode '(erlang-mode-hook
                                        markdown-mode-hook
                                        prog-mode-hook))
      (spacemacs//diminish smartparens-mode " (Ⓢ)"))
    :config
    (progn
      (defun spacemacs/smartparens-pair-newline (id action context)
        (save-excursion
          (newline)
          (indent-according-to-mode)))

      (defun spacemacs/smartparens-pair-newline-and-indent (id action context)
        (spacemacs/smartparens-pair-newline id action context)
        (indent-according-to-mode))

      (sp-pair "{" nil :post-handlers
               '(:add (spacemacs/smartparens-pair-newline-and-indent "RET")))
      (sp-pair "[" nil :post-handlers
               '(:add (spacemacs/smartparens-pair-newline-and-indent "RET")))
      (sp-local-pair 'emacs-lisp-mode "'" nil :actions nil))))

(defun spacemacs/init-smeargle ()
  (use-package smeargle
    :defer t
    :init
    (evil-leader/set-key
      "gcC" 'smeargle-clear
      "gcc" 'smeargle-commits
      "gct" 'smeargle)))

(defun spacemacs/init-string-edit ()
  (use-package string-edit
    :defer t
    :init
    (evil-leader/set-key "eds" 'string-edit-at-point)))

(defun spacemacs/init-subword ()
  (unless (version< emacs-version "24.4")
    (use-package subword
      :defer t
      :init
      (add-hook 'prog-mode-hook 'subword-mode))))

(defun spacemacs/init-tagedit ()
  (use-package tagedit
    :defer t
    :config
    (progn
      (tagedit-add-experimental-features)
      (add-hook 'html-mode-hook (lambda () (tagedit-mode 1)))
      (spacemacs//diminish tagedit-mode " Ⓣ"))))

(defun spacemacs/init-tern-auto-complete ()
  (use-package tern-auto-complete
    :defer t
    :init
    (add-hook 'js2-mode-hook (lambda () (tern-mode t)))
    :config
    (tern-ac-setup)))

(defun spacemacs/init-undo-tree ()
  (use-package undo-tree
    :defer t
    :config
    (spacemacs//hide-lighter undo-tree-mode)))

(defun spacemacs/init-vi-tilde-fringe ()
  (use-package vi-tilde-fringe
    :init
    (global-vi-tilde-fringe-mode)
    :config
    (spacemacs//hide-lighter vi-tilde-fringe-mode)))

(defun spacemacs/init-visual-regexp-steroids ()
  (use-package visual-regexp-steroids
    :defer t
    :init
    (evil-leader/set-key
      "rR" 'vr/query-replace
      "rr" 'vr/replace)))

(defun spacemacs/init-volatile-highlights ()
  (use-package volatile-highlights
    :init
    (progn
      (volatile-highlights-mode t)
      (spacemacs//hide-lighter volatile-highlights-mode))))

(defun spacemacs/init-wand ()
  (use-package wand
    :disabled t
    :init
    (progn
      (require 'wand)
      (wand:add-rule (wand:create-rule :match "https?://"
                                       :capture :whole
                                       :action message))
      (evil-leader/set-key "RET" 'wand:execute))))

(defun spacemacs/init-web-mode ()
  (use-package web-mode
    :mode (("\\.phtml\\'"     . web-mode)
           ("\\.tpl\\.php\\'" . web-mode)
           ("\\.[gj]sp\\'  "  . web-mode)
           ("\\.as[cp]x\\'"   . web-mode)
           ("\\.erb\\'"       . web-mode)
           ("\\.mustache\\'"  . web-mode)
           ("\\.djhtml\\'"    . web-mode))))

(defun spacemacs/init-yasnippet ()
  (use-package yasnippet
    :commands yas-global-mode
    :init
    (progn
      (defun spacemacs/load-yasnippet ()
          (if (not (boundp 'yas-minor-mode))
              (progn
                (let* ((dir (contribsys/get-layer-property 'spacemacs :ext-dir))
                       (yas-dir (list (concat dir "yasnippet-snippets"))))
                  (setq yas-snippet-dirs yas-dir)
                  (yas-global-mode 1)))))
      (add-to-hooks 'spacemacs/load-yasnippet '(prog-mode-hook
                                                org-mode-hook
                                                erlang-mode-hook)))
    :config
    (progn
      (spacemacs//diminish yas-minor-mode " Ⓨ")
      (require 'helm-c-yasnippet)
      (evil-leader/set-key "is" 'helm-yas-complete)
      (setq helm-c-yas-space-match-any-greedy t))))

(defun spacemacs/init-zenburn-theme ()
  (use-package zenburn-theme
    :defer t))<|MERGE_RESOLUTION|>--- conflicted
+++ resolved
@@ -272,10 +272,6 @@
               (if shadowed (call-interactively shadowed)))))))
       ;; easier toggle for emacs-state
       (evil-set-toggle-key "s-`")
-      ;; moves `evil-insert-digraph' to C-i in order to free up C-k for
-      ;; candidate selection in auto-complete.
-      (define-key evil-insert-state-map (kbd "C-k") nil)
-      (define-key evil-insert-state-map (kbd "C-i") 'evil-insert-digraph)
       ;; escape state with a better key sequence than ESC
       (let* ((seq spacemacs-normal-state-sequence)
              (key (char-to-string (car spacemacs-normal-state-sequence)))
@@ -628,15 +624,9 @@
       (ac-config-default)
       (add-to-list 'completion-styles 'initials t)
       (evil-leader/set-key "ta" 'auto-complete-mode)
-<<<<<<< HEAD
-      (define-key ac-mode-map (kbd "C-j") 'ac-next)
-      (define-key ac-mode-map (kbd "C-k") 'ac-previous)
-      (define-key ac-mode-map (kbd "<S-tab>") 'ac-previous)
-=======
       (define-key ac-completing-map (kbd "C-j") 'ac-next)
       (define-key ac-completing-map (kbd "C-k") 'ac-previous)
       (define-key ac-completing-map (kbd "<S-tab>") 'ac-previous)
->>>>>>> f4471a64
       ;; customization
       (setq ac-auto-start 2
             ac-delay 0.
@@ -1555,18 +1545,6 @@
               (lambda ()
                 (define-key evil-motion-state-local-map (kbd "TAB") 'neotree-enter)
                 (define-key evil-motion-state-local-map (kbd "RET") 'neotree-enter)
-<<<<<<< HEAD
-                (define-key evil-motion-state-local-map (kbd "D") 'neotree-delete-node)
-                (define-key evil-motion-state-local-map (kbd "H") 'neotree-hidden-file-toggle)
-                (define-key evil-motion-state-local-map (kbd "a") 'neotree-stretch-toggle)
-                (define-key evil-motion-state-local-map (kbd "A") 'neotree-stretch-toggle)
-                (define-key evil-motion-state-local-map (kbd "R") 'neotree-rename-node)
-                (define-key evil-motion-state-local-map (kbd "C") 'neotree-create-node)
-                (define-key evil-motion-state-local-map (kbd "g") 'neotree-refresh)
-                (define-key evil-motion-state-local-map (kbd "q") 'neotree-hide)
-                (define-key evil-motion-state-local-map (kbd "?") 'evil-search-backward)
-                (define-key evil-motion-state-local-map (kbd "Q") 'kill-this-buffer)))
-=======
                 (define-key evil-motion-state-local-map (kbd "?") 'evil-search-backward)
                 (define-key evil-motion-state-local-map (kbd "a") 'neotree-stretch-toggle)
                 (define-key evil-motion-state-local-map (kbd "c") 'neotree-create-node)
@@ -1577,7 +1555,6 @@
                 (define-key evil-motion-state-local-map (kbd "q") 'neotree-hide)
                 (define-key evil-motion-state-local-map (kbd "r") 'neotree-rename-node)
                 ))
->>>>>>> f4471a64
     ))
 
 (defun spacemacs/init-org ()
