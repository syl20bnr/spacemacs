# Spacemacs Advanced Kit

![title](https://raw.githubusercontent.com/syl20bnr/spacemacs/master/doc/title.png)
[![Gitter](https://badges.gitter.im/Join Chat.svg)](https://gitter.im/syl20bnr/spacemacs?utm_source=badge&utm_medium=badge&utm_campaign=pr-badge&utm_content=badge)

**Quick Install:**

    git clone --recursive http://github.com/syl20bnr/spacemacs .emacs.d

<<<<<<< HEAD
_Jump to [Install](#install) for more info and [here](#pull-request-guidelines)
=======
_Jump to [Install](#install) for more info and [here][CONTRIBUTE.md-PR]
>>>>>>> f4471a64
for contribution guidelines_

<!-- markdown-toc start - Don't edit this section. Run M-x markdown-toc/generate-toc again -->
**Table of Contents**

- [Spacemacs Advanced Kit](#spacemacs-advanced-kit)
    - [Introduction](#introduction)
    - [Philosophy](#philosophy)
        - [Easy](#easy)
        - [Consistency](#consistency)
        - [Crowd-Configured](#crowd-configured)
    - [Goals](#goals)
    - [Screenshots](#screenshots)
    - [Who can benefit from this ?](#who-can-benefit-from-this-)
    - [Prerequisites](#prerequisites)
    - [Install](#install)
        - [Troubleshoot](#troubleshoot)
            - [Loading fails](#loading-fails)
            - [I have no file ~/.spacemacs](#i-have-no-file-spacemacs)
    - [Help commands](#help-commands)
        - [Key bindings](#key-bindings)
        - [Other describe functions](#other-describe-functions)
    - [Configuration layers](#configuration-layers)
        - [Structure](#structure)
        - [Extensions and Packages declaration and initialization](#extensions-and-packages-declaration-and-initialization)
        - [Packages synchronization (Vundle like feature)](#packages-synchronization-vundle-like-feature)
    - [Contribution layers](#contribution-layers)
        - [Adding a contribution layer](#adding-a-contribution-layer)
        - [Submitting a contribution layer upstream](#submitting-a-contribution-layer-upstream)
        - [Themes Megapack example](#themes-megapack-example)
    - [Pull Request Guidelines](#pull-request-guidelines)
    - [Dotfile Configuration](#dotfile-configuration)
        - [Installation](#installation)
        - [Content](#content)
            - [Using contributions layers](#using-contributions-layers)
            - [Excluding packages](#excluding-packages)
            - [Hooks](#hooks)
            - [Custom variables](#custom-variables)
    - [Main principles](#main-principles)
        - [Evil](#evil)
            - [States](#states)
            - [Base States](#base-states)
        - [Evil leader](#evil-leader)
        - [Universal argument](#universal-argument)
        - [Micro-states](#micro-states)
    - [Color theme](#color-theme)
    - [UI elements](#ui-elements)
        - [Toggles](#toggles)
        - [Mode-line](#mode-line)
            - [Flycheck integration](#flycheck-integration)
            - [Anzu integration](#anzu-integration)
            - [Powerline separators](#powerline-separators)
            - [Minor Modes](#minor-modes)
    - [Base packages](#base-packages)
        - [Evil plugins](#evil-plugins)
        - [Helm extensions](#helm-extensions)
    - [Commands](#commands)
        - [Return to normal mode](#return-to-normal-mode)
        - [Executing Vim, Emacs and shell commands](#executing-vim-emacs-and-shell-commands)
        - [Navigation](#navigation)
            - [Point/Cursor](#pointcursor)
            - [Vim motions with ace-jump mode](#vim-motions-with-ace-jump-mode)
            - [Buffers and Files](#buffers-and-files)
            - [Ido](#ido)
            - [NeoTree file tree](#neotree-file-tree)
            - [Bookmarks](#bookmarks)
            - [Symbols](#symbols)
                - [Listing symbols by semantic](#listing-symbols-by-semantic)
                - [Auto-highlight and edition](#auto-highlight-and-edition)
        - [Window manipulation](#window-manipulation)
            - [Golden ratio](#golden-ratio)
        - [Text manipulation commands](#text-manipulation-commands)
        - [Change font size](#change-font-size)
        - [Spell checking](#spell-checking)
        - [Region selection](#region-selection)
        - [Region narrowing](#region-narrowing)
        - [Line formatting](#line-formatting)
        - [Auto-completion](#auto-completion)
        - [Commenting](#commenting)
        - [Errors handling](#errors-handling)
        - [Project management](#project-management)
        - [Working with Git](#working-with-git)
            - [Magit](#magit)
            - [Quick guide for recurring use cases in Magit](#quick-guide-for-recurring-use-cases-in-magit)
            - [Git gutter bitmaps](#git-gutter-bitmaps)
        - [Editing Lisp code](#editing-lisp-code)
            - [Philosophy](#philosophy)
            - [Intuitive navigation model](#intuitive-navigation-model)
            - [Key bindings maps](#key-bindings-maps)
                - [Regular normal state bindings](#regular-normal-state-bindings)
                - [Lisp specific bindings](#lisp-specific-bindings)
        - [Modes](#modes)
            - [Helm](#helm)
            - [Erlang](#erlang)
            - [Ledger](#ledger)
            - [Org](#org)
            - [Perforce](#perforce)
            - [Python](#python)
                - [Inferior REPL process](#inferior-repl-process)
                - [Testing in Python](#testing-in-python)
                - [Other Python commands](#other-python-commands)
            - [JavaScript](#javascript)
            - [R (ESS)](#r-ess)
                - [Inferior REPL process](#inferior-repl-process)
                - [Other R commands](#other-r-commands)
            - [rcirc](#rcirc)
    - [Tips](#tips)
        - [Tips for Emacs users](#tips-for-emacs-users)
        - [Tips for Spacemacs advanced users](#tips-for-spacemacs-advanced-users)
    - [TODO list](#todo-list)
    - [Thank you](#thank-you)

<!-- markdown-toc end -->

## Introduction

`Spacemacs` is a user-friendly and well-documented Emacs Advanced kit.

`Advanced` means here that it heavily and happily performs non-trivial tweaks
and customization in order to make itself easy to use and unique.

`Advanced` does not mean that you have to be an advanced Emacs user, beginners
are welcome and encouraged to use `Spacemacs` since it provides a simple
architecture to contribute changes and hack others contributions.

Its status is `beta` for now, essentially because of the contribution system
that is not yet finished but already usable.

And now, to use a well known catch line from [Emacs Live][emacs_live]:

    M-x start-spacing !

## Philosophy

Three core pillars: Easy, Consistency, "Crowd-Configured".

### Easy

`Spacemacs` organizes key bindings by mnemonic namespaces. If you are looking
for commands to operate on your buffer, they are right under `<SPC> b`, if you
want to operate on your project, then it is `<SPC> p`, etc...

`Spacemacs` comes with a dedicated major mode `spacemacs-mode`. Its goal is to
give useful feedbacks and perform maintenance tasks easily.

### Consistency

Similar functionalities should have the same key binding. For instance if you are
looking for the definition of a function, the binding is `<SPC> m g`, `m` for
`major mode` and `g` for `go to`. And no matter what is the major mode it
should be the same binding.

### Crowd-Configured

This term does not really exist but I'm sure you know what it means.

This is the most powerful feature of `Spacemacs`. Anybody can submit upstream
his or her configuration layer and anybody can use it in a second by adding it
in a dotfile and by optionally filtering it (ie. removing unwanted packages).

So by cloning this repository you have a centralized place of configured
packages tuned by expert in their domain. And most importantly it should be
consistent with the whole experience provided by `Spacemacs`.

If some packages are missing from core `Spacemacs` but they are present in
several contribution layers, chances are that they should be in core and we
can easily move them there.

If any of this core pillars are violated open an issue and we'll try to fix
this.

## Goals

- **Bring the power of modal editing** to the powerful Emacs editing platform.

- Integrate nicely with `Evil` states (`Vim` modes): `Spacemacs` tries to
**keep your fingers on the home row** as much as possible, no matter the mode
you are in.

- **Crowed-configured**: Contribute your own personal layer upstream and
everybody can use it.

- **Minimalistic and nice UI**, keep your available screen space for what
matters: your text files.

- **Mnemonic and consistent key bindings** which should be easier to learn
and remember.

- **Fast boot time**.

- **Lower the risk of RSI**.

- Hopefully, if it's not already the case:

Ɛ>Ɛ>Ɛ> **make you love modal editing!** <3<3<3

## Screenshots

_Startup_
![spacemacs_startup](https://raw.githubusercontent.com/syl20bnr/spacemacs/master/doc/spacemacs-startup.png)

_Python_
![spacemacs_python](https://raw.githubusercontent.com/syl20bnr/spacemacs/master/doc/spacemacs-python.png)

_Terminal (urxvt)_
![spacemacs_urxvt](https://raw.githubusercontent.com/syl20bnr/spacemacs/master/doc/spacemacs-urxvt.png)

*Note: Even though screenshots are updated frequently, `Spacemacs` is evolving
quickly and the screenshots may not reflect exactly the current state of the
project.*

## Who can benefit from this ?

`Spacemacs` is first intended to be used by **Vim users** who want to go to the
next level by using Emacs.

It is also a good fit for people wanting to **lower the [risk of RSI][RSI]**
induced by the default Emacs key bindings. 

Emacs users wanting to learn **a different way to edit files** or wanting to
learn Vim key bindings (see [Tips for Emacs users](#tips-for-emacs-users)).

As a side note, if you are a programmer and you don't know Vim key bindings
yet, I deeply recommend you to learn the basics as recommended in
[Sacha Chua's one-page guide][sacha_guide] about how to learn Emacs.

## Prerequisites

`Spacemacs` is tested with Emacs 24.3 and 24.4. It should boot on all the major
OSes where these versions can be installed.

Some packages require external tools to work, a list of all dependencies will
be provided in this read me. _Stay tuned._

## Install

1) Backup your current `.emacs.d` and clone the repo _with the submodules_:

    cd ~
    mv .emacs.d .emacs.bak
    git clone --recursive http://github.com/syl20bnr/spacemacs .emacs.d

`master` is a stable branch, if you want the "bleeding edge" checkout the
`develop` branch.

2) Launch Emacs, the first time a bunch of packages will be downloaded and
installed. When the package installation is complete restart Emacs and
`Spacemacs` should be ready to use.

### Troubleshoot

#### Loading fails

If during the first boot of Emacs nothing seems to happen or if the
installation seems to abort prematurely, you can check for an error message
by opening the `*Warning*` buffer:

    C-x b warning RET

_('C-x b' means 'Ctrl + x then b' and 'RET' means 'return')_

Then you can copy/paste the error in a [Github issue][issues], thank you.

#### I have no file ~/.spacemacs

You have to manually copy the `~/.emacs.d/.spacemacs.template` file to
`~/.spacemacs`

## Help commands

### Key bindings

1) By default, [guide-key][] and [guide-key-tip][] are enabled.

Whenever you press a prefix command (like `<SPC>`) and wait for one second,
a buffer appear listing the possible keys following this prefix.
<<<<<<< HEAD

2) You can also easily get a full list of all the key bindings by pressing:

    <SPC> ?

To narrow the list to `Spacemacs` specific key bindings set the pattern to
something like the regular expression:

    `^SPC\ b`

The example above will list all the `buffer` related bindings.

### Other describe functions

=======

2) You can also easily get a full list of all the key bindings by pressing:

    <SPC> ?

To narrow the list to `Spacemacs` specific key bindings set the pattern to
something like the regular expression:

    `^SPC\ b`

The example above will list all the `buffer` related bindings.

### Other describe functions

>>>>>>> f4471a64
Emacs `describe-xxx` function are accessible with the following bindings:

Key Binding   |                 Description
--------------|------------------------------------------------------------------
`<SPC> h d f` | describe-function
`<SPC> h d k` | describe-key
`<SPC> h d m` | describe-mode
`<SPC> h d v` | describe-variable

## Configuration layers

_This part of Spacemacs is still in beta, the structure can change over
time. Refer to commit messages for more information in case of big changes._

### Structure

Configuration is organized in layers. Each layer has the following structure:

```
[layer_name]
  |__ [extensions]
  | |__ [mode 1]
  | |     ...
  | |__ [mode n]
  |__ config.el
  |__ extensions.el
  |__ funcs.el
  |__ keybindings.el
  |__ packages.el

[] = directory
```

Where:

      File        |                          Usage
------------------|-----------------------------------------------------------
config.el         | Emacs built-in configuration or mandatory configuration
extensions.el     | The list of extensions to load and the functions to initialize them
funcs.el          | Various functions and macros (often used in keybindings.el)
keybindings.el    | Emacs built-in key bindings or mandatory key bindings
packages.el       | The list of packages to install and the functions to initialize them

`Packages` are `ELPA` packages which can be installed from an `ELPA` compliant
repository, and `Extensions` are generally elisp code from git submodules.

### Extensions and Packages declaration and initialization

`Extensions` and `Packages` are declared in variables `<layer>-pre-extensions`,
`<layer>-post-extensions` and `<layer>-packages` where `<layer>` is the layer
name. `Pre-Extensions` are loaded before `Packages` and `Post-Extensions` are
loaded after `Packages`.

They are processed in alphabetical order so sometimes you'll have to use
some `eval-after-load` black magic.

To initialize an extension or a package `xxx`, define a function with this
format in `extensions.el` or `packages.el`:

```elisp
(defun <layer>/init-xxx ()
   ...body
)
```

### Packages synchronization (Vundle like feature)

`Spacemacs` features a synchronization engine for the ELPA packages. It means
that `Spacemacs` will auto-install the new packages in `<layer>-packages` lists
_and_ auto-delete orphan packages in your `elpa` directory.

It effectively makes `Spacemacs` to behave like [Vundle][vundle].

## Contribution layers

`Spacemacs` leverages the configuration layers in order to make it possible for
you to share your own layer with other `Spacemacs` users. This kind of layer is
called `contribution layer`.

### Adding a contribution layer
<<<<<<< HEAD

Just create a configuration layer in `~/.emacs.d/contrib` or in a path that is
registered in `dotspacemacs-configuration-layer-path` variable of your
`~/.spacemacs` dotile (see the [dotfile section]() for more info on this file).

The base files of a configuration layer (see [structure](#structure)) are
optional so you just have to create only the files you need in your layer.
For instance if you just want to add packages then only the `packages.el` file
is necessary (as it is the case for the [Themes Megapack][themes-megapack]
layer).

### Submitting a contribution layer upstream

It is recommended to join a `README.md` file with your layer, ideally this file
should document the packages of your layer as well as the key bindings
associated with them. 

To submit your contribution layer follow the [guidelines](#pull-request-guidelines)
for pull requests.

_Note: by submitting a configuration layer you become the maintainer of it._

### Themes Megapack example

This is a simple contribution layer listing a bunch of themes, you can find it
[here][themes-megapack].

To install it, just add `themes-megapack` to your `~/.spacemacs`. You have now
installed around 100 themes you are free to try with `<SPC> h t` (helm-themes).

## Pull Request Guidelines

`Spacemacs` uses the `git-flow` model, so you'll have to submit your
contributions and fixes within a pull-request to apply against the `develop`
branch.

_Guidelines:_
- always create a branch for your pull request.
- branch from develop for new features or fixes.
- branch from `master` for hot fixes.
- if you don't know if you must branch from `master` or `develop` then branch
from `develop`.
- commit often in your pull request branch with a concise and clear commit
message. The first line of a commit message should be short, you can explain
in details what you did in a paragraph by skipping a line after the first line.
`often` is subtle, see `Notes` below.
- it is recommended to rebase your pull request branch on top of `master` or
`develop` (depending on your base branch) before submitting.

If you have any question on this process, join the [gitter chatroom][gitter]
and ask your questions there. Do not hesitate to ask your questions even the
simplest one, it will be a pleasure to help you in your desire to contribute!

_Notes:_
I encourage you to not squash too much your commits. Good candidates for squash
are commits which contain reverted modifications. For instance when you was
experimenting on a feature and performed a lot of refactoring in the process,
you can squash the intermediary refactoring commits. Typo commits are also good
candidates for squashing. Anyway, just try to find a good balance between one
huge commit and lot of small commits.

## Dotfile Configuration

User configuration can be stored in your `~/.spacemacs` file.

### Installation

`~/.spacemacs` is an optional file. If you want to use it you have to copy it
manually from the template file `~/.emacs.d/.spacemacs.template`

```sh
$ cp ~/.emacs.d/.spacemacs.template ~/.spacemacs
```

### Content

#### Using contributions layers

To use a contribution layer, add it to the `dotspacemacs-configuration-layers`
variable of your `~/.spacemacs`.

For instance to add the configuration layer of [RMS](#thank-you):
```elisp
(setq-default dotspacemacs-configuration-layers '(rms))
```
If this layer does not exist you can still try another one in
[the `contrib` directory](https://github.com/syl20bnr/spacemacs/tree/master/contrib).

By default contribution layers are expected to be stored in `~/.emacs.d/contrib`
and we encourage you to submit your layers upstream in order to share them,
grow the package coverage of `Spacemacs` and dispatch responsibilities for their
maintenance. But of course you are free to keep them somewhere else, if this is
your case you can declare additional paths where `Spacemacs` can look for
contribution layers. This is done by setting the list
`dotspacemacs-configuration-layer-path` in your `~/.spacemacs`:

```elisp
(setq-default dotspacemacs-configuration-layer-path '("~/.mycontribs/"))
```

#### Excluding packages

=======

Just create a configuration layer in `~/.emacs.d/contrib` or in a path that is
registered in `dotspacemacs-configuration-layer-path` variable of your
`~/.spacemacs` dotile (see the [dotfile section]() for more info on this file).

The base files of a configuration layer (see [structure](#structure)) are
optional so you just have to create only the files you need in your layer.
For instance if you just want to add packages then only the `packages.el` file
is necessary (as it is the case for the [Themes Megapack][themes-megapack]
layer).

### Submitting a contribution layer upstream

See the [CONTRIBUTE.md-CL][] file.

### Themes Megapack example

This is a simple contribution layer listing a bunch of themes, you can find it
[here][themes-megapack].

To install it, just add `themes-megapack` to your `~/.spacemacs`. You have now
installed around 100 themes you are free to try with `<SPC> h t` (helm-themes).

## Pull Request Guidelines

See the [CONTRIBUTE.md-PR][] file.

## Dotfile Configuration

User configuration can be stored in your `~/.spacemacs` file.

### Installation

`~/.spacemacs` is an optional file. If you want to use it you have to copy it
manually from the template file `~/.emacs.d/.spacemacs.template`

```sh
$ cp ~/.emacs.d/.spacemacs.template ~/.spacemacs
```

### Content

#### Using contributions layers

To use a contribution layer, add it to the `dotspacemacs-configuration-layers`
variable of your `~/.spacemacs`.

For instance to add the configuration layer of [RMS](#thank-you):
```elisp
(setq-default dotspacemacs-configuration-layers '(rms))
```
If this layer does not exist you can still try another one in
[the `contrib` directory](https://github.com/syl20bnr/spacemacs/tree/master/contrib).

By default contribution layers are expected to be stored in `~/.emacs.d/contrib`
and we encourage you to submit your layers upstream in order to share them,
grow the package coverage of `Spacemacs` and dispatch responsibilities for their
maintenance. But of course you are free to keep them somewhere else, if this is
your case you can declare additional paths where `Spacemacs` can look for
contribution layers. This is done by setting the list
`dotspacemacs-configuration-layer-path` in your `~/.spacemacs`:

```elisp
(setq-default dotspacemacs-configuration-layer-path '("~/.mycontribs/"))
```

#### Excluding packages

>>>>>>> f4471a64
You can exclude packages you don't want to install with the variable
`dotspacemacs-excluded-packages`, this variable can exclude both packages and
extensions (see [Configuration layers](#configuration-layers) for more info
on packages and extensions).

For instance to disable the `rainbow-delimiters` package:
```elisp
(setq-default dotspacemacs-excluded-packages '(rainbow-delimiters))
```

Note that for now, excluded packages that have been installed are not
uninstalled. You'll have to delete them manually from your `~/.emacs.d/elpa`
directory.

#### Hooks

Two special functions of the `~/.spacemacs` file can be used to perform
configuration at the beginning and end of `Spacemacs` loading process.

- `dotspacemacs/init` is triggered at the very beginning of `Spacemacs`
loading.
- `dotspacemacs/config` is triggered at the very end of `Spacemacs` loading.

#### Custom variables

Custom variables configuration from `M-x customize-group` which are
automatically saved by Emacs are stored at the end of your `~/.spacemacs`
file.

## Main principles

### Evil

`Spacemacs` uses the [evil][evil] mode to emulate Vim key bindings. It is a
very complete emulation, maybe the most advanced. In fact, Evil is much more
than just a Vim emulation. It has more states than Vim for instance.

#### States

`Spacemacs` has 6 states:

- **Normal** (orange) - like the `normal mode of Vim`, used to execute and
                        combine commands
- **Insert** (green) - like the `insert mode of Vim`, used to actually insert
                       text
- **Visual** (gray) - like the `visual mode of Vim`, used to make text
                      selection
- **Motion** (purple) - exclusive to `Evil`, used to navigate read only
                        buffers
- **Emacs** (blue) - exclusive to `Evil`, using this state is like using a
                     regular Emacs without Vim
- **Lisp** (pink) - exclusive to `Spacemacs`, used to navigate Lisp code and
                    modify it

#### Base States

_(I apologize in advance for the number of repetition of the word `state` in
this section, but I encourage you to read again this section until you correctly
grasp the concept of `base state` since it is an important concept in
`Spacemacs`)_

`Spacemacs` has a notion of `base state`. A `base state` is the state you are
when leaving the `insert state`.

The typical `base state` in Vim is the `normal state` and it is the only one.
`Spacemacs` has more than one base state, here is the list:
- normal
- lisp

This allows a coder of Lisp to completely replace the `normal state` by the
`lisp state`. Indeed, once you fire up the `lisp state` you can just go back
and forth between the `insert state` and the `lisp state`. 

Of course there is a rule to break this in order to be able to go back to the
`normal state`. It is pretty simple:

*When in a `base state`, `ESC` or `fd` will always set you back to the
`normal state`.*

So to go back to the `normal state` while in `lisp state` just hit `ESC` or
`fd`.

### Evil leader

`Spacemacs` heavily uses the [evil-leader][evil-leader] mode which brings the
Vim leader key to the Emacs world.

This leader key is commonly set to `,` by Vim users, in `Spacemacs` the leader
key is set on `SPC` (space bar, this is why the name `spacemacs`). This key is
the most accessible key on a keyboard and it is pressed with the thumb which is
a good choice to lower the risk of [RSI][RSI].

So with `Spacemacs` there is no need to remap your keyboard modifiers to
attempt to reduce the risk of RSI, every command can be executed very easily
while you are in `normal` mode by pressing the `SPC` leader key, here are a
few examples:

- Save a buffer: `<SPC> f s`
- Save all opened buffers: `<SPC> f S`
- Open (switch) to a buffer with `helm`: `<SPC> b s`

### Universal argument

The universal argument `C-u` is an important command in Emacs but it is also
a very handy Vim key binding to scroll up.

`Spacemacs` binds `C-u` to `scroll-up` and change the universal argument
binding to `<SPC> u`.

### Micro-states

`Spacemacs` defines a wide variety of `micro-states` (temporary overlay maps)
where it makes sense. This prevent from repetitive and tedious presses on the
`SPC` key.

When a `micro-state` is active, a documentation is displayed in the minibuffer.
Additional information may as well be displayed in the minibuffer.

[Auto-highlight-symbol micro-state](#auto-highlight-and-edition-of-symbols):
![spacemacs_ahs_micro_state](https://raw.githubusercontent.com/syl20bnr/spacemacs/master/doc/spacemacs-ahs-micro-state.png)

[Text scale micro-state](#change-font-size):
![spacemacs_scale_micro_state](https://raw.githubusercontent.com/syl20bnr/spacemacs/master/doc/spacemacs-scale-micro-state.png)

## Color theme

By default, `Spacemacs` uses the theme [Solarized][solarized-theme].

    Key Binding   |                 Description
------------------|------------------------------------------------------------
`<SPC> c t`       | cycle between `Spacemacs` themes
`<SPC> h t`       | select a theme using a `helm` buffer

`Spacemacs` available themes:
- [Solarized][solarized-theme]
- [Monokai][monokai-theme]
- [Zenburn][zenburn-theme]

## UI elements

`Spacemacs` has a minimalistic and distraction free UI with a lot of subtle
customization which make it unique compared to other kits:
 - beautiful custom [powerline][powerline] mode-line
 [with color feedback](#flycheck-integration) according to current
 [Flycheck][flycheck]
 status
 - unicode symbols for minor mode lighters which appear in the mode-line
 - [custom fringe bitmaps](#errors-handling) and error feedbacks for
 [Flycheck][flycheck]
 - [custom fringe bitmaps](#git-gutter-bitmaps) for [git gutter][git-gutter]
 - dedicated startup page with a mode aimed at easily managing `Spacemacs`

### Toggles

Some UI indicators can be toggled on and off (toggles start with `t`):

    Key Binding   |                 Description
------------------|------------------------------------------------------------
`<SPC> t 8`       | display a mark on the 80th column
`<SPC> t F`       | toggle display of the fringe
`<SPC> t n`       | show the absolute line numbers

### Mode-line

The mode line is an heavily customized [powerline][powerline] with the
following capabilities:
- show the window number
- color code for current state
- show the number of search occurrences via anzu
- toggle flycheck info
- toggle minor mode lighters

Reminder of the color codes for the states:

   Evil State     |       Color
------------------|------------------
Normal            | Orange
Insert            | Green
Visual            | Grey
Emacs             | Blue
Motion            | Purple
Lisp              | Pink

Some elements can be dynamically toggled:

    Key Binding   |                 Description
------------------|------------------------------------------------------------
`<SPC> t m m`     | toggle the minor mode lighters
`<SPC> t m f`     | toggle the flycheck info

#### Flycheck integration

When [Flycheck][flycheck] minor mode is enabled, a new element appears showing
the number of errors, warnings and info.

![powerline-wave](https://raw.githubusercontent.com/syl20bnr/spacemacs/master/doc/powerline-wave.png)

#### Anzu integration

[Anzu][anzu] shows the number of occurrence when performing a search. `Spacemacs`
integrates nicely the Anzu status by displaying it temporarily when `n` or `N` are
being pressed. See the `5/6` segment on the screenshot below. 

![powerline-anzu](https://raw.githubusercontent.com/syl20bnr/spacemacs/master/doc/powerline-anzu.png)

#### Powerline separators

It is possible to easily customize the `powerline separator` by setting the
`powerline-default-separator` variable in your `~./spacemacs`. For instance
if you want to set back the separator to the well-known `arrow` separator
add the following snippet to your configuration file:

```elisp
(defun dotspacemacs/config ()
  "This is were you can ultimately override default Spacemacs configuration.
This function is called at the very end of Spacemacs initialization."
  (setq powerline-default-separator 'arrow)
```

To save you the time to try all the possible separators provided by the
powerline, here is an exhaustive set of screenshots:

    Separator     |                 Screenshot
------------------|------------------------------------------------------------
`alternate`       | ![powerline-alternate](https://raw.githubusercontent.com/syl20bnr/spacemacs/master/doc/powerline-alternate.png)
`arrow`           | ![powerline-arrow](https://raw.githubusercontent.com/syl20bnr/spacemacs/master/doc/powerline-arrow.png)
`arrow-fade`      | ![powerline-arrow-fade](https://raw.githubusercontent.com/syl20bnr/spacemacs/master/doc/powerline-arrow-fade.png)
`bar`             | ![powerline-bar](https://raw.githubusercontent.com/syl20bnr/spacemacs/master/doc/powerline-bar.png)
`box`             | ![powerline-box](https://raw.githubusercontent.com/syl20bnr/spacemacs/master/doc/powerline-box.png)
`brace`           | ![powerline-brace](https://raw.githubusercontent.com/syl20bnr/spacemacs/master/doc/powerline-brace.png)
`butt`            | ![powerline-butt](https://raw.githubusercontent.com/syl20bnr/spacemacs/master/doc/powerline-butt.png)
`chamfer`         | ![powerline-chamfer](https://raw.githubusercontent.com/syl20bnr/spacemacs/master/doc/powerline-chamfer.png)
`contour`         | ![powerline-contour](https://raw.githubusercontent.com/syl20bnr/spacemacs/master/doc/powerline-contour.png)
`curve`           | ![powerline-curve](https://raw.githubusercontent.com/syl20bnr/spacemacs/master/doc/powerline-curve.png)
`rounded`         | ![powerline-rounded](https://raw.githubusercontent.com/syl20bnr/spacemacs/master/doc/powerline-rounded.png)
`roundstub`       | ![powerline-roundstub](https://raw.githubusercontent.com/syl20bnr/spacemacs/master/doc/powerline-roundstub.png)
`slant`           | ![powerline-slant](https://raw.githubusercontent.com/syl20bnr/spacemacs/master/doc/powerline-slant.png)
`wave`            | ![powerline-wave](https://raw.githubusercontent.com/syl20bnr/spacemacs/master/doc/powerline-wave.png)
`zigzag`          | ![powerline-zigzag](https://raw.githubusercontent.com/syl20bnr/spacemacs/master/doc/powerline-zigzag.png)
`nil`             | ![powerline-nil](https://raw.githubusercontent.com/syl20bnr/spacemacs/master/doc/powerline-nil.png)

#### Minor Modes

`Spacemacs` uses [diminish][diminish] mode to reduce the size of minor mode
indicators:

The minor mode area can be toggled on and off with:

    <SPC> t m m

   Lighter   |                              Mode
-------------|-----------------------------------------------------------------
⊞            | [golden-ratio][golden-ratio] mode
Ⓐ            | [auto-complete][auto-complete] mode
Ⓒ            | [centered-cursor][centered-cursor] mode
eⓅ           | [e-project][e-project] mode
Ⓕ            | flycheck mode
Ⓕ2           | flymake mode
Ⓖ            | guide-key mode
(Ⓟ)          | paredit mode
Ⓢ            | flyspell mode
(Ⓢ)          | [smartparens][sp] mode
Ⓨ            | [yasnippet][yasnippet] mode

**Note:** in terminal the regular indicators are used instead of the utf-8
ones.

## Base packages

`Spacemacs` main mechanics rely largely on `Evil` and `Helm` base packages.
They are both extended with various packages to build on their foundations.

### Evil plugins

`Spacemacs` ships with the following evil plugins:

                 Mode                   |             Description
----------------------------------------|--------------------------------------
[evil-leader][]                         | vim leader that bring a new layer of keys in normal mode
[evil-little-word][]                    | port of [camelcasemotion.vim][]
[evil-visualstar][]                     | search for current selection with `*`
[evil-exchange][]                       | port of [vim-exchange][]
[evil-surround][]                       | port of [vim-surround][]
[evil-nerd-commenter][]                 | port of [nerdcommenter][]
[NeoTree][neotree]                      | mimic [NERD Tree][nerdtree]

### Helm extensions

`Spacemacs` tries to use [helm][helm] as much as possible.
[helm][helm] is coupled to [popwin][popwin] so `helm` window always appears in
a new temporary window at the bottom.

The following `helm` modes are installed with `Spacemacs`:

Key Binding | Mode                                    | Description
------------|-----------------------------------------|------------------------
`<SPC> h s` | [helm-swoop][hswoop]                    | search for occurrences within a file and edit the result
`<SPC> h y` | [helm-c-yasnippet][hyas]                | select snippets
`<SPC> h t` | [helm-themes][hthemes]                  | select a theme
`<SPC> p f` | [helm-projectile][projectile]           | select files within a projectile project
`<SPC> ?`   | [helm-descbinds][hdescbinds]            | show key bindings
`<SPC> s c` | [cofi/helm-flyspell-correct][hflyspell] | choose a corrected word

## Commands

Every sequences must be performed in `normal` mode.

### Return to normal mode

`ESC` is the default key to return to normal mode. This is one of the main
design flaw in Vim key bindings because the `ESC` key is very far from the
home row.

The popular way to avoid this is to replace `ESC` by `jj` pressed rapidly.
Unfortunately it is pretty difficult in Emacs to keep a consistent behavior
with this sequence (same thing with `jk` or `kj`).
`Spacemacs` uses the sequence `fd` instead of `jj` which works in any Evil
state and in any buffer and in the minibuffer.

This sequence can be customized in your `~/.spacemacs`, for instance to
revert back to the popular configuration using `jj` (not recommended) add this
to your file:

```elisp
(defun dotspacemacs/init ()
  "User initialization for Spacemacs. This function is called at the very startup."
  (setq-default spacemacs-normal-state-sequence '(?j . ?j))
  (setq-default spacemacs-normal-state-sequence-delay 0.2)
)
```

### Executing Vim, Emacs and shell commands

Command     |                 Key Binding
:----------:|------------------------------------------------------------------
Vim         | `:`
Emacs       | `<SPC> :`
Shell       | `<SPC> !`

### Navigation

#### Point/Cursor

Navigation is performed using the Vi key bindings `hjkl`.

Key Binding |                 Description
------------|------------------------------------------------------------------
`h`         | move cursor left
`j`         | move cursor down
`k`         | move cursor up
`l`         | move cursor right
`H`         | move quickly up (10 lines at a time)
`L`         | move quickly down (10 lines at a time)
`<SPC> j h` | go to the beginning of line (and set a mark at the previous location in the line)
`<SPC> j l` | go to the end of line (and set a mark at the previous location in the line)
`<SPC> z z` | lock the cursor at the center of the screen 

#### Vim motions with ace-jump mode

`Spacemacs` uses the `evil` integration of [ace-jump mode][ace-jump] which
enables the invocation of `ace-jump-mode` during motions.

It is useful for deleting visually a set of lines, try the following sequence
in a buffer containing some text:

    d <SPC> l

Key Binding   |                 Description
--------------|------------------------------------------------------------------
`<SPC> <SPC>` | initiate ace jump char mode
`<SPC> l`     | initiate ace jump line mode
``<SPC> ```   | go back to the previous location (before the jump)

#### Buffers and Files

`Spacemacs` uses `ido` for opening files since `ido` way to navigate
the file system is better than `helm` in my opinion (especially because `ido` can
remember the last selected directories and buffers, maybe helm can do this ?).
`ido` is also used to kill buffers.

Buffer manipulation commands (start with `b`):

Key Binding   |                 Description
--------------|----------------------------------------------------------------
`<SPC> b d`   | delete the current buffer (beware the associated file is also deleted)
`<SPC> b k`   | kill the current buffer
`<SPC> b K`   | kill all buffers except the current one
`<SPC> b m h` | move a buffer to the left
`<SPC> b m j` | move a buffer to the bottom
`<SPC> b m k` | move a buffer to the top
`<SPC> b m l` | move a buffer to the right
`<SPC> b n`   | switch to next buffer
`<SPC> b p`   | switch to previous buffer
`<SPC> b r`   | rename the current buffer
`<SPC> b s`   | switch to a buffer using `helm`
`<SPC> b w`   | toggle read-only

Files manipulation commands (start with `f`):

Key Binding   |                 Description
--------------|----------------------------------------------------------------
`<SPC> f f`   | open a file using `ido`
`<SPC> f i`   | open your `init.el` file
`<SPC> f s`   | save a file
`<SPC> f S`   | save all files
`<SPC> f t`   | toggle file tree side bar using [NeoTree][neotree]
`<SPC> f y`   | show current file absolute path in the minibuffer

#### Ido

`Spacemacs` displays the `ido` minibuffer vertically thanks to the
[ido-vertical-mode][ido-vertical-mode].

Basic `ido` operations can be done with `Ctrl` key:

Key Binding   |                 Description
--------------|----------------------------------------------------------------
`C-d`         | delete selected file (ask for confirmation)
`C-k`         | select previous file or directory
`C-<return>`  | open a `dired buffer`
`C-h`         | go to parent directory
`C-j`         | select next file or directory
`C-l`         | open the selected file
`C-S-j`       | go to next directory
`C-S-k`       | go to previous directory


#### NeoTree file tree

`Spacemacs` provides a quick and simple way to navigate in an unknown project
file tree with [NeoTree][neotree].

To toggle the `NeoTree` buffer press:

    <SPC> f t

In the `NeoTree` buffer:

Key Binding    |                 Description
---------------|----------------------------------------------------------------
`TAB` or `RET` | expand/open
`a`            | toggle stretch the buffer
`c`            | create a node
`d`            | delete a node
`g`            | refresh
`H`            | toggle hidden files
`K`            | kill corresponding buffer
`q` or `fd`    | hide `NeoTree` buffer
`r`            | rename a node

#### Bookmarks

Bookmarks can be set anywhere in a file. Bookmarks are persistent. They are very
useful to jump to/open a known project. `Spacemacs` used `helm-bookmarks` to
manage them.

Open an `helm` window with the current bookmarks by pressing:

    <SPC> h b

Then in the `helm-bookmarks` buffer:

Key Binding   |                 Description
--------------|----------------------------------------------------------------
`CTRL+d`      | delete the selected bookmark
`CTRL+e`      | edit the selected bookmark
`CTRL+f`      | toggle filename location
`CTRL+o`      | open the selected bookmark in another window

To save a new bookmark, just type the name of the bookmark and press `RET`.

#### Symbols

##### Listing symbols by semantic

Use `helm-semantic-or-imenu` command from `Helm` to quickly navigate between
the symbols in a buffer.

To list all the symbols of a buffer press:

    <SPC> s l

##### Auto-highlight and edition

`Spacemacs` supports auto highlighting of the current symbol (provided by the
 [auto-highlight-symbol][auto-highlight] mode) and add a micro-state to it
 which makes it a very handy tool to have in your tool belt.

Key Binding   |                 Description
--------------|----------------------------------------------------------------
`<SPC> s e`   | edit all occurrences of the current symbol
`<SPC> t s`   | toggle the auto highlighting

Navigation between the highlighted symbols can be done with the commands:

Key Binding   | Description
--------------|------------------------------------------------------------
`<SPC> s s`   | initiate navigation micro-state
`<SPC> s n`   | go to next occurrence and initiate navigation micro-state
`<SPC> s N`   | go to previous occurrence and initiate navigation micro-state
`<SPC> s c b` | change range to `whole buffer`
`<SPC> s c d` | change range to `display area`
`<SPC> s c f` | change range to `function`
`<SPC> s C`   | change range to default (`whole buffer`)

In 'Spacemacs' highlight symbol micro-state:

Key Binding   | Description
--------------|------------------------------------------------------------
`c`           | change scope (`function`, `display area`, `whole buffer`)
`e`           | edit occurrences
`n`           | go to next occurrence
`N`           | go to previous occurrence
`d`           | go to next definition occurrence
`D`           | go to previous definition occurrence
`r`           | go to home occurrence (reset position to starting occurrence)
Any other key | leave the navigation micro-state

The micro-state text in minibuffer display the following information:

    <M> [6/11]* press (n) or (N) to navigate, (h) for home symbol, (c) to change scope

Where `<M> [x/y]*` is:
- M: the current range mode
  - `<B>`: whole buffer range
  - `<D>`: current display range
  - `<F>`: current function range
- `x`: the index of the current highlighted occurrence
- `y`: the total number of occurrences
- `*`: appears if there is at least one occurrence which is not currently
visible.

### Window manipulation

Every window has a number displayed at the start of the mode-line and can
be quickly accessed using `<SPC> number`.

Key Binding   |                    Description
--------------|----------------------------------------------------------------
`<SPC> 1`     | go to first window
`<SPC> 2`     | go to window number 2
`<SPC> 3`     | go to window number 3
`<SPC> 4`     | go to window number 4
`<SPC> 5`     | go to window number 5
`<SPC> 6`     | go to window number 6
`<SPC> 7`     | go to window number 7
`<SPC> 8`     | go to window number 8
`<SPC> 9`     | go to window number 9
`<SPC> 0`     | go to window number 10

Windows manipulation commands (start with `w`):

Key Binding   |                 Description
--------------|----------------------------------------------------------------
`<SPC> w b`   | split a window horizontally
`<SPC> w c`   | close a window
`<SPC> w d`   | toggle window dedication (dedicated window cannot be used by a mode)
`<SPC> w H`   | move window to the left
`<SPC> w J`   | move window to the bottom
`<SPC> w K`   | move window to the top
`<SPC> w L`   | move window to the right
`<SPC> w m`   | maximize/minimize a window
`<SPC> w M`   | maximize/minimize a window, when maximized the buffer is centered
`<SPC> w p m` | open messages buffer in a popup window
`<SPC> w p p` | close the current sticky popup window
`<SPC> w r`   | rotate windows clockwise
`<SPC> w R`   | rotate windows counter-clockwise
`<SPC> w u`   | undo window layout (used to effectively undo a close window)
`<SPC> w U`   | redo window layout
`<SPC> w v`   | split a window vertically
`<SPC> w w`   | cycle and focus between windows

#### Golden ratio

Split windows can be dynamically resized depending on whether they are selected
or not. Resizing is performed by the [golden-ratio][golden-ratio] mode.
By default `golden-ratio` if off.

The mode can be toggled on and off with:

    <SPC> t g

### Text manipulation commands

Text related commands (start with `x`):

    Key Binding   |                 Description
------------------|------------------------------------------------------------
`<SPC> x u`       | set the selected text to lower case
`<SPC> x U`       | set the selected text to upper case
`<SPC> x d w`     | delete trailing whitespaces
`<SPC> x g l`     | set languages used by translate commands
`<SPC> x g t`     | translate current word using Google Translate
`<SPC> x g T`     | reverse source and target languages
`<SPC> x m j`     | move down a line of text
`<SPC> x m k`     | move up a line of text
`<SPC> x t c`     | swap (transpose) the current character with the previous one
`<SPC> x t w`     | swap (transpose) the current word with the previous one
`<SPC> x t l`     | swap (transpose) the current line with the previous one
`<SPC> x w c`     | count the number of words in the selection region
`<SPC> x w C`     | count the number of occurrences per word in the select region

### Change font size

The font size of the current buffer can be adjusted with the commands:

Key Binding   | Description
--------------|------------------------------------------------------------
`<SPC> x +`   | scale up the font and initiate the font scaling micro-state
`<SPC> x -`   | scale down the font and initiate the font scaling micro-state
`<SPC> x =`   | reset the font size (no scaling) and initiate the font scaling micro-state
`+`           | increase the font size
`-`           | decrease the font size
`=`           | reset the font size
Any other key | leave the font scaling micro-state

### Spell checking

Spell checking commands start with `S`:

    Key Binding   |                 Description
------------------|------------------------------------------------------------
`<SPC> S c`       | list of corrections in a `helm` buffer
`<SPC> S d`       | change dictionary language
`<SPC> S n`       | go to the next spell check error


### Region selection

Vi `Visual` modes are all supported by `evil`, `Spacemacs` adds another
`Visual` mode via the [expand-region][expand-region] mode.

Key Binding   |                 Description
--------------|----------------------------------------------------------------
`<SPC> v`     | initiate expand-region mode then...
`v`           | expand the region by one semantic unit
`V`           | contract the region by one semantic unit
`r`           | reset the region to initial selection
`ESC`         | leave expand-region mode

### Region narrowing

The displayed text of a buffer can be narrowed with the commands
(start with `n`):

Key Binding   |                 Description
--------------|----------------------------------------------------------------
`<SPC> n f`   | narrow the buffer to the current function
`<SPC> n p`   | narrow the buffer to the visible page
`<SPC> n r`   | narrow the buffer to the selected text
`<SPC> n w`   | widen, i.e show the whole buffer again

### Line formatting

`Spacemacs` replaces the default `J` Vi key binding (join current line with next
line) by a slightly more frequent action which is to `go to the line below point
and indent it`.

Join lines can still be performed with `<SPC> j k`

Line formatting commands start with `j`:

    Key Binding   |                 Description
------------------|------------------------------------------------------------
`J`               | go to next line and indent it using auto-indent rules
`<SPC> j j`       | same as `J` but will split the current line at point
`<SPC> J`         | split a quoted string or s-expression in place
`<SPC> j J`       | split a quoted string or s-expression and auto-indent
`<SPC> j k`       | join the current line with the next line

Used together these key bindings are very powerful to quickly reformat the code.

### Auto-completion

`Spacemacs` uses [auto-complete][] auto-completion engine.

    Key Binding   |                 Description
------------------|------------------------------------------------------------
`C-j`             | select next candidate
`C-k`             | select previous candidate
`TAB`             | expand selection or select next candidate
`S-TAB`           | select previous candidate
`return`          | complete word, if word is already completed insert a carriage return


### Commenting

Comments are handled by [evil-nerd-commenter][], it's bound to the following keys.

    Key Binding   |                 Description
------------------|------------------------------------------------------------
`<SPC> n c l`     | comment lines
`<SPC> n c t`     | comment to line
`<SPC> n c y`     | comment and yank
`<SPC> n c p`     | comment paragraphs
`<SPC> n c r`     | comment region
`<SPC> n c i`     | comment invert
`<SPC> n c c`     | comment operator


### Errors handling

`Spacemacs` uses [Flycheck][flycheck] to gives error feedback on the fly.
The checks are only performed at save time by default.

Errors management commands (star with `f` for `flycheck`):

    Key Binding   |                 Description
------------------|------------------------------------------------------------
`<SPC> f c`       | clear all errors
`<SPC> f l`       | display the `flycheck` list of errors/warnings
`<SPC> f n`       | go to the next `flycheck` error
`<SPC> f p`       | go to the previous flycheck error

Custom fringe bitmaps:

   Symbol                                                                                       | Description
:----------------------------------------------------------------------------------------------:|------------
![dot-error](https://raw.githubusercontent.com/syl20bnr/spacemacs/master/doc/dot-error.png)     | Error
![dot-warning](https://raw.githubusercontent.com/syl20bnr/spacemacs/master/doc/dot-warning.png) | warning
![dot-info](https://raw.githubusercontent.com/syl20bnr/spacemacs/master/doc/dot-info.png)       | Info

### Project management

Projects in `Spacemacs` are managed with [projectile][projectile]. In
`projectile` projects are defined implicitly, for instance the root of a
project is found when a `.git` repository or `.projectile` file is
encountered in the file tree.

The only bound key for `projectile` is `projectile-commander` which is:

    <SPC> p

`projectile commander` commands:

    Key Binding   |                 Description
------------------|------------------------------------------------------------
`a`               | run `ack` on project
`A`               | run `ag` on project
`b`               | switch to project buffer
`d`               | find directory in project
`D`               | open project root in `dired`
`f`               | find file in project
`g`               | run `grep` on project
`h`               | find file in project using `helm`
`j`               | find a tag in project
`k`               | kill all project buffers
`o`               | run `multi-occur` on project
`R`               | regenerate the project's [e|g]tags
`r`               | replace a string in the project
`s`               | switch project
`T`               | find test files in project
`v`               | open project root in `vc-dir` or `magit`

### Working with Git

Git commands (start with `g`):

    Key Binding   |                 Description
------------------|------------------------------------------------------------
`<SPC> g c c`     | highlight regions by age of commits
`<SPC> g c C`     | clear highlights
`<SPC> g c t`     | highlight regions by last updated time
`<SPC> g s`       | open a `magit` status window
`<SPC> g m`       | display the last commit message of the current line
`<SPC> g t`       | launch the git time machine

- Highlight by age of commit or last update time is provided by
[smeargle][smeargle].
- Git time machine is provided by [git-timemachine][git-timemachine].
- Git last commit message per line is provided by
[git-messenger][git-messenger]

#### Magit

`Spacemacs` uses [magit][magit] to manage Git repositories.

To open a `status buffer`, type in a buffer of a Git repository:

    <SPC> g s

The buffer is opened in `Emacs state` but you can sill navigate up and down
with `k` and `j` respectively (should be like this in all `magit` buffers).

Here are the often used bindings inside a `status buffer`:

    Key Binding   |                 Description
------------------|------------------------------------------------------------
`$`               | open `command output buffer`
`c c`             | open a `commit message buffer`
`b b`             | checkout a branch
`b c`             | create a branch
`b v`             | open the `branch manager buffer`
`f f`             | fetch changes
`F -r F`          | pull and rebase
`j`               | go down
`k`               | go up
`K`               | discard changes
`l l`             | open `log buffer`
`P P`             | push
`q`               | quit
`s`               | on a file or hunk in a diff: stage the file or hunk
`+`               | on a hunk: increase hunk size
`-`               | on a hunk: decrease hunk size
`S`               | stage all
`TAB`             | on a file: expand/collapse diff
`u`               | on a staged file: unstage
`U`               | unstage all staged files
`z z`             | stash changes

In a commit message buffer press `C-c C-c` to commit the changes with the
entered message. `C-c C-k` will discard the commit message.

**Note:** Sometimes you will be asked about reverting the commit buffer,
you can answer `y` with no issue.

#### Quick guide for recurring use cases in Magit

- Amend a commit:
  - `l l` to open `log buffer`
  - `c a` on the commit you want to amend
  - `C-c C-c` to submit the changes
- Squash last commit:
  - `l l` to open `log buffer`
  - `E` on the second to last commit, it opens the `rebase buffer`
  - `j` to put point on last commit
  - `i` to pass in `insert state`
  - `s` to squash it
  - `C-c C-c` to continue to the `commit message buffer`
  - `C-c C-c` again when you have finished to edit the commit message
- Force push a squashed commit:
  - in the `status buffer` you should see the new commit unpushed and the
  old commit unpulled
  - `P -f P` for force a push (**beware** usually it is not recommended to
  rewrite the history of a public repository, but if you are *sure* that you
  are the only one to work on a repository it is ok - i.e. in your fork).
- Add upstream remote (the parent repository you have forked):
  - `b v` to open the `branch manager buffer`
  - `a` to add a remote, type the name (i.e. `upstream`) and the URL
- Pull changes from upstream (the parent repository you have forked) and push:
  - `F -r C-u F` and choose `upstream` or the name you gave to it
  - `P P` to push the commit to `origin`

#### Git gutter bitmaps

`Spacemacs` has custom fringe bitmaps for
[git-gutter-fringe][git-gutter]:

   Symbol                                                                                    | Description
:-------------------------------------------------------------------------------------------:|-----------------
![git-new](https://raw.githubusercontent.com/syl20bnr/spacemacs/master/doc/git-new-line.png) | new line
![git-del](https://raw.githubusercontent.com/syl20bnr/spacemacs/master/doc/git-del-line.png) | at least one line has been deleted
![git-mod](https://raw.githubusercontent.com/syl20bnr/spacemacs/master/doc/git-mod-line.png) | modified line

### Editing Lisp code

Lisp navigation and edition is performed with a custom evil `lisp state`
provided by [evil-lisp-state][evil-lisp-state] package.

#### Philosophy

`evil-lisp-state` goal is to replace as much as possible the `normal state` in
lisp buffers.

To achieve this goal, this mode tries to keep the useful commands from the
`normal state` and add new commands (often with `shift` modifier) for
manipulating the data structure.

_Note: Be sure to try the key bindings '(' and ')'. I use them all the time
and it may be one of the best features of this mode._

#### Intuitive navigation model

`hjkl` behaves like in the default `normal state`.

**Next sexp on the same level (sibling)**
- `L` next sexp
- `H` previous sexp

**Change level (parent/children)**
- `J` go to next sexp one level down
- `K` go to previous one level up

And that's it! All these commands always put the point _at the beginning_ of
the sexp.

#### Key bindings maps

##### Regular normal state bindings

Key Binding   | Function
--------------|------------------------------------------------------------
`a`           | evil-append
`c`           | evil-change
`d`           | evil-delete
`h`           | next char
`i`           | evil-insert-state
`I`           | evil-insert-line
`j`           | next visual line
`k`           | previous visual line
`l`           | next char
`o`           | evil-insert-below
`O`           | evil-insert-above
`p`           | evil-past-after
`P`           | evil-past-before
`r`           | evil-replace
`C-r`         | undo-tree-redo
`u`           | undo-tree-undo
`x`           | evil-delete-char
`X`           | evil-delete-backward-char
`y`           | evil-yank
`ESC`         | evil-normal-state

##### Lisp specific bindings

_In this table we assume that `evil-lisp-state-backward-prefix` is set to
default `<tab>`_

Key Binding   | Function
--------------|------------------------------------------------------------
`(`           | insert sibling before sexp and switch to `insert state`
`)`           | insert sibling after sexp and switch to `insert state`
`$`           | sp-end-of-sexp
`0`           | sp-beginning-of-sexp
`A`           | sp-absorb-sexp
`b`           | sp-forward-barf-sexp
`<tab> b`     | sp-backward-barf-sexp
`C`           | sp-convolute-sexp
`Dd`          | sp-kill-hybrid-sexp
`Dx`          | sp-kill-sexp
`<tab> Dx`    | sp-backward-kill-sexp
`Ds`          | sp-kill-symbol
`<tab> Ds`    | sp-backward-kill-symbol
`Dw`          | sp-kill-word
`<tab> Dw`    | sp-backward-kill-word
`E$`          | evil-lisp-state-eval-sexp-end-of-line
`Ee`          | eval-last-sexp
`Ef`          | eval-defun
`gs`          | go to source of symbol under point
`gt`          | sp-transpose-sexp
`gT`          | sp-transpose-hybrid-sexp
`H`           | previous sexp at the same level
`J`           | next sexp one level down
`K`           | previous sexp one level up
`L`           | next sexp of the same level
`M`           | sp-join-sexp (think about `merge-sexp`)
`R`           | sp-raise-sexp
`s`           | sp-forward-slurp-sexp
`<tab> s`     | sp-backward-slurp-sexp
`S`           | sp-splice-sexp-killing-forward
`<tab> S`     | sp-splice-sexp-killing-backward
`w`           | wrap sexp
`W`           | unwrap sexp
`<tab> W`     | sp-backward-unwrap-sexp
`Y`           | sp-copy-sexp
`<tab> y`     | sp-backward-copy-sexp
`backspace`   | sp-backward-delete-char
`S-backspace` | sp-delete-char
`RET`         | indent next line
`S-RET`       | insert new line char and switch to `insert state`

**Reminder:**
`lisp state` is a [base state](#base-states) which means that leaving
the `insert state` when the previous state was `lisp` will set you back
in `lisp state`.
To go back to `normal state` press `<ESC>` or `fd` while in `lisp state`.

### Modes

`Spacemacs` tries to add more natural Vi key bindings to some modes or
simply add new leader key bindings.

Leader key bindings start with `m` because they are bindings related to
the current `major mode`.

#### Helm

`Spacemacs` add `hjkl` navigation to `helm` buffers:

    Key Binding   |                 Description
------------------|------------------------------------------------------------
`CTRL+h`          | go to previous page
`CTRL+j`          | go to previous item
`CTRL+k`          | go to next item
`CTRL+l`          | go to next page

#### Erlang

`Spacemacs` uses [EDTS][edts] as an Erlang coding environment.

    Key Binding   |                 Description
------------------|------------------------------------------------------------
`<SPC> m d`       | show man page documentation
`<SPC> m e`       | go to next issue
`<SPC> m g`       | go to definition
`<SPC> m G`       | find a module in the current project
`<SPC> m h`       | open the header file under point
`<SPC> m l`       | find a function in the current module
`<SPC> m m`       | go to the macro definition under point
`<SPC> m r`       | go to the record definition under point

#### Ledger

    Key Binding   |                 Description
------------------|------------------------------------------------------------
`<SPC> m a`       | add a transaction
`<SPC> m d`       | delete current transaction

#### Org

In `org`, [evil-org-mode][evil-org-mode] is activated.

    Key Binding   |                 Description
------------------|------------------------------------------------------------
`gh`              | outline-up-heading
`gj`              | org-forward-heading-same-level
`gk`              | org-backward-heading-same-level
`gl`              | outline-next-visible-heading
`t`               | org-todo
`T`               | org-insert-todo-heading nil
`H`               | org-beginning-of-line
`L`               | org-end-of-line
`;t`              | org-show-todo-tree
`o`               | always-insert-item
`O`               | org-insert-heading
`$`               | org-end-of-line
`^`               | org-beginning-of-line
`<`               | org-metaleft
`>`               | org-metaright
`;a`              | org-agenda`

#### Perforce

    Key Binding   |                 Description
------------------|------------------------------------------------------------
`<SPC> p 4 a`     | add a file in depot
`<SPC> p 4 d`     | delete a file in depot
`<SPC> p 4 D`     | p4-describe
`<SPC> p 4 e`     | checkout a file
`<SPC> p 4 r`     | rename a file
`<SPC> p 4 R`     | revert a file
`<SPC> p 4 S`     | submit CL

#### Python

##### Inferior REPL process

Start an iPython inferior REPL process with `<SPC> m i`.

Send code to inferior process commands:

    Key Binding   |                 Description
------------------|------------------------------------------------------------
`<SPC> m b`       | send buffer and keep code buffer focused
`<SPC> m B`       | send buffer and switch to REPL in insert mode
`<SPC> m f`       | send function and keep code buffer focused
`<SPC> m F`       | send function and switch to REPL in insert mode
`<SPC> m r`       | send region and keep code buffer focused
`<SPC> m R`       | send region and switch to REPL in insert mode
`CTRL+j`          | next item in REPL history
`CTRL+k`          | previous item in REPL history

##### Testing in Python

`Spacemacs` uses [nose][nose] as a test runner. An improved version of
[nose.el][nose.el] is shipped with `Spacemacs`, this version adds:
- windows support
- test suite support

The root of the project is detected with a `.git` directory or a `setup.cfg` file.

Test commands (start with `m t` or `m T`):

    No Debug      |                 Description
------------------|------------------------------------------------------------
<SPC> m t a       | launch all tests of the project
<SPC> m t f       | launch the current test under point
<SPC> m t m       | launch all tests of the current module
<SPC> m t s       | launch all tests of the current suite

     Debug        |                 Description
------------------|------------------------------------------------------------
<SPC> m T a       | launch all tests of the project in debug mode
<SPC> m T f       | launch the current test under point in debug mode
<SPC> m T m       | launch all tests of the current module in debug mode
<SPC> m T s       | launch all tests of the current suite in debug mode

##### Other Python commands

    Key Binding   |                 Description
------------------|------------------------------------------------------------
`<SPC> m d`       | open documentation in `firefox` using [pylookup][pylookup]
`<SPC> m g`       | go to definition using [emacs-jedi][jedi]
`<SPC> m p`       | add a breakpoint

#### JavaScript

[js2-mode][] will activate for all `*.js` files, along with
[tern-auto-complete][] which will provide the best JavaScript
completion currently available. Just make sure you have the [tern][]
NPM module installed.

Tern includes the following key bindings:

    Key Binding   |                 Description
------------------|------------------------------------------------------------
`M-.`             | jump to the definition of the thing under the cursor.
`M-,`             | brings you back to last place you were when you pressed M-..
`C-c C-r`         | rename the variable under the cursor.
`C-c C-c`         | find the type of the thing under the cursor.
`C-c C-d`         | find docs of the thing under the cursor. Press again to open the associated URL (if any).

#### R (ESS)

**Important**:
In order to speed up the boot time of `Spacemacs`, `ESS` must be loaded
manually via the key binding:

    <SPC> e s s

##### Inferior REPL process

Start an `R` inferior REPL process with `<SPC> m i`.

Send code to inferior process commands:

    Key Binding   |                 Description
------------------|------------------------------------------------------------
`<SPC> m b`       | send buffer and keep code buffer focused
`<SPC> m B`       | send buffer and switch to REPL in insert mode
`<SPC> m f`       | send function and keep code buffer focused
`<SPC> m F`       | send function and switch to REPL in insert mode
`<SPC> m l`       | send line and keep code buffer focused
`<SPC> m L`       | send line and switch to REPL in insert mode
`<SPC> m r`       | send region and keep code buffer focused
`<SPC> m R`       | send region and switch to REPL in insert mode
`<SPC> m s`       | send region or line and step (debug)
`<SPC> m S`       | send function or paragraph and step (debug)
`CTRL+j`          | next item in REPL history
`CTRL+k`          | previous item in REPL history

##### Other R commands

    Key Binding   |                 Description
------------------|------------------------------------------------------------
`<SPC> m p`       | object introspection popup [ess-R-object-popup][ess-R-object-popup]
`<SPC> m v p`     | view data under point using [ess-R-data-view][ess-R-data-view] 
`<SPC> m v t`     | view table using [ess-R-data-view][ess-R-data-view] 

#### rcirc

    Key Binding   |                 Description
------------------|------------------------------------------------------------
`CTRL+j`          | next item in command history
`CTRL+k`          | previous item in command history

## Tips

### Tips for Emacs users

If you came here with a pure Emacs background, here are some useful tips to get
you started.

1) As you may have notice, raw Emacs behavior is indeed available in Evil via the
`Emacs state`!

To start you could setup the `Emacs state` as the default one, pressing `fd`
quickly would bring you to `Normal state` and pressing `ESC` from there would
bring you back in `Emacs state`. This way you should never feel lost.

To do so add the following snippet to your `~/.spacemacs`:

```elisp
(defun dotspacemacs/config ()
  "This is were you can ultimately override default Spacemacs configuration.
This function is called at the very end of Spacemacs initialization."
  (setq evil-default-state 'emacs)
  (define-key evil-normal-state-map [escape] 'evil-emacs-state))
```

### Tips for Spacemacs advanced users

1) To Make `lisp state` the default state in `Emacs Lisp` buffers, insert in
your `~/.spacemacs` the following snippet:

```elisp
(defun dotspacemacs/config ()
  (add-hook 'emacs-lisp-mode-hook 'evil-lisp-state))
```

2) Do not use popwin for `helm` buffers:

```elisp
(defun dotspacemacs/config ()
  (spacemacs/remove-popwin-display-config "helm")
```


## TODO list

- Add support for [multiple-cursors][multiple-cursors] mode.

## Thank you

[Jokes aside](#contributions), thank you Richard for this great piece of software.

Thank you to the whole Emacs community from core developers to elisp hackers!

[evil]: https://gitorious.org/evil/pages/Home
[evil-leader]: https://github.com/cofi/evil-leader
[RSI]: http://en.wikipedia.org/wiki/Repetitive_strain_injury
[sacha_guide]: http://sachachua.com/blog/2013/05/how-to-learn-emacs-a-hand-drawn-one-pager-for-beginners/
[use-package]: https://github.com/jwiegley/use-package
[keychords]: http://www.emacswiki.org/emacs/KeyChord
[centered-cursor]: http://www.emacswiki.org/emacs/centered-cursor-mode.el
[ace-jump]: https://github.com/winterTTr/ace-jump-mode
[helm]: https://github.com/emacs-helm/helm
[popwin]: http://www.emacswiki.org/emacs/PopWin
[golden-ratio]: https://github.com/roman/golden-ratio.el
[solarized-theme]: https://github.com/bbatsov/solarized-emacs
[powerline]: https://github.com/milkypostman/powerline
[diminish]: http://www.emacswiki.org/emacs/DiminishedModes
[auto-complete]: https://github.com/auto-complete
[auto-highlight]: https://github.com/emacsmirror/auto-highlight-symbol
[e-project]: https://github.com/jrockway/eproject
[projectile]: https://github.com/bbatsov/projectile
[sp]: https://github.com/Fuco1/smartparens
[flycheck]: https://github.com/flycheck
[yasnippet]: https://github.com/capitaomorte/yasnippet
[expand-region]: https://github.com/magnars/expand-region.el
[multiple-cursors]: https://github.com/magnars/multiple-cursors.el
[keybindings]: https://github.com/syl20bnr/vimacs/blob/master/my-keybindings.el
[hswoop]: https://github.com/ShingoFukuyama/helm-swoop
[hcss]: https://github.com/ShingoFukuyama/helm-css-scss
[hyas]: https://github.com/emacs-helm/helm-c-yasnippet
[hthemes]: https://github.com/syohex/emacs-helm-themes
[projectile]: https://github.com/bbatsov/projectile
[hdescbinds]: https://github.com/emacs-helm/helm-descbinds
[hflyspell]: https://gist.github.com/cofi/3013327
[evil-little-word]: https://github.com/tarao/evil-plugins#evil-little-wordel
[evil-visualstar]: https://github.com/bling/evil-visualstar
[evil-exchange]: https://github.com/Dewdrops/evil-exchange
[evil-surround]: https://github.com/timcharper/evil-surround
[camelcasemotion.vim]: http://www.vim.org/scripts/script.php?script_id=1905
[vim-exchange]: https://github.com/tommcdo/vim-exchange
[vim-surround]: https://github.com/tpope/vim-surround
[evil-nerd-commenter]: https://github.com/redguardtoo/evil-nerd-commenter
[nerdcommenter]: https://github.com/scrooloose/nerdcommenter
[evil-org-mode]: https://github.com/edwtjo/evil-org-mode
[nose]: https://github.com/nose-devs/nose/
[nose.el]: https://github.com/syl20bnr/nose.el
[pylookup]: https://github.com/tsgates/pylookup
[jedi]: https://github.com/tkf/emacs-jedi
[edts]: https://github.com/tjarvstrand/edts
[ess-R-object-popup]: https://github.com/myuhe/ess-R-object-popup.el
[ess-R-data-view]: https://github.com/myuhe/ess-R-data-view.el
[monokai-theme]: https://github.com/oneKelvinSmith/monokai-emacs
[zenburn-theme]: https://github.com/bbatsov/zenburn-emacs
[git-gutter]: https://github.com/syohex/emacs-git-gutter-fringe
[magit]: http://magit.github.io/
[smeargle]: https://github.com/syohex/emacs-smeargle
[git-timemachine]: https://github.com/pidu/git-timemachine
[git-messenger]: https://github.com/syohex/emacs-git-messenger
[evil-lisp-state]: https://github.com/syl20bnr/evil-lisp-state
[ido-vertical-mode]: https://github.com/gempesaw/ido-vertical-mode.el
[emacs_live]: https://github.com/overtone/emacs-live
[issues]: https://github.com/syl20bnr/spacemacs/issues
[vundle]: https://github.com/gmarik/Vundle.vim
[anzu]: https://github.com/syohex/emacs-anzu
[js2-mode]: https://github.com/mooz/js2-mode
[tern-auto-complete]: https://github.com/marijnh/tern/blob/master/emacs/tern-auto-complete.el
[tern]: http://ternjs.net/
[themes-megapack]: https://github.com/syl20bnr/spacemacs/tree/master/contrib/themes-megapack
[guide-key]: https://github.com/kai2nenobu/guide-key
[guide-key-tip]: https://github.com/aki2o/guide-key-tip
<<<<<<< HEAD
[gitter]: https://gitter.im/syl20bnr/spacemacs
=======
[gitter]: https://gitter.im/syl20bnr/spacemacs
[CONTRIBUTE.md-PR]: https://github.com/syl20bnr/spacemacs/blob/master/CONTRIBUTE.md#pull-request-guidelines
[CONTRIBUTE.md-CL]: https://github.com/syl20bnr/spacemacs/blob/master/CONTRIBUTE.md#submitting-a-contribution-layer-upstream
[neotree]: https://github.com/jaypei/emacs-neotree
[nerdtree]: https://github.com/scrooloose/nerdtree
>>>>>>> f4471a64
<|MERGE_RESOLUTION|>--- conflicted
+++ resolved
@@ -7,11 +7,7 @@
 
     git clone --recursive http://github.com/syl20bnr/spacemacs .emacs.d
 
-<<<<<<< HEAD
-_Jump to [Install](#install) for more info and [here](#pull-request-guidelines)
-=======
 _Jump to [Install](#install) for more info and [here][CONTRIBUTE.md-PR]
->>>>>>> f4471a64
 for contribution guidelines_
 
 <!-- markdown-toc start - Don't edit this section. Run M-x markdown-toc/generate-toc again -->
@@ -288,7 +284,6 @@
 
 Whenever you press a prefix command (like `<SPC>`) and wait for one second,
 a buffer appear listing the possible keys following this prefix.
-<<<<<<< HEAD
 
 2) You can also easily get a full list of all the key bindings by pressing:
 
@@ -303,22 +298,6 @@
 
 ### Other describe functions
 
-=======
-
-2) You can also easily get a full list of all the key bindings by pressing:
-
-    <SPC> ?
-
-To narrow the list to `Spacemacs` specific key bindings set the pattern to
-something like the regular expression:
-
-    `^SPC\ b`
-
-The example above will list all the `buffer` related bindings.
-
-### Other describe functions
-
->>>>>>> f4471a64
 Emacs `describe-xxx` function are accessible with the following bindings:
 
 Key Binding   |                 Description
@@ -399,7 +378,6 @@
 called `contribution layer`.
 
 ### Adding a contribution layer
-<<<<<<< HEAD
 
 Just create a configuration layer in `~/.emacs.d/contrib` or in a path that is
 registered in `dotspacemacs-configuration-layer-path` variable of your
@@ -413,14 +391,7 @@
 
 ### Submitting a contribution layer upstream
 
-It is recommended to join a `README.md` file with your layer, ideally this file
-should document the packages of your layer as well as the key bindings
-associated with them. 
-
-To submit your contribution layer follow the [guidelines](#pull-request-guidelines)
-for pull requests.
-
-_Note: by submitting a configuration layer you become the maintainer of it._
+See the [CONTRIBUTE.md-CL][] file.
 
 ### Themes Megapack example
 
@@ -432,34 +403,7 @@
 
 ## Pull Request Guidelines
 
-`Spacemacs` uses the `git-flow` model, so you'll have to submit your
-contributions and fixes within a pull-request to apply against the `develop`
-branch.
-
-_Guidelines:_
-- always create a branch for your pull request.
-- branch from develop for new features or fixes.
-- branch from `master` for hot fixes.
-- if you don't know if you must branch from `master` or `develop` then branch
-from `develop`.
-- commit often in your pull request branch with a concise and clear commit
-message. The first line of a commit message should be short, you can explain
-in details what you did in a paragraph by skipping a line after the first line.
-`often` is subtle, see `Notes` below.
-- it is recommended to rebase your pull request branch on top of `master` or
-`develop` (depending on your base branch) before submitting.
-
-If you have any question on this process, join the [gitter chatroom][gitter]
-and ask your questions there. Do not hesitate to ask your questions even the
-simplest one, it will be a pleasure to help you in your desire to contribute!
-
-_Notes:_
-I encourage you to not squash too much your commits. Good candidates for squash
-are commits which contain reverted modifications. For instance when you was
-experimenting on a feature and performed a lot of refactoring in the process,
-you can squash the intermediary refactoring commits. Typo commits are also good
-candidates for squashing. Anyway, just try to find a good balance between one
-huge commit and lot of small commits.
+See the [CONTRIBUTE.md-PR][] file.
 
 ## Dotfile Configuration
 
@@ -502,76 +446,6 @@
 
 #### Excluding packages
 
-=======
-
-Just create a configuration layer in `~/.emacs.d/contrib` or in a path that is
-registered in `dotspacemacs-configuration-layer-path` variable of your
-`~/.spacemacs` dotile (see the [dotfile section]() for more info on this file).
-
-The base files of a configuration layer (see [structure](#structure)) are
-optional so you just have to create only the files you need in your layer.
-For instance if you just want to add packages then only the `packages.el` file
-is necessary (as it is the case for the [Themes Megapack][themes-megapack]
-layer).
-
-### Submitting a contribution layer upstream
-
-See the [CONTRIBUTE.md-CL][] file.
-
-### Themes Megapack example
-
-This is a simple contribution layer listing a bunch of themes, you can find it
-[here][themes-megapack].
-
-To install it, just add `themes-megapack` to your `~/.spacemacs`. You have now
-installed around 100 themes you are free to try with `<SPC> h t` (helm-themes).
-
-## Pull Request Guidelines
-
-See the [CONTRIBUTE.md-PR][] file.
-
-## Dotfile Configuration
-
-User configuration can be stored in your `~/.spacemacs` file.
-
-### Installation
-
-`~/.spacemacs` is an optional file. If you want to use it you have to copy it
-manually from the template file `~/.emacs.d/.spacemacs.template`
-
-```sh
-$ cp ~/.emacs.d/.spacemacs.template ~/.spacemacs
-```
-
-### Content
-
-#### Using contributions layers
-
-To use a contribution layer, add it to the `dotspacemacs-configuration-layers`
-variable of your `~/.spacemacs`.
-
-For instance to add the configuration layer of [RMS](#thank-you):
-```elisp
-(setq-default dotspacemacs-configuration-layers '(rms))
-```
-If this layer does not exist you can still try another one in
-[the `contrib` directory](https://github.com/syl20bnr/spacemacs/tree/master/contrib).
-
-By default contribution layers are expected to be stored in `~/.emacs.d/contrib`
-and we encourage you to submit your layers upstream in order to share them,
-grow the package coverage of `Spacemacs` and dispatch responsibilities for their
-maintenance. But of course you are free to keep them somewhere else, if this is
-your case you can declare additional paths where `Spacemacs` can look for
-contribution layers. This is done by setting the list
-`dotspacemacs-configuration-layer-path` in your `~/.spacemacs`:
-
-```elisp
-(setq-default dotspacemacs-configuration-layer-path '("~/.mycontribs/"))
-```
-
-#### Excluding packages
-
->>>>>>> f4471a64
 You can exclude packages you don't want to install with the variable
 `dotspacemacs-excluded-packages`, this variable can exclude both packages and
 extensions (see [Configuration layers](#configuration-layers) for more info
@@ -1761,14 +1635,6 @@
 (defun dotspacemacs/config ()
   (add-hook 'emacs-lisp-mode-hook 'evil-lisp-state))
 ```
-
-2) Do not use popwin for `helm` buffers:
-
-```elisp
-(defun dotspacemacs/config ()
-  (spacemacs/remove-popwin-display-config "helm")
-```
-
 
 ## TODO list
 
@@ -1847,12 +1713,8 @@
 [themes-megapack]: https://github.com/syl20bnr/spacemacs/tree/master/contrib/themes-megapack
 [guide-key]: https://github.com/kai2nenobu/guide-key
 [guide-key-tip]: https://github.com/aki2o/guide-key-tip
-<<<<<<< HEAD
-[gitter]: https://gitter.im/syl20bnr/spacemacs
-=======
 [gitter]: https://gitter.im/syl20bnr/spacemacs
 [CONTRIBUTE.md-PR]: https://github.com/syl20bnr/spacemacs/blob/master/CONTRIBUTE.md#pull-request-guidelines
 [CONTRIBUTE.md-CL]: https://github.com/syl20bnr/spacemacs/blob/master/CONTRIBUTE.md#submitting-a-contribution-layer-upstream
 [neotree]: https://github.com/jaypei/emacs-neotree
-[nerdtree]: https://github.com/scrooloose/nerdtree
->>>>>>> f4471a64
+[nerdtree]: https://github.com/scrooloose/nerdtree