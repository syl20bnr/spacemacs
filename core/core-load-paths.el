;;; core-load-paths.el --- Spacemacs Core File
;;
;; Copyright (c) 2012-2016 Sylvain Benner & Contributors
;;
;; Author: Sylvain Benner <sylvain.benner@gmail.com>
;; URL: https://github.com/syl20bnr/spacemacs
;;
;; This file is not part of GNU Emacs.
;;
;;; License: GPLv3
(defun add-to-load-path (dir) (add-to-list 'load-path dir))

(defun add-to-load-path-if-exists (dir)
  "If DIR exists in the file system, add it to `load-path'."
  (when (file-exists-p dir)
      (add-to-load-path dir)))

;; paths
(defvar spacemacs-start-directory
  user-emacs-directory
  "Spacemacs start directory.")
(defconst spacemacs-core-directory
  (expand-file-name (concat spacemacs-start-directory "core/"))
  "Spacemacs core directory.")
(defconst spacemacs-info-directory
  (expand-file-name (concat spacemacs-core-directory "info/"))
  "Spacemacs info files directory")
(defconst spacemacs-release-notes-directory
  (expand-file-name (concat spacemacs-info-directory "release-notes/"))
  "Spacemacs release notes directory")
(defconst spacemacs-banner-directory
  (expand-file-name (concat spacemacs-core-directory "banners/"))
  "Spacemacs banners directory.")
(defconst spacemacs-banner-official-png
  (expand-file-name (concat spacemacs-banner-directory "img/spacemacs.png"))
  "Spacemacs official banner image.")
(defconst spacemacs-badge-official-png
  (expand-file-name (concat spacemacs-banner-directory
                            "img/spacemacs-badge.png"))
  "Spacemacs official badge image.")
(defconst spacemacs-purple-heart-png
  (expand-file-name (concat spacemacs-banner-directory "img/heart.png"))
  "Purple heart emoji.")
(defconst spacemacs-cache-directory
  (expand-file-name (concat user-emacs-directory ".cache/"))
  "Spacemacs storage area for persistent files")
(defconst spacemacs-auto-save-directory
  (expand-file-name (concat spacemacs-cache-directory "auto-save/"))
  "Spacemacs auto-save directory")
(defconst spacemacs-docs-directory
  (expand-file-name (concat spacemacs-start-directory "doc/"))
  "Spacemacs documentation directory.")
(defconst spacemacs-assets-directory
  (expand-file-name (concat spacemacs-start-directory "assets/"))
  "Spacemacs assets directory.")
(defconst spacemacs-test-directory
  (expand-file-name (concat spacemacs-start-directory "tests/"))
  "Spacemacs tests directory.")

(defconst user-home-directory
  (expand-file-name "~/")
  "User home directory (~/).")
(defconst pcache-directory
  (concat spacemacs-cache-directory "pcache/"))
(unless (file-exists-p spacemacs-cache-directory)
    (make-directory spacemacs-cache-directory))

;; load paths
(mapc 'add-to-load-path
      `(
        ,(concat spacemacs-start-directory "core/")
        ,(concat spacemacs-start-directory "core/libs/")
        ,(concat spacemacs-start-directory "core/aprilfool/")
<<<<<<< HEAD
        ))
=======
        ))

(add-to-load-path-if-exists (concat user-dropbox-directory "emacs/"))
>>>>>>> 9b055f2e
<|MERGE_RESOLUTION|>--- conflicted
+++ resolved
@@ -71,10 +71,6 @@
         ,(concat spacemacs-start-directory "core/")
         ,(concat spacemacs-start-directory "core/libs/")
         ,(concat spacemacs-start-directory "core/aprilfool/")
-<<<<<<< HEAD
-        ))
-=======
         ))
 
-(add-to-load-path-if-exists (concat user-dropbox-directory "emacs/"))
->>>>>>> 9b055f2e
+(add-to-load-path-if-exists (concat user-dropbox-directory "emacs/"))