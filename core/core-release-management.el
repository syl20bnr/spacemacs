;;; core-spacemacs.el --- Spacemacs Core File
;;
;; Copyright (c) 2012-2014 Sylvain Benner
;; Copyright (c) 2014-2015 Sylvain Benner & Contributors
;;
;; Author: Sylvain Benner <sylvain.benner@gmail.com>
;; URL: https://github.com/syl20bnr/spacemacs
;;
;; This file is not part of GNU Emacs.
;;
;;; License: GPLv3
(defconst spacemacs-repository "spacemacs"
  "Name of the Spacemacs remote repository.")
(defconst spacemacs-repository-owner "syl20bnr"
  "Name of the Spacemacs remote repository owner.")
(defconst spacemacs-checkversion-remote "checkversion"
  "Name of the remote repository used to check for new version.")
(defconst spacemacs-checkversion-branch "master"
  "Name of the branch used to check for new version.")

;; new version variables
(defvar spacemacs-new-version nil
  "If non-nil a new Spacemacs version is available.")
(defvar spacemacs-version-check-timer nil
  "The current timer for new version check.")
(defvar spacemacs-version-check-interval "6 hours"
  "Time between two version checks.")
(defvar spacemacs-version-check-lighter "[+]"
  "Text displayed in the mode-line when a new version is available.")

(defun spacemacs/switch-to-version (&optional version)
  "Switch spacemacs to VERSION.

VERSION is a string with the format `x.x.x'.
IMPORTANT: The switch is performed by hard resetting the current branch.
If VERSION is nil then a prompt will ask for a version number.
If the current version is not `master' and not `develop' then
a prompt will ask for confirmation before actually switching to the
specified version.
It is not possible to switch version when you are on `develop' branch,
users on `develop' branch must manually pull last commits instead."
  (interactive)
  (let ((branch (spacemacs/git-get-current-branch))
        (dirty (spacemacs/git-working-directory-dirty)))
    (unless version
      (message "Getting version information...")
      (let ((last-version (spacemacs/get-last-version)))
        (setq version (read-string
                       (format "Version (default %s [latest]): " last-version)
                       nil nil last-version))))
    (cond ((string-equal "develop" branch)
           (message (concat "Cannot switch version because you are on develop.\n"
                            "You have to manually `pull --rebase' the latest commits.")))
          (dirty
           (message "Your Emacs directory is not clean.\ngit status:\n%s" dirty))
          ((string-equal version spacemacs-version)
           (message "You are already on the latest version."))
          ((or (string-equal "master" branch)
               (yes-or-no-p
                (format (concat "You are not on master. This command will switch branches.\n"
                                "Are you sure that you want to switch to version %s ? ")
                        version)))
           (let ((tag (concat "v" version)))
             (if (spacemacs/git-hard-reset-to-tag tag)
                 (progn
                   (setq spacemacs-version version)
                   (message "Succesfully switched to version %s" version))
               (message "An error occurred while switching to version %s"
                        version))))
          (t
           (message "Update aborted.")))))

(defun spacemacs/check-for-new-version (&optional interval)
  "Periodicly check for new for new Spacemacs version.
Update `spacemacs-new-version' variable if any new version has been
found."
<<<<<<< HEAD
<<<<<<< HEAD
  (if (not dotspacemacs-version-check-enable)
=======
  (if (eq nil dotspacemacs-version-check-enable)
>>>>>>> 6be624d... add in variable to skip version check for spacemacs
=======
  (if (eq nil dotspacemacs-version-check-enable)
>>>>>>> fab3b9f9
      (message "Skipping check for new version because dotspacemacs-version-check-enable nil")
    (if (string-equal "develop" (spacemacs/git-get-current-branch))
        (message "Skipping check for new version because you are on develop.")
      (message "Start checking for new version...")
      (async-start
       `(lambda ()
          ,(async-inject-variables "\\`user-emacs-directory\\'")
          (load-file (concat user-emacs-directory "core/core-load-paths.el"))
          (require 'core-spacemacs)
          (spacemacs/get-last-version))
       (lambda (result)
         (if result
             (if (or (version< result spacemacs-version)
                     (string= result spacemacs-version)
                     (if spacemacs-new-version
                         (string= result spacemacs-new-version)))
                 (message "Spacemacs is up to date.")
               (message "New version of Spacemacs available: %s" result)
               (setq spacemacs-new-version result))
           (message "Unable to check for new version."))))
      (when interval
        (setq spacemacs-version-check-timer
              (run-at-time t (timer-duration interval)
                           'spacemacs/check-for-new-version))))))

(defun spacemacs/get-last-version ()
  "Return the last tagged version."
  (spacemacs//get-last-version spacemacs-repository
                               spacemacs-repository-owner
                               spacemacs-checkversion-remote
                               spacemacs-checkversion-branch))

(defun spacemacs//get-last-version (repo owner remote branch)
  "Return the last tagged version of BRANCH on REMOTE repository from
OWNER REPO."
  (let ((url (format "https://github.com/%s/%s" owner repo)))
    (spacemacs/git-remove-remote remote)
    (spacemacs/git-add-remote remote url)
    (spacemacs/git-fetch-remote remote)
    (spacemacs/git-fetch-tags remote branch))
  (let ((version (spacemacs/git-latest-tag remote branch)))
    (when version
      (save-match-data
        (string-match "^.*\\([0-9]+\\.[0-9]+\\.[0-9]+\\)$" version)
        (match-string 1 version)))))

(defun spacemacs/get-new-version-lighter-face (current new)
  "Return the new version lighter face given the difference between the CURRENT
version and the NEW version."
  (let* ((lcur (version-to-list current))
         (lnew (version-to-list new))
         (scur (spacemacs//compute-version-score lcur))
         (snew (spacemacs//compute-version-score lnew))
         (diff (- snew scur)))
    (cond
     ((< diff 3000) 'spacemacs-mode-line-new-version-lighter-success-face)
     ((< diff 5000) 'spacemacs-mode-line-new-version-lighter-warning-face)
     (t 'spacemacs-mode-line-new-version-lighter-error-face))))

(defun spacemacs/git-has-remote (remote)
  "Return non nil if REMOTE is declared."
  (let((proc-buffer "git-has-remote")
       (default-directory (file-truename user-emacs-directory)))
    (when (eq 0 (process-file "git" nil proc-buffer nil "remote"))
        (with-current-buffer proc-buffer
          (prog2
              (goto-char (point-min))
              (re-search-forward (format "^%s$" remote) nil 'noerror)
            (kill-buffer proc-buffer))))))

(defun spacemacs/git-add-remote (remote url)
  "Add a REMOTE with URL, return t if no error."
  (let((proc-buffer "git-add-remote")
       (default-directory (file-truename user-emacs-directory)))
    (prog1
        (eq 0 (process-file "git" nil proc-buffer nil
                            "remote" "add" remote url))
      (kill-buffer proc-buffer))))

(defun spacemacs/git-remove-remote (remote)
  "Remove a REMOTE, return t if no error."
  (let((proc-buffer "git-remove-remote")
       (default-directory (file-truename user-emacs-directory)))
    (prog1
        (eq 0 (process-file "git" nil proc-buffer nil
                            "remote" "remove" remote))
      (kill-buffer proc-buffer))))

(defun spacemacs/git-fetch-remote (remote)
  "Fetch last commits from REMOTE, return t if no error."
  (let((proc-buffer "git-remove-remote")
       (default-directory (file-truename user-emacs-directory)))
    (prog1
        (eq 0 (process-file "git" nil proc-buffer nil
                            "fetch" remote))
      (kill-buffer proc-buffer))))

(defun spacemacs/git-fetch-tags (remote branch)
  "Fetch the tags for BRANCH in REMOTE repository."
  (let((proc-buffer "git-fetch-tags")
       (default-directory (file-truename user-emacs-directory)))
    (prog2
        ;; seems necessary to fetch first
        (eq 0 (process-file "git" nil proc-buffer nil
                            "fetch" remote branch))
        ;; explicitly fetch the new tags
        (eq 0 (process-file "git" nil proc-buffer nil
                            "fetch" "--tags" remote branch))
      (kill-buffer proc-buffer))))

(defun spacemacs/git-hard-reset-to-tag (tag)
  "Hard reset the current branch to specifed TAG."
  (let((proc-buffer "git-hard-reset")
       (default-directory (file-truename user-emacs-directory)))
    (prog1
        (eq 0 (process-file "git" nil proc-buffer nil
                            "reset" "--hard" tag))
      (kill-buffer proc-buffer))))

(defun spacemacs/git-latest-tag (remote branch)
  "Returns the latest tag on REMOTE/BRANCH."
  (let((proc-buffer "git-latest-tag")
       (default-directory (file-truename user-emacs-directory))
       (where (format "%s/%s" remote branch)))
    (when (eq 0 (process-file "git" nil proc-buffer nil
                              "describe" "--tags" "--abbrev=0"
                              "--match=v*" where "FETCH_HEAD"))
      (with-current-buffer proc-buffer
        (prog1
            (when (buffer-string)
                (end-of-buffer)
                (forward-line -1)
                (replace-regexp-in-string
                 "\n$" ""
                 (buffer-substring (line-beginning-position)
                                   (line-end-position))))
          (kill-buffer proc-buffer))))))

(defun spacemacs/git-checkout (branch)
  "Checkout the given BRANCH. Return t if there is no error."
  (let((proc-buffer "git-checkout")
       (default-directory (file-truename user-emacs-directory)))
    (prog1
        (eq 0 (process-file "git" nil proc-buffer nil
                            "checkout" branch))
      (kill-buffer proc-buffer))))

(defun spacemacs/git-get-current-branch ()
   "Return the current branch. Return nil if an error occurred."
   (let((proc-buffer "git-get-current-branch")
        (default-directory (file-truename user-emacs-directory)))
     (when (eq 0 (process-file "git" nil proc-buffer nil
                               "symbolic-ref" "--short" "-q" "HEAD"))
       (with-current-buffer proc-buffer
         (prog1
             (when (buffer-string)
               (goto-char (point-min))
               (replace-regexp-in-string
                "\n$" ""
                (buffer-substring (line-beginning-position)
                                  (line-end-position))))
           (kill-buffer proc-buffer))))))

(defun spacemacs/git-get-current-branch-rev ()
  "Returns the hash of the head commit on the current branch.
Returns nil if an error occurred."
  (let((proc-buffer "git-get-current-branch-head-hash")
       (default-directory (file-truename user-emacs-directory)))
    (when (eq 0 (process-file "git" nil proc-buffer nil
                              "rev-parse" "--short" "HEAD"))
      (with-current-buffer proc-buffer
        (prog1
            (when (buffer-string)
              (goto-char (point-min))
              (replace-regexp-in-string
               "\n$" ""
               (buffer-substring (line-beginning-position)
                                 (line-end-position))))
          (kill-buffer proc-buffer))))))

(defun spacemacs/git-working-directory-dirty ()
  "Non-nil if the user's emacs directory is not clean.
Returns the output of git status --porcelain."
  (let((proc-buffer "git-working-directory-dirty")
       (default-directory (file-truename user-emacs-directory)))
    (when (eq 0 (process-file "git" nil proc-buffer nil
                              "status" "--porcelain"))
      (with-current-buffer proc-buffer
        (prog1
            (when (and (buffer-string)
                       ;;simplecheckforanytext
                       (string-match-p "[^ \t\n]" (buffer-string)))
              (replace-regexp-in-string "\n\\'" "" (buffer-string)))
          (kill-buffer proc-buffer))))))

(defun spacemacs//deffaces-new-version-lighter (state)
  "Define a new version lighter face for the given STATE."
  (let* ((fname (intern (format "spacemacs-mode-line-new-version-lighter-%s-face"
                                (symbol-name state))))
         (foreground (face-foreground state)))
    (eval `(defface ,fname '((t ()))
             ,(format "Color for new version lighter in mode line (%s)."
                      (symbol-name state))
             :group 'spacemacs))
    (set-face-attribute fname nil
                        :foreground foreground
                        :box (face-attribute 'mode-line :box))))

(defun spacemacs/set-new-version-lighter-mode-line-faces ()
  "Define or set the new version lighter mode-line faces."
  (mapcar 'spacemacs//deffaces-new-version-lighter
          '(error warning success)))
(spacemacs/set-new-version-lighter-mode-line-faces)

(defun spacemacs//compute-version-score (version)
  "Returns an integer from the version list.
Example: (1 42 3) = 1 042 003"
  (let ((i -1))
    (reduce '+ (mapcar (lambda (n) (setq i (1+ i)) (* n (expt 10 (* i 3))))
                       (reverse version)))))

(provide 'core-release-management)<|MERGE_RESOLUTION|>--- conflicted
+++ resolved
@@ -74,15 +74,7 @@
   "Periodicly check for new for new Spacemacs version.
 Update `spacemacs-new-version' variable if any new version has been
 found."
-<<<<<<< HEAD
-<<<<<<< HEAD
   (if (not dotspacemacs-version-check-enable)
-=======
-  (if (eq nil dotspacemacs-version-check-enable)
->>>>>>> 6be624d... add in variable to skip version check for spacemacs
-=======
-  (if (eq nil dotspacemacs-version-check-enable)
->>>>>>> fab3b9f9
       (message "Skipping check for new version because dotspacemacs-version-check-enable nil")
     (if (string-equal "develop" (spacemacs/git-get-current-branch))
         (message "Skipping check for new version because you are on develop.")
