--- conflicted
+++ resolved
@@ -201,11 +201,7 @@
           (list-separator "\n\n"))
       (goto-char (point-max))
       (page-break-lines-mode)
-<<<<<<< HEAD
-      (spacemacs/append-to-buffer "\n\n\n")
-=======
       (spacemacs/insert-page-break)
->>>>>>> 0f069a47
       (mapc (lambda (el)
               (cond
                ((eq el 'recents)
